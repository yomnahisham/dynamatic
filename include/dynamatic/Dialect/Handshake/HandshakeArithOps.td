//===- HandshakeArithOps.td - Arithmetic ops in Handshake --*- tablegen -*-===//
//
// Part of the LLVM Project, under the Apache License v2.0 with LLVM Exceptions.
// See https://llvm.org/LICENSE.txt for license information.
// SPDX-License-Identifier: Apache-2.0 WITH LLVM-exception
//
//===----------------------------------------------------------------------===//
//
// This file define Handshake equivalent of operations from the `arith` dialect
// in tablegen. 
//
//===----------------------------------------------------------------------===//

#ifndef DYNAMATIC_DIALECT_HANDSHAKE_HANDSHAKE_ARTIH_OPS_TD
#define DYNAMATIC_DIALECT_HANDSHAKE_HANDSHAKE_ARTIH_OPS_TD

include "dynamatic/Dialect/Handshake/HandshakeOps.td"
include "dynamatic/Dialect/Handshake/HandshakeTypes.td"
include "dynamatic/Dialect/Handshake/HandshakeInterfaces.td"

class Handshake_Arith_Op<string mnemonic, list<Trait> traits = []> :
  Handshake_Op<mnemonic, traits # [Pure, ArithOpInterface]> {
}

class Handshake_Arith_BinaryOp<string mnemonic, list<Trait> traits = []> :
  Handshake_Arith_Op<mnemonic, traits # [
    SameOperandsAndResultType
  ]> {
  let arguments = (ins ChannelType:$lhs, ChannelType:$rhs);
  let results = (outs ChannelType:$result);

  let assemblyFormat = "$lhs `,` $rhs attr-dict `:` type($result)";
}

class Handshake_Arith_IntBinaryOp<string mnemonic, list<Trait> traits = []> :
  Handshake_Arith_BinaryOp<mnemonic, traits # [
    IsIntChannel<"lhs">,
    IsIntChannel<"rhs">,
    IsIntChannel<"result">
  ]> {}

class Handshake_Arith_FloatBinaryOp<string mnemonic, list<Trait> traits = []> :
  Handshake_Arith_BinaryOp<mnemonic, traits # [
    IsFloatChannel<"lhs">,
    IsFloatChannel<"rhs">,
    IsFloatChannel<"result">
  ]> {}

class Handshake_Arith_FloatUnaryOp<string mnemonic, list<Trait> traits = []> :
  Handshake_Arith_Op<mnemonic, traits # [
    SameOperandsAndResultType,
    IsFloatChannel<"operand">,
    IsFloatChannel<"result">,
]> {
  let arguments = (ins ChannelType:$operand);
  let results = (outs ChannelType:$result);

  let assemblyFormat = "$operand attr-dict `:` type($result)";
}

class Handshake_Arith_CompareOp<string mnemonic, list<Trait> traits = []> :
  Handshake_Arith_Op<mnemonic, traits # [
    AllTypesMatch<["lhs", "rhs"]>,
    AllExtraSignalsMatch<["lhs", "rhs", "result"]>,
    IsIntSizedChannel<1, "result">,
    DeclareOpInterfaceMethods<InferTypeOpInterface, ["inferReturnTypes"]>,
    CustomNamedIOInterface
  ]> {
  let results = (outs ChannelType:$result);

  let assemblyFormat = "$predicate `,` $lhs `,` $rhs attr-dict `:` type($lhs)";
}

class Handshake_Arith_IToICastOp<string mnemonic, list<Trait> traits = []> :
  Handshake_Arith_Op<mnemonic, traits # [AllExtraSignalsMatch<["in", "out"]>,
                                         IsIntChannel<"in">,
                                         IsIntChannel<"out">]
> {
  let arguments = (ins ChannelType:$in);
  let results = (outs ChannelType:$out);
  
  let assemblyFormat = "$in attr-dict `:` type($in) `to` type($out)";

  let hasFolder = 1;
  let hasVerifier = 1;
}

class Handshake_Arith_FToFCastOp<string mnemonic, list<Trait> traits = []> :
  Handshake_Arith_Op<mnemonic, traits # [AllExtraSignalsMatch<["in", "out"]>,
                                         IsFloatChannel<"in">,
                                         IsFloatChannel<"out">]
> {
  let arguments = (ins ChannelType:$in);
  let results = (outs ChannelType:$out);
  
  let assemblyFormat = "$in attr-dict `:` type($in) `to` type($out)";

  // TODO: add folding operation
}

class Handshake_Arith_IToFCastOp<string mnemonic, list<Trait> traits = []> :
  Handshake_Arith_Op<mnemonic, traits # [AllExtraSignalsMatch<["in", "out"]>,
                                         IsIntChannel<"in">,
                                         IsFloatChannel<"out">]
> {
  let arguments = (ins ChannelType:$in);
  let results = (outs ChannelType:$out);
  
  let assemblyFormat = "$in attr-dict `:` type($in) `to` type($out)";

  // TODO: add folding operation
}

class Handshake_Arith_FToICastOp<string mnemonic, list<Trait> traits = []> :
  Handshake_Arith_Op<mnemonic, traits # [AllExtraSignalsMatch<["in", "out"]>,
                                         IsFloatChannel<"in">,
                                         IsIntChannel<"out">]
> {
  let arguments = (ins ChannelType:$in);
  let results = (outs ChannelType:$out);
  
  let assemblyFormat = "$in attr-dict `:` type($in) `to` type($out)";

  // TODO: add folding operation
}

//===----------------------------------------------------------------------===//
// Operation definitions
//===----------------------------------------------------------------------===//

def Handshake_AddFOp : Handshake_Arith_FloatBinaryOp<"addf", [
  Commutative,
  FPUImplInterface,
  InternalDelayInterface,
  ArithNamedIOInterface
]> {
  let summary = "Floating-point addition.";
}

def Handshake_AddIOp : Handshake_Arith_IntBinaryOp<"addi", [
  Commutative,
  ArithNamedIOInterface
]> {
  let summary = "Integer addition.";
}

def Handshake_AndIOp : Handshake_Arith_IntBinaryOp<"andi", [
  Commutative,
  ArithNamedIOInterface
]> {
  let summary = "Bitwise conjunction.";
}

// Same as the arithmetic floating predicates
def Handshake_CmpFPredicateAttr : I64EnumAttr<
    "CmpFPredicate", "",
    [
      I64EnumAttrCase<"AlwaysFalse", 0, "false">,
      I64EnumAttrCase<"OEQ", 1, "oeq">,
      I64EnumAttrCase<"OGT", 2, "ogt">,
      I64EnumAttrCase<"OGE", 3, "oge">,
      I64EnumAttrCase<"OLT", 4, "olt">,
      I64EnumAttrCase<"OLE", 5, "ole">,
      I64EnumAttrCase<"ONE", 6, "one">,
      I64EnumAttrCase<"ORD", 7, "ord">,
      I64EnumAttrCase<"UEQ", 8, "ueq">,
      I64EnumAttrCase<"UGT", 9, "ugt">,
      I64EnumAttrCase<"UGE", 10, "uge">,
      I64EnumAttrCase<"ULT", 11, "ult">,
      I64EnumAttrCase<"ULE", 12, "ule">,
      I64EnumAttrCase<"UNE", 13, "une">,
      I64EnumAttrCase<"UNO", 14, "uno">,
      I64EnumAttrCase<"AlwaysTrue", 15, "true">,
    ]> {
  let cppNamespace = "::dynamatic::handshake";
}

def Handshake_CmpFOp : Handshake_Arith_CompareOp<"cmpf", [
  IsFloatChannel<"lhs">,
  IsFloatChannel<"rhs">,
  FPUImplInterface,
  InternalDelayInterface,
  ArithNamedIOInterface
]> {
  let summary = "Floating-point comparison.";

  let arguments = (ins Handshake_CmpFPredicateAttr:$predicate,
                       ChannelType:$lhs, ChannelType:$rhs);
}

// Same as the arithmetic integer predicates
def Handshake_CmpIPredicateAttr : I64EnumAttr<
    "CmpIPredicate", "",
    [
      I64EnumAttrCase<"eq", 0>,
      I64EnumAttrCase<"ne", 1>,
      I64EnumAttrCase<"slt", 2>,
      I64EnumAttrCase<"sle", 3>,
      I64EnumAttrCase<"sgt", 4>,
      I64EnumAttrCase<"sge", 5>,
      I64EnumAttrCase<"ult", 6>,
      I64EnumAttrCase<"ule", 7>,
      I64EnumAttrCase<"ugt", 8>,
      I64EnumAttrCase<"uge", 9>,
    ]> {
  let cppNamespace = "::dynamatic::handshake";
}

def Handshake_CmpIOp : Handshake_Arith_CompareOp<"cmpi", [
  IsIntChannel<"lhs">,
  IsIntChannel<"rhs">,
  ArithNamedIOInterface
]> {
  let summary = "Integer comparison.";
 
  let arguments = (ins Handshake_CmpIPredicateAttr:$predicate, ChannelType:$lhs,
                       ChannelType:$rhs);
}

def Handshake_ConstantOp : Handshake_Arith_Op<"constant", [
  AllExtraSignalsMatch<["ctrl", "result"]>,
  CustomNamedIOInterface,
  DeclareOpInterfaceMethods<InferTypeOpInterface, ["inferReturnTypes"]>
]> {
  let summary = "constant operation";
  let description = [{
    The const has a constant value. When triggered by its
    single `ctrl` input, it sends the constant value to its single
    successor.

    Example:

    ```mlir
    %0 = constant %ctrl {value = 42 : i32} : !handshake.channel<i32>
    ```
  }];

  // The ctrl operand may have extra signals.
  // See type verification documentation for details.
  let arguments = (ins TypedAttrInterface:$value, ControlType:$ctrl);
  let results = (outs ChannelType:$result);


  let extraClassDeclaration = [{
    std::string getOperandName(unsigned idx) {
      assert(idx < 1 && "index too high");
      return "ctrl";
    }

    std::string getResultName(unsigned idx) {
      return detail::simpleResultName(idx, 1);
    }
  }];

  // The type of the control also needs to be specified in the IR.
  // It may have extra bits, which could affect the result's type and token.
  let assemblyFormat = "$ctrl attr-dict `:` type($ctrl) `,` type($result)";
  let hasVerifier = 1;
}

def Handshake_DivFOp : Handshake_Arith_FloatBinaryOp<"divf", [
  FPUImplInterface,
  InternalDelayInterface,
  ArithNamedIOInterface
]> {
  let summary = "Floating-point division.";
}

def Handshake_RemSIOp : Handshake_Arith_IntBinaryOp<"remsi", [
  ArithNamedIOInterface
]> {
  let summary = "Signed integer remainder.";
}

def Handshake_DivSIOp : Handshake_Arith_IntBinaryOp<"divsi", [
  ArithNamedIOInterface
]> {
  let summary = "Signed integer division.";
}

def Handshake_DivUIOp : Handshake_Arith_IntBinaryOp<"divui", [
  ArithNamedIOInterface
]> {
  let summary = "Unsigned integer division.";
}

<<<<<<< HEAD
def Handshake_ExtSIOp : Handshake_Arith_IToICastOp<"extsi", [
  SimpleNamedIOInterface
]> {
=======
def Handshake_MaxSIOp : Handshake_Arith_IntBinaryOp<"maxsi"> {
  let summary = "Outputs the maximum between two input signed integers";
}

def Handshake_MaxUIOp : Handshake_Arith_IntBinaryOp<"maxui"> {
  let summary = "Outputs the maximum between two input unsigned integers";
}

def Handshake_ExtSIOp : Handshake_Arith_IToICastOp<"extsi"> {
>>>>>>> 963fe680
  let summary = "Integer unsigned width extension.";
  let hasCanonicalizer = 1;
}

def Handshake_ExtUIOp : Handshake_Arith_IToICastOp<"extui", [
  SimpleNamedIOInterface
]> {
  let summary = "Integer signed width extension.";
}

def Handshake_MaximumFOp : Handshake_Arith_FloatBinaryOp<"maximumf", [
  Commutative,
  ArithNamedIOInterface
]> {
  let summary = "Floating-point maximum.";
}

def Handshake_MinimumFOp : Handshake_Arith_FloatBinaryOp< "minimumf", [
  Commutative,
  ArithNamedIOInterface
]> {
  let summary = "Floating-point minimum.";
}

def Handshake_MulFOp : Handshake_Arith_FloatBinaryOp<"mulf", [
  Commutative,
  FPUImplInterface,
  InternalDelayInterface,
  ArithNamedIOInterface
]> {
  let summary = "Floating-point multiplication.";
}

def Handshake_MulIOp : Handshake_Arith_IntBinaryOp<"muli", [
  Commutative,
  ArithNamedIOInterface]> {
  let summary = "Integer multiplication.";
}

def Handshake_NegFOp : Handshake_Arith_FloatUnaryOp<"negf", [
  SimpleNamedIOInterface
]> {
  let summary = "Floating-point sign negation.";
}

def Handshake_OrIOp : Handshake_Arith_IntBinaryOp<"ori", [
  Commutative,
  ArithNamedIOInterface
]> {
  let summary = "Bitwise union.";
}

def Handshake_SelectOp : Handshake_Arith_Op<"select", [
  AllTypesMatch<["trueValue", "falseValue", "result"]>,
  AllExtraSignalsMatch<["condition", "trueValue", "falseValue", "result"]>,
  IsIntSizedChannel<1, "condition">,
  CustomNamedIOInterface
]> {
  let summary = "Select a value based on a 1-bit predicate.";

  let arguments = (ins ChannelType:$condition, ChannelType:$trueValue,
                       ChannelType:$falseValue);
  let results = (outs ChannelType:$result);

  let extraClassDeclaration = [{
    std::string getOperandName(unsigned idx) {
      assert(idx < getNumOperands() && "index too high");
      if (idx == 0)
        return "condition";
      return (idx == 1) ? "trueValue" : "falseValue";
    }

    std::string getResultName(unsigned idx) {
      assert(idx < 1 && "index too high");
      return "result";
    }
  }];

  let assemblyFormat = [{
    $condition `[` $trueValue `,` $falseValue `]` attr-dict
    `:` type($condition) `,` type($result)
  }];
}

def Handshake_ShLIOp : Handshake_Arith_IntBinaryOp<"shli", [
  ArithNamedIOInterface
]> {
  let summary = "Logical left shift.";
}

def Handshake_ShRSIOp : Handshake_Arith_IntBinaryOp<"shrsi", [
  ArithNamedIOInterface
]> {
  let summary = "Arithmetic right shift.";
}

def Handshake_ShRUIOp : Handshake_Arith_IntBinaryOp<"shrui", [
  ArithNamedIOInterface
]> {
  let summary = "Logical right shift.";
}

def Handshake_SubFOp : Handshake_Arith_FloatBinaryOp<"subf", [
  FPUImplInterface,
  InternalDelayInterface,
  ArithNamedIOInterface
]> {
  let summary = "Floating-point subtraction.";
}

def Handshake_SubIOp : Handshake_Arith_IntBinaryOp<"subi", [
  ArithNamedIOInterface
]> {
  let summary = "Integer subtraction.";
}

def Handshake_TruncIOp : Handshake_Arith_IToICastOp<"trunci", [
  SimpleNamedIOInterface
]> {
  let summary = "Integer truncation.";
  let hasCanonicalizer = 1;
}

def Handshake_TruncFOp : Handshake_Arith_FToFCastOp<"truncf", [
  SimpleNamedIOInterface
]> {
  let summary = "Floating-point truncation.";
  // TODO: add canonicalizer
  let hasVerifier = 1;
}

def Handshake_XOrIOp : Handshake_Arith_IntBinaryOp<"xori", [
  Commutative,
  ArithNamedIOInterface
]> {
  let summary = "Bitwise exclusive union.";
}

<<<<<<< HEAD
def Handshake_SIToFPOp : Handshake_Arith_IToFCastOp<"sitofp", [
  SimpleNamedIOInterface
]> {
=======
def Handshake_UIToFPOp : Handshake_Arith_IToFCastOp<"uitofp"> {
  let summary = "Converts a unsigned integer to float.";
}

def Handshake_SIToFPOp : Handshake_Arith_IToFCastOp<"sitofp"> {
>>>>>>> 963fe680
  let summary = "Converts a signed integer to float.";
}

def Handshake_FPToSIOp : Handshake_Arith_FToICastOp<"fptosi", [
  SimpleNamedIOInterface
]> {
  let summary = "Converts a float to signed integer.";
}

def Handshake_ExtFOp : Handshake_Arith_FToFCastOp<"extf", [
  SimpleNamedIOInterface
]> {
  let summary = "Floating point extension.";
  // TODO: add canonicalizer
  let hasVerifier = 1;
}

def Handshake_AbsFOp : Handshake_Arith_FToFCastOp<"absf", [
  SimpleNamedIOInterface
]> {
  let summary = "floating point absolute-value operation";
  // TODO: add folder
}

#endif // DYNAMATIC_DIALECT_HANDSHAKE_HANDSHAKE_ARTIH_OPS_TD<|MERGE_RESOLUTION|>--- conflicted
+++ resolved
@@ -284,21 +284,21 @@
   let summary = "Unsigned integer division.";
 }
 
-<<<<<<< HEAD
+def Handshake_MaxSIOp : Handshake_Arith_IntBinaryOp<"maxsi", [
+  SimpleNamedIOInterface
+]> {
+  let summary = "Outputs the maximum between two input signed integers";
+}
+
+def Handshake_MaxUIOp : Handshake_Arith_IntBinaryOp<"maxui", [
+  SimpleNamedIOInterface
+]> {
+  let summary = "Outputs the maximum between two input unsigned integers";
+}
+
 def Handshake_ExtSIOp : Handshake_Arith_IToICastOp<"extsi", [
   SimpleNamedIOInterface
 ]> {
-=======
-def Handshake_MaxSIOp : Handshake_Arith_IntBinaryOp<"maxsi"> {
-  let summary = "Outputs the maximum between two input signed integers";
-}
-
-def Handshake_MaxUIOp : Handshake_Arith_IntBinaryOp<"maxui"> {
-  let summary = "Outputs the maximum between two input unsigned integers";
-}
-
-def Handshake_ExtSIOp : Handshake_Arith_IToICastOp<"extsi"> {
->>>>>>> 963fe680
   let summary = "Integer unsigned width extension.";
   let hasCanonicalizer = 1;
 }
@@ -437,17 +437,15 @@
   let summary = "Bitwise exclusive union.";
 }
 
-<<<<<<< HEAD
+def Handshake_UIToFPOp : Handshake_Arith_IToFCastOp<"uitofp", [
+  SimpleNamedIOInterface
+]> {
+  let summary = "Converts a unsigned integer to float.";
+}
+
 def Handshake_SIToFPOp : Handshake_Arith_IToFCastOp<"sitofp", [
   SimpleNamedIOInterface
 ]> {
-=======
-def Handshake_UIToFPOp : Handshake_Arith_IToFCastOp<"uitofp"> {
-  let summary = "Converts a unsigned integer to float.";
-}
-
-def Handshake_SIToFPOp : Handshake_Arith_IToFCastOp<"sitofp"> {
->>>>>>> 963fe680
   let summary = "Converts a signed integer to float.";
 }
 
