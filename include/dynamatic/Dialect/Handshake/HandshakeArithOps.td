//===- HandshakeArithOps.td - Arithmetic ops in Handshake --*- tablegen -*-===//
//
// Part of the LLVM Project, under the Apache License v2.0 with LLVM Exceptions.
// See https://llvm.org/LICENSE.txt for license information.
// SPDX-License-Identifier: Apache-2.0 WITH LLVM-exception
//
//===----------------------------------------------------------------------===//
//
// This file define Handshake equivalent of operations from the `arith` dialect
// in tablegen.
//
//===----------------------------------------------------------------------===//

#ifndef DYNAMATIC_DIALECT_HANDSHAKE_HANDSHAKE_ARTIH_OPS_TD
#define DYNAMATIC_DIALECT_HANDSHAKE_HANDSHAKE_ARTIH_OPS_TD

include "dynamatic/Dialect/Handshake/HandshakeOps.td"
include "dynamatic/Dialect/Handshake/HandshakeTypes.td"
include "dynamatic/Dialect/Handshake/HandshakeInterfaces.td"

class Handshake_Arith_Op<string mnemonic, list<Trait> traits = []> :
  Handshake_Op<mnemonic, traits # [Pure, ArithOpInterface]> {
}

class Handshake_Arith_BinaryOp<string mnemonic, list<Trait> traits = []> :
  Handshake_Arith_Op<mnemonic, traits # [
    SameOperandsAndResultType,
    DeclareOpInterfaceMethods<NamedIOInterface, ["getOperandName", "getResultName"]>,
  ]> {
  let arguments = (ins ChannelType:$lhs, ChannelType:$rhs);
  let results = (outs ChannelType:$result);

  let assemblyFormat = "$lhs `,` $rhs attr-dict `:` type($result)";

  let extraClassDefinition = [{
    std::string $cppClass::getOperandName(unsigned idx) {
      assert(idx < 2 && "index too high");
      return (idx == 0) ? "lhs" : "rhs";
    }

    std::string $cppClass::getResultName(unsigned idx) {
      assert(idx < 1 && "index too high");
      return "result";
    }
  }];
}

class Handshake_Arith_IntBinaryOp<string mnemonic, list<Trait> traits = []> :
  Handshake_Arith_BinaryOp<mnemonic, traits # [
    IsIntChannel<"lhs">,
    IsIntChannel<"rhs">,
    IsIntChannel<"result">
  ]> {}

class Handshake_Arith_FloatBinaryOp<string mnemonic, list<Trait> traits = []> :
  Handshake_Arith_BinaryOp<mnemonic, traits # [
    IsFloatChannel<"lhs">,
    IsFloatChannel<"rhs">,
    IsFloatChannel<"result">
  ]> {}

class Handshake_Arith_FloatUnaryOp<string mnemonic, list<Trait> traits = []> :
  Handshake_Arith_Op<mnemonic, traits # [
    SameOperandsAndResultType,
    IsFloatChannel<"ins">,
    IsFloatChannel<"outs">,
]> {
  let arguments = (ins ChannelType:$ins);
  let results = (outs ChannelType:$outs);

  let assemblyFormat = "$ins attr-dict `:` type($outs)";
}

class Handshake_Arith_CompareOp<string mnemonic, list<Trait> traits = []> :
  Handshake_Arith_Op<mnemonic, traits # [
    AllTypesMatch<["lhs", "rhs"]>,
    AllExtraSignalsMatch<["lhs", "rhs", "result"]>,
    IsIntSizedChannel<1, "result">,
    DeclareOpInterfaceMethods<InferTypeOpInterface, ["inferReturnTypes"]>,
    DeclareOpInterfaceMethods<NamedIOInterface, ["getOperandName", "getResultName"]>
  ]> {
  let results = (outs ChannelType:$result);

  let assemblyFormat = "$predicate `,` $lhs `,` $rhs attr-dict `:` type($lhs)";

  let extraClassDefinition = [{
    std::string $cppClass::getOperandName(unsigned idx) {
      assert(idx < getNumOperands() && "index too high");
      return (idx == 0) ? "lhs" : "rhs";
    }

    std::string $cppClass::getResultName(unsigned idx) {
      assert(idx < 1 && "index too high");
      return "result";
    }
  }];
}

class Handshake_Arith_IToICastOp<string mnemonic, list<Trait> traits = []> :
  Handshake_Arith_Op<mnemonic, traits # [AllExtraSignalsMatch<["in", "out"]>,
                                         IsIntChannel<"in">,
                                         IsIntChannel<"out">]
> {
  let arguments = (ins ChannelType:$in);
  let results = (outs ChannelType:$out);

  let assemblyFormat = "$in attr-dict `:` type($in) `to` type($out)";

  let hasFolder = 1;
  let hasVerifier = 1;
}

class Handshake_Arith_FToFCastOp<string mnemonic, list<Trait> traits = []> :
  Handshake_Arith_Op<mnemonic, traits # [AllExtraSignalsMatch<["in", "out"]>,
                                         IsFloatChannel<"in">,
                                         IsFloatChannel<"out">]
> {
  let arguments = (ins ChannelType:$in);
  let results = (outs ChannelType:$out);

  let assemblyFormat = "$in attr-dict `:` type($in) `to` type($out)";

  // TODO: add folding operation
}

class Handshake_Arith_IToFCastOp<string mnemonic, list<Trait> traits = []> :
  Handshake_Arith_Op<mnemonic, traits # [AllExtraSignalsMatch<["in", "out"]>,
                                         IsIntChannel<"in">,
                                         IsFloatChannel<"out">]
> {
  let arguments = (ins ChannelType:$in);
  let results = (outs ChannelType:$out);

  let assemblyFormat = "$in attr-dict `:` type($in) `to` type($out)";

  // TODO: add folding operation
}

class Handshake_Arith_FToICastOp<string mnemonic, list<Trait> traits = []> :
  Handshake_Arith_Op<mnemonic, traits # [AllExtraSignalsMatch<["in", "out"]>,
                                         IsFloatChannel<"in">,
                                         IsIntChannel<"out">]
> {
  let arguments = (ins ChannelType:$in);
  let results = (outs ChannelType:$out);

  let assemblyFormat = "$in attr-dict `:` type($in) `to` type($out)";

  // TODO: add folding operation
}

//===----------------------------------------------------------------------===//
// Operation definitions
//===----------------------------------------------------------------------===//

def Handshake_AddFOp : Handshake_Arith_FloatBinaryOp<"addf", [
  Commutative,
  FPUImplInterface,
  LatencyInterface
]> {
  let summary = "Floating-point addition.";
}

def Handshake_AddIOp : Handshake_Arith_IntBinaryOp<"addi", [Commutative]> {
  let summary = "Integer addition.";
}

def Handshake_AndIOp : Handshake_Arith_IntBinaryOp<"andi", [Commutative]> {
  let summary = "Bitwise conjunction.";
}

// Same as the arithmetic floating predicates
def Handshake_CmpFPredicateAttr : I64EnumAttr<
    "CmpFPredicate", "",
    [
      I64EnumAttrCase<"AlwaysFalse", 0, "false">,
      I64EnumAttrCase<"OEQ", 1, "oeq">,
      I64EnumAttrCase<"OGT", 2, "ogt">,
      I64EnumAttrCase<"OGE", 3, "oge">,
      I64EnumAttrCase<"OLT", 4, "olt">,
      I64EnumAttrCase<"OLE", 5, "ole">,
      I64EnumAttrCase<"ONE", 6, "one">,
      I64EnumAttrCase<"ORD", 7, "ord">,
      I64EnumAttrCase<"UEQ", 8, "ueq">,
      I64EnumAttrCase<"UGT", 9, "ugt">,
      I64EnumAttrCase<"UGE", 10, "uge">,
      I64EnumAttrCase<"ULT", 11, "ult">,
      I64EnumAttrCase<"ULE", 12, "ule">,
      I64EnumAttrCase<"UNE", 13, "une">,
      I64EnumAttrCase<"UNO", 14, "uno">,
      I64EnumAttrCase<"AlwaysTrue", 15, "true">,
    ]> {
  let cppNamespace = "::dynamatic::handshake";
}

def Handshake_CmpFOp : Handshake_Arith_CompareOp<"cmpf", [
  IsFloatChannel<"lhs">,
  IsFloatChannel<"rhs">,
  FPUImplInterface,
  LatencyInterface
]> {
  let summary = "Floating-point comparison.";

  let arguments = (ins Handshake_CmpFPredicateAttr:$predicate,
                       ChannelType:$lhs, ChannelType:$rhs);
}

// Same as the arithmetic integer predicates
def Handshake_CmpIPredicateAttr : I64EnumAttr<
    "CmpIPredicate", "",
    [
      I64EnumAttrCase<"eq", 0>,
      I64EnumAttrCase<"ne", 1>,
      I64EnumAttrCase<"slt", 2>,
      I64EnumAttrCase<"sle", 3>,
      I64EnumAttrCase<"sgt", 4>,
      I64EnumAttrCase<"sge", 5>,
      I64EnumAttrCase<"ult", 6>,
      I64EnumAttrCase<"ule", 7>,
      I64EnumAttrCase<"ugt", 8>,
      I64EnumAttrCase<"uge", 9>,
    ]> {
  let cppNamespace = "::dynamatic::handshake";
}

def Handshake_CmpIOp : Handshake_Arith_CompareOp<"cmpi", [
  IsIntChannel<"lhs">,
  IsIntChannel<"rhs">
]> {
  let summary = "Integer comparison.";

  let arguments = (ins Handshake_CmpIPredicateAttr:$predicate, ChannelType:$lhs,
                       ChannelType:$rhs);
}

def Handshake_ConstantOp : Handshake_Arith_Op<"constant", [
  AllExtraSignalsMatch<["ctrl", "result"]>,
  DeclareOpInterfaceMethods<NamedIOInterface, ["getOperandName"]>,
  DeclareOpInterfaceMethods<InferTypeOpInterface, ["inferReturnTypes"]>
]> {
  let summary = "constant operation";
  let description = [{
    The const has a constant value. When triggered by its
    single `ctrl` input, it sends the constant value to its single
    successor.

    Example:

    ```mlir
    %0 = constant %ctrl {value = 42 : i32} : !handshake.channel<i32>
    ```
  }];

  // The ctrl operand may have extra signals.
  // See type verification documentation for details.
  let arguments = (ins TypedAttrInterface:$value, ControlType:$ctrl);
  let results = (outs ChannelType:$result);

  // The type of the control also needs to be specified in the IR.
  // It may have extra bits, which could affect the result's type and token.
  let assemblyFormat = "$ctrl attr-dict `:` type($ctrl) `,` type($result)";
  let hasVerifier = 1;
}

def Handshake_DivFOp : Handshake_Arith_FloatBinaryOp<"divf", [
  FPUImplInterface,
  LatencyInterface
]> {
  let summary = "Floating-point division.";
}

<<<<<<< HEAD
def Handshake_DivSIOp : Handshake_Arith_IntBinaryOp<"divsi", [
  IsIntSizedChannel<32, "lhs">,
  IsIntSizedChannel<32, "rhs">,
  IsIntSizedChannel<32, "result">,
  LatencyInterface
]>{
=======
def Handshake_RemSIOp : Handshake_Arith_IntBinaryOp<"remsi"> {
  let summary = "Signed integer remainder.";
}

def Handshake_DivSIOp : Handshake_Arith_IntBinaryOp<"divsi"> {
>>>>>>> e6611d45
  let summary = "Signed integer division.";
}

def Handshake_DivUIOp : Handshake_Arith_IntBinaryOp<"divui", [
  IsIntSizedChannel<32, "lhs">,
  IsIntSizedChannel<32, "rhs">,
  IsIntSizedChannel<32, "result">,
  LatencyInterface
]>
{
  let summary = "Unsigned integer division.";
}

def Handshake_ExtSIOp : Handshake_Arith_IToICastOp<"extsi"> {
  let summary = "Integer unsigned width extension.";
  let hasCanonicalizer = 1;
}

def Handshake_ExtUIOp : Handshake_Arith_IToICastOp<"extui"> {
  let summary = "Integer signed width extension.";
}

def Handshake_MaximumFOp : Handshake_Arith_FloatBinaryOp<"maximumf", [
  Commutative,
  IsFloatSizedChannel<32, "lhs">,
  IsFloatSizedChannel<32, "rhs">,
  IsFloatSizedChannel<32, "result">,
  LatencyInterface
]> {
  let summary = "Floating-point maximum.";
}

def Handshake_MinimumFOp : Handshake_Arith_FloatBinaryOp< "minimumf", [
  Commutative,
  IsFloatSizedChannel<32, "lhs">,
  IsFloatSizedChannel<32, "rhs">,
  IsFloatSizedChannel<32, "result">,
  LatencyInterface
]> {
  let summary = "Floating-point minimum.";
}

def Handshake_MulFOp : Handshake_Arith_FloatBinaryOp<"mulf", [
  Commutative,
  FPUImplInterface,
  LatencyInterface
]> {
  let summary = "Floating-point multiplication.";
}

def Handshake_MulIOp : Handshake_Arith_IntBinaryOp<"muli", [
  Commutative,
  LatencyInterface
]> {
  let summary = "Integer multiplication.";
}

def Handshake_NegFOp : Handshake_Arith_FloatUnaryOp<"negf"> {
  let summary = "Floating-point sign negation.";
}

def Handshake_OrIOp : Handshake_Arith_IntBinaryOp<"ori", [Commutative]> {
  let summary = "Bitwise union.";
}

def Handshake_SelectOp : Handshake_Arith_Op<"select", [
  AllTypesMatch<["trueValue", "falseValue", "result"]>,
  AllExtraSignalsMatch<["condition", "trueValue", "falseValue", "result"]>,
  IsIntSizedChannel<1, "condition">,
  DeclareOpInterfaceMethods<NamedIOInterface, ["getOperandName", "getResultName"]>,
]> {
  let summary = "Select a value based on a 1-bit predicate.";

  let arguments = (ins ChannelType:$condition, ChannelType:$trueValue,
                       ChannelType:$falseValue);
  let results = (outs ChannelType:$result);

  let assemblyFormat = [{
    $condition `[` $trueValue `,` $falseValue `]` attr-dict
    `:` type($condition) `,` type($result)
  }];
}

def Handshake_ShLIOp : Handshake_Arith_IntBinaryOp<"shli"> {
  let summary = "Logical left shift.";
}

def Handshake_ShRSIOp : Handshake_Arith_IntBinaryOp<"shrsi"> {
  let summary = "Arithmetic right shift.";
}

def Handshake_ShRUIOp : Handshake_Arith_IntBinaryOp<"shrui"> {
  let summary = "Logical right shift.";
}

def Handshake_SubFOp : Handshake_Arith_FloatBinaryOp<"subf", [
  FPUImplInterface,
  LatencyInterface
]> {
  let summary = "Floating-point subtraction.";
}

def Handshake_SubIOp : Handshake_Arith_IntBinaryOp<"subi"> {
  let summary = "Integer subtraction.";
}

def Handshake_TruncIOp : Handshake_Arith_IToICastOp<"trunci"> {
  let summary = "Integer truncation.";
  let hasCanonicalizer = 1;
}

def Handshake_TruncFOp : Handshake_Arith_FToFCastOp<"truncf", [
  IsFloatSizedChannel<64, "in">,
  IsFloatSizedChannel<32, "out">
]>{
  let summary = "Floating-point truncation.";
  // TODO: add canonicalizer
}

def Handshake_XOrIOp : Handshake_Arith_IntBinaryOp<"xori", [Commutative]> {
  let summary = "Bitwise exclusive union.";
}

def Handshake_SIToFPOp : Handshake_Arith_IToFCastOp<"sitofp", [
  IsIntSizedChannel<32, "in">,
  IsFloatSizedChannel<32, "out">,
  LatencyInterface
]> {
  let summary = "Converts a signed integer to float.";
}

def Handshake_FPToSIOp : Handshake_Arith_FToICastOp<"fptosi", [
  IsFloatSizedChannel<32, "in">,
  IsIntSizedChannel<32, "out">,
  LatencyInterface
]> {
  let summary = "Converts a float to signed integer.";
}

def Handshake_ExtFOp : Handshake_Arith_FToFCastOp<"extf", [
  IsFloatSizedChannel<32, "in">,
  IsFloatSizedChannel<64, "out">
]>{
  let summary = "Floating point extension.";
  // TODO: add canonicalizer
}

def Handshake_AbsFOp : Handshake_Arith_FToFCastOp<"absf"> {
  let summary = "floating point absolute-value operation";
  // TODO: add folder
}

#endif // DYNAMATIC_DIALECT_HANDSHAKE_HANDSHAKE_ARTIH_OPS_TD<|MERGE_RESOLUTION|>--- conflicted
+++ resolved
@@ -269,21 +269,17 @@
   let summary = "Floating-point division.";
 }
 
-<<<<<<< HEAD
 def Handshake_DivSIOp : Handshake_Arith_IntBinaryOp<"divsi", [
   IsIntSizedChannel<32, "lhs">,
   IsIntSizedChannel<32, "rhs">,
   IsIntSizedChannel<32, "result">,
   LatencyInterface
 ]>{
-=======
+    let summary = "Signed integer division.";
+}
+
 def Handshake_RemSIOp : Handshake_Arith_IntBinaryOp<"remsi"> {
   let summary = "Signed integer remainder.";
-}
-
-def Handshake_DivSIOp : Handshake_Arith_IntBinaryOp<"divsi"> {
->>>>>>> e6611d45
-  let summary = "Signed integer division.";
 }
 
 def Handshake_DivUIOp : Handshake_Arith_IntBinaryOp<"divui", [
