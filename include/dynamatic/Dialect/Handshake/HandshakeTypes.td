--- conflicted
+++ resolved
@@ -23,17 +23,6 @@
   let mnemonic = typeMnemonic;
 }
 
-<<<<<<< HEAD
-/// The vector of ExtraSignal objects contains underlying data whose lifetime is not guaranteed.
-/// On construction of a HandshakeType (ChannelType or ControlType), this data must
-/// therefore be allocated into the MLIR context.
-/// "ArrayRefOfSelfAllocationParameter" is used to invoke the
-/// ExtraSignal::allocateInto C++ function to perform that allocation process.
-/// ArrayRefParameter cannot be used here, as it is strictly for value types.
-def ExtraSignals : ArrayRefOfSelfAllocationParameter<
-  "ExtraSignal",
-  "Array of ExtraSignal objects"> {}
-=======
 def ExtraSignals : ArrayRefOfSelfAllocationParameter<"ExtraSignal", [{
   This `TypeParameter` describes an array of `ExtraSignal` objects that a
   `ChannelType` or `ControlType` value carries.
@@ -44,7 +33,6 @@
   `ExtraSignal::allocateInto` C++ function to perform that allocation process.
   `ArrayRefParameter` cannot be used here, as it is strictly for value types.
 }]> {}
->>>>>>> fb7ec945
 
 def ControlType : Handshake_Type<"Control", "control", [
   DeclareTypeInterfaceMethods<ExtraSignalsTypeInterface, ["copyWithExtraSignals"]>
