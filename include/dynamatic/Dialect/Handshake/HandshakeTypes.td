//===- HandshakeTypes.td - Handshake types definition ------*- tablegen -*-===//
//
// Part of the LLVM Project, under the Apache License v2.0 with LLVM Exceptions.
// See https://llvm.org/LICENSE.txt for license information.
// SPDX-License-Identifier: Apache-2.0 WITH LLVM-exception
//
//===----------------------------------------------------------------------===//
//
// This file defines Handshake typesd in Tablegen.
//
//===----------------------------------------------------------------------===//

#ifndef DYNAMATIC_DIALECT_HANDSHAKE_HANDSHAKE_TYPES_TD
#define DYNAMATIC_DIALECT_HANDSHAKE_HANDSHAKE_TYPES_TD

include "mlir/IR/AttrTypeBase.td"
include "dynamatic/Dialect/Handshake/Handshake.td"
include "dynamatic/Dialect/Handshake/HandshakeTypeInterfaces.td"

/// Base class for types in the Handshake dialect.
class Handshake_Type<string name, string typeMnemonic, list<Trait> traits = []>
    : TypeDef<Handshake_Dialect, name, traits> {
  let mnemonic = typeMnemonic;
}

def ExtraSignals : ArrayRefOfSelfAllocationParameter<"ExtraSignal", [{
  This `TypeParameter` describes an array of `ExtraSignal` objects that a
  `ChannelType` or `ControlType` value carries.
  `ExtraSignal` contains data whose lifetime is not guaranteed, so this data must
  be allocated into the MLIR context when constructing a `ChannelType` or
  `ControlType`.
  This type aliases `ArrayRefOfSelfAllocationParameter` to automatically invoke
  `ExtraSignal::allocateInto` C++ function to perform that allocation process.
  `ArrayRefParameter` cannot be used here, as it is strictly for value types.
}]> {}

def ControlType : Handshake_Type<"Control", "control", [
  DeclareTypeInterfaceMethods<ExtraSignalsTypeInterface, ["copyWithExtraSignals"]>
]> {
  let summary = "a control-only dataflow channel";
  let description = [{
    Represents a control-only dataflow channel, which is made up of
    - a 1-bit valid signal going downstream (in the same direction as the
      natural SSA def-use relation's direction) and
    - a 1-bit ready signal going upsteam (in the opposite direction as the
      natural SSA def-use relation's direction).
    - an optional list of named extra signals of arbitrary width and type which
      may go downstream or upstream.
  }];

  let parameters = (ins ExtraSignals:$extraSignals);

  let builders = [
    // If no parameters provided, build without extra signals
    TypeBuilder<(ins),
      [{
        return ControlType::get($_ctxt, {});
      }]>
  ];

  let hasCustomAssemblyFormat = 1;
  let genVerifyDecl = 1;
}

def ChannelType : Handshake_Type<"Channel", "channel", [
  DeclareTypeInterfaceMethods<ExtraSignalsTypeInterface, ["copyWithExtraSignals"]>
]> {
  let summary = "a dataflow channel with optional extra signals";
  let description = [{
    Represents a dataflow channel, which is made up of
    - a data signal of arbitrary width and type going downstream (in the same
      direction as the natural SSA def-use relation's direction),
    - a 1-bit valid signal going downstream (in the same direction as the
      natural SSA def-use relation's direction),
    - a 1-bit ready signal going upsteam (in the opposite direction as the
      natural SSA def-use relation's direction), and
    - an optional list of named extra signals of arbitrary width and type which
      may go downstream or upstream.
  }];

  let parameters = (ins "::mlir::Type":$dataType, ExtraSignals:$extraSignals);

  let builders = [
    TypeBuilderWithInferredContext<(ins
      "::mlir::Type":$dataType,
      CArg<"::mlir::ArrayRef<::dynamatic::handshake::ExtraSignal>", "{}">:$extras),
      [{
        if (::mlir::isa<::mlir::IndexType>(dataType)) {
          // Convert IndexType's to equivalent signless integers automatically
          ::mlir::OpBuilder builder(dataType.getContext());
          dataType = builder.getIntegerType(32);
        }
        return ChannelType::get(dataType.getContext(), dataType, extras);
      }]>
  ];

  let hasCustomAssemblyFormat = 1;
  let genVerifyDecl = 1;

  let extraClassDeclaration = [{
    /// Returns the data type's bitwidth.
    unsigned getDataBitWidth() const;

    /// Returns a channel type with identical extra signals but a potentially
    /// different data type.
    ChannelType withDataType(Type newDataType) {
      return ChannelType::get(newDataType, getExtraSignals());
    }

    /// Returns a channel type with identical data type but a potentially
    /// different extra signals.
    ChannelType withExtraSignal(::mlir::ArrayRef<ExtraSignal> newExtraSignals) {
      return ChannelType::get(getDataType(), newExtraSignals);
    }

    /// Determines whether a type is supported as the data type or as the type
    /// of an extra signal.
    static bool isSupportedSignalType(::mlir::Type type) {
      return type.isIntOrFloat();
    }

    /// Returns a channel whose data type is the default one used to represent
    /// an address in an external memory.
    static ChannelType getAddrChannel(::mlir::MLIRContext* ctx);
  }];
}

//===----------------------------------------------------------------------===//
// Tablegen helper functions
//===----------------------------------------------------------------------===//

/// Convert variable names to an array of ExtraSignal arrays.
/// e.g., if names is ["a", "b"], the result will be "{a.(...).getExtraSignals(),
/// b.(...).getExtraSignals()}".
class valuesToExtraSignalArrays<list<string> names> {
  string result = "{" # !interleave(!foreach(
    name, // variable name
    names,
    "cast<ExtraSignalsTypeInterface>($" # name #
    ".getType()).getExtraSignals()"
  ), ", ") # "}";
}

/// Convert variable names to data type arrays.
/// e.g., if names is ["a", "b"], the result will be "{a.(...).getDataType(),
/// b.(...).getDataType()}".
class valuesToDataTypes<list<string> names> {
  string result = "{" # !interleave(!foreach(
    name, // variable name
    names,
    // Treat ControlType's data type as i0
    "isa<ControlType>($" # name # ".getType()) ? IntegerType::get($_ctxt, 0) :"
    "$" # name # ".getType().cast<ChannelType>().getDataType()"
  ), ", ") # "}";
}

/// Convert variadic to an array of ExtraSignal arrays.
<<<<<<< HEAD
/// e.g., if the variadic has two elements, the result will be an array of two
/// ExtraSignal arrays.
=======
/// e.g., if the variadic has two elements (dataOut0 and dataOut1), the result
/// will be {dataOut0.(...).getExtraSignals(), dataOut1.(...).getExtraSignals()}.
>>>>>>> dd4df260
class variadicToExtraSignalArrays<string variadic> {
  string result = [{
    [&](auto &&variadic) -> std::vector<llvm::ArrayRef<ExtraSignal>> {
      std::vector<llvm::ArrayRef<ExtraSignal>> extraSignalArrays;

      for (Type type : variadic.getTypes()) {
        extraSignalArrays.push_back(
          type.cast<ExtraSignalsTypeInterface>().getExtraSignals());
      }

      return extraSignalArrays;
    }
  }] # "($" # variadic # ")";
}

/// Convert variadic to data type arrays.
<<<<<<< HEAD
/// e.g., if the variadic has two elements, the result will be an array of two
/// data types.
=======
/// e.g., if the variadic has two elements (dataOut0 and dataOut1), the result
/// will be {dataOut0.(...).getDataType(), dataOut1.(...).getDataType()}.
>>>>>>> dd4df260
class variadicToDataTypes<string variadic> {
  string result = [{
    [&](auto &&variadic) -> std::vector<Type> {
      std::vector<Type> dataTypes;

      for (Type type : variadic.getTypes()) {
        if (isa<ControlType>(type)) {
          // Treat ControlType's data type as i0
          dataTypes.push_back(IntegerType::get($_ctxt, 0));
        } else {
          dataTypes.push_back(type.cast<ChannelType>().getDataType());
        }
      }

      return dataTypes;
    }
  }] # "($" # variadic # ")";
}

<<<<<<< HEAD
/// Convert variadic to ExtraSignalsTypeInterface arrays.
/// e.g., if the variadic has two elements, the result will be an array of two
/// ExtraSignalsTypeInterfaces.
class variadicToExtraSignalTypes<string variadic> {
  string result = [{
    [](auto &&variadic) -> std::vector<ExtraSignalsTypeInterface> {
      std::vector<ExtraSignalsTypeInterface> extraSignalTypes;

      for (Type type : variadic.getTypes()) {
        extraSignalTypes.push_back(type.cast<ExtraSignalsTypeInterface>());
      }

      return extraSignalTypes;
    }
  }] # "($" # variadic # ")";
}

=======
>>>>>>> dd4df260
/// Concat two arrays of the same type, specified by the first argument.
class concatArrays<string type, string a, string b> {
  string result = !subst("$T", type, [{
    [](std::vector<$T> a, std::vector<$T> b) -> std::vector<$T> {
      std::vector<$T> result;
      result.insert(result.end(), a.begin(), a.end());
      result.insert(result.end(), b.begin(), b.end());
      return result;
    }
  }]) # "(" # a # ", " # b # ")";
}

//===----------------------------------------------------------------------===//
// Type constraints
//===----------------------------------------------------------------------===//

def SignalType : Type<
  CPred<"::dynamatic::handshake::ChannelType::isSupportedSignalType($_self)">,
  "must be an `IntegerType` or `FloatType`"> {
}

def HandshakeType : Type<
  CPred<
    "::mlir::isa<::dynamatic::handshake::ControlType, " #
    "::dynamatic::handshake::ChannelType>($_self)"
  >,
  "must be a `handshake::ControlType` or `handshake::ChannelType` type"> {
}

class IsChannelPred<string name> : CPred<
  "::mlir::isa<::dynamatic::handshake::ChannelType>($" # name # ".getType())">;

class IsIntChannelPred<string name> : CPred<
  "::mlir::isa<::mlir::IntegerType>("
  "::mlir::cast<::dynamatic::handshake::ChannelType>($" # name # ".getType())"
  ".getDataType())">;

class IsFloatChannelPred<string name> : CPred<
  "::mlir::isa<::mlir::FloatType>("
  "::mlir::cast<::dynamatic::handshake::ChannelType>($" # name # ".getType())"
  ".getDataType())">;

class IsSizedChannelPred<int width, string name> : CPred<
  "::mlir::cast<::dynamatic::handshake::ChannelType>($" # name # ".getType())"
  ".getDataBitWidth() == " # width>;

/// Ensures an operand/result is of ChannelType carrying IntegerType data.
class IsIntChannel<string name> : PredOpTrait<
  name # " should be of ChannelType carrying IntegerType data",
  And<[
    IsChannelPred<name>,
    IsIntChannelPred<name>
  ]>
>;

/// Ensures an operand/result is of ChannelType carrying IntegerType data of the
/// specified width.
class IsIntSizedChannel<int width, string name> : PredOpTrait<
  name # " should be of ChannelType carrying IntegerType data of width " # width,
  And<[
    IsChannelPred<name>,
    IsIntChannelPred<name>,
    IsSizedChannelPred<width, name>
  ]>
>;

/// Ensures an operand/result is of ChannelType carrying FloatType data.
class IsFloatChannel<string name> : PredOpTrait<
  name # " should be of ChannelType carrying FloatType data",
  And<[
    IsChannelPred<name>,
    IsFloatChannelPred<name>
  ]>
>;

/// Constraint to ensure an operand/result shouldn't have any extra signals.
class IsSimpleHandshake<string name> : PredOpTrait<
  name # " shouldn't have any extra signals",
  CPred<"cast<::dynamatic::handshake::ExtraSignalsTypeInterface>($" # name #
    ".getType()).getNumExtraSignals() == 0">
>;

/// Constraint to ensure a variadic operand/result shouldn't have any extra signals.
class IsSimpleHandshakeVariadic<string name> : PredOpTrait<
  name # " shouldn't have any extra signals",
<<<<<<< HEAD
  CPred<"llvm::all_of(" # variadicToExtraSignalTypes<name>.result # ", "
    "[](ExtraSignalsTypeInterface type) {"
    "  return type.getNumExtraSignals() == 0;"
=======
  CPred<"llvm::all_of($" # name # ".getTypes(), "
    "[](Type type) {"
    "  return type.cast<ExtraSignalsTypeInterface>().getNumExtraSignals() == 0;"
>>>>>>> dd4df260
    "})">
>;

// Temporary constraint for UnbundleOp.
def ChannelOrSimpleControl : TypeConstraint<
  CPred<[{
    ::mlir::isa<::dynamatic::handshake::ChannelType>($_self) ||
    (::mlir::isa<::dynamatic::handshake::ControlType>($_self) &&
     ::mlir::cast<::dynamatic::handshake::ControlType>($_self).getNumExtraSignals() == 0)
  }]>,
  "must be a `handshake::ControlType` with no extra signals or `handshake::ChannelType`"
>;

/// Multi-entity constraint ensuring that all HandshakeTypes have matching data types.
/// For the ControlType case, this predicate is satisfied only when all types are ControlType.
class AllDataTypesMatch<list<string> names> : AllMatchSameOperatorTrait<
  names,
  [{
    ::mlir::isa<ControlType>($_self.getType()) ?
    IntegerType::get($_ctxt, 0) // Treat ControlType's data type as i0
    : ::mlir::cast<ChannelType>($_self.getType()).getDataType()
  }],
  "data type"
>;

/// Multi-entity constraint ensuring that all HandshakeTypes have matching extra signals.
class AllExtraSignalsMatch<list<string> names> : AllMatchSameOperatorTrait<
  names,
  "::mlir::cast<::dynamatic::handshake::ExtraSignalsTypeInterface>($_self.getType()).getExtraSignals()",
  "extra signals"
>;

/// Multi-entity constraint ensuring that all HandshakeTypes have matching extra
/// signals, except for any signal with the given `except` name.
/// The core implementation of this predicate is in C++.
class AllExtraSignalsMatchExcept<string except, list<string> names> : PredOpTrait<
  "all of {" # !interleave(names, ", ") # "} should have the same extra " #
  "signals except for " # except,
  CPred<"::dynamatic::handshake::doesExtraSignalsMatchExcept(\"" # except #
  "\", " # valuesToExtraSignalArrays<names>.result  # ")">
>;

/// Multi-entity constraint ensuring that the all HandshakeTypes including variadic
/// have matching data types.
class AllDataTypesMatchWithVariadic<string variadic, list<string> nonvariadics> : PredOpTrait<
  "all of {" # variadic # ", " # !interleave(nonvariadics, ", ") # "} should "
  "have the same data type",
  CPred<[{
<<<<<<< HEAD
    [](llvm::ArrayRef<Type> dataTypes) {
=======
    [](std::vector<Type> dataTypes) {
>>>>>>> dd4df260
      if (dataTypes.empty())
        return true;

      Type firstType = dataTypes.front();

      // Compares all types with the first type.
      return llvm::all_of(dataTypes, [&](Type type) {
        return type == firstType;
      });
    }
  }] # "(" # concatArrays<"Type",
    variadicToDataTypes<variadic>.result,
    valuesToDataTypes<nonvariadics>.result
  >.result # ")">
>;

/// Multi-entity constraint ensuring that all HandshakeTypes including variadic
/// have matching extra signals, except for any signal with the given `except` name.
/// The core implementation of this predicate is in C++.
class AllExtraSignalsMatchWithVariadicExcept<string except, string variadic, list<string> nonvariadics> : PredOpTrait<
  "all of {" # variadic # ", " # !interleave(nonvariadics, ", ") # "} should "
  "have the same extra signals except for " # except,
  CPred<"::dynamatic::handshake::doesExtraSignalsMatchExcept(\"" # except #
  "\", " # concatArrays<"llvm::ArrayRef<ExtraSignal>",
    variadicToExtraSignalArrays<variadic>.result,
    valuesToExtraSignalArrays<nonvariadics>.result
  >.result # ")">
>;

/// Constraint to ensure that the variadic has at least one element.
class VariadicHasElement<string variadic> : PredOpTrait<
  "the variadic " # variadic # " should have at least one element",
  CPred<"!$" # variadic # ".empty()">
>;

// Constraints for spec tags

class HasValidSpecTag<string operand> : PredOpTrait<
  "should have a valid spec tag as an extra signal",
  CPred<[{
    [](ExtraSignalsTypeInterface type) {
      auto getExtraSignalResult = type.getExtraSignal("spec");
      if (!getExtraSignalResult.has_value()) {
        // There is no extra signal called "spec"
        return false;
      }

      ExtraSignal signal = getExtraSignalResult.value();

      // The signal should be a 1-bit integer downstream signal.
      if (!signal.downstream)
        return false;
      if (!signal.type.isInteger(1))
        return false;

      return true;
    }
  }] # "($" # operand # ".getType().cast<ExtraSignalsTypeInterface>())">
>;

class LacksSpecTag<string operand> : PredOpTrait<
  "shouldn't have a spec tag as an extra signal",
  CPred<"!::mlir::cast<::dynamatic::handshake::ExtraSignalsTypeInterface>($" #
  operand # ".getType()).hasExtraSignal(\"spec\")">
>;

class HasSpecTagIfPresentIn<string inputVariadic, string output> : PredOpTrait<
  output # " should have a spec tag iff any of " # inputVariadic # " has it",
  CPred<[{
<<<<<<< HEAD
    [](llvm::ArrayRef<ExtraSignalsTypeInterface> inputTypes,
        ExtraSignalsTypeInterface outputType) {
      bool inputHasSpecTag = llvm::any_of(inputTypes, [](ExtraSignalsTypeInterface type) {
        return type.hasExtraSignal("spec");
      });
      return outputType.hasExtraSignal("spec") == inputHasSpecTag;
    }
  }] # "(" # variadicToExtraSignalTypes<inputVariadic>.result # ", "
=======
    [](OperandRange::type_range inputTypes,
        ExtraSignalsTypeInterface outputType) {
      bool inputHasSpecTag = llvm::any_of(inputTypes, [](Type type) {
        return type.cast<ExtraSignalsTypeInterface>().hasExtraSignal("spec");
      });
      return outputType.hasExtraSignal("spec") == inputHasSpecTag;
    }
  }] # "($" # inputVariadic # ".getTypes(), "
>>>>>>> dd4df260
  "$" # output # ".getType().cast<ExtraSignalsTypeInterface>())">
>;

#endif // DYNAMATIC_DIALECT_HANDSHAKE_HANDSHAKE_TYPES_TD<|MERGE_RESOLUTION|>--- conflicted
+++ resolved
@@ -155,13 +155,8 @@
 }
 
 /// Convert variadic to an array of ExtraSignal arrays.
-<<<<<<< HEAD
-/// e.g., if the variadic has two elements, the result will be an array of two
-/// ExtraSignal arrays.
-=======
 /// e.g., if the variadic has two elements (dataOut0 and dataOut1), the result
 /// will be {dataOut0.(...).getExtraSignals(), dataOut1.(...).getExtraSignals()}.
->>>>>>> dd4df260
 class variadicToExtraSignalArrays<string variadic> {
   string result = [{
     [&](auto &&variadic) -> std::vector<llvm::ArrayRef<ExtraSignal>> {
@@ -178,13 +173,8 @@
 }
 
 /// Convert variadic to data type arrays.
-<<<<<<< HEAD
-/// e.g., if the variadic has two elements, the result will be an array of two
-/// data types.
-=======
 /// e.g., if the variadic has two elements (dataOut0 and dataOut1), the result
 /// will be {dataOut0.(...).getDataType(), dataOut1.(...).getDataType()}.
->>>>>>> dd4df260
 class variadicToDataTypes<string variadic> {
   string result = [{
     [&](auto &&variadic) -> std::vector<Type> {
@@ -204,26 +194,6 @@
   }] # "($" # variadic # ")";
 }
 
-<<<<<<< HEAD
-/// Convert variadic to ExtraSignalsTypeInterface arrays.
-/// e.g., if the variadic has two elements, the result will be an array of two
-/// ExtraSignalsTypeInterfaces.
-class variadicToExtraSignalTypes<string variadic> {
-  string result = [{
-    [](auto &&variadic) -> std::vector<ExtraSignalsTypeInterface> {
-      std::vector<ExtraSignalsTypeInterface> extraSignalTypes;
-
-      for (Type type : variadic.getTypes()) {
-        extraSignalTypes.push_back(type.cast<ExtraSignalsTypeInterface>());
-      }
-
-      return extraSignalTypes;
-    }
-  }] # "($" # variadic # ")";
-}
-
-=======
->>>>>>> dd4df260
 /// Concat two arrays of the same type, specified by the first argument.
 class concatArrays<string type, string a, string b> {
   string result = !subst("$T", type, [{
@@ -309,15 +279,9 @@
 /// Constraint to ensure a variadic operand/result shouldn't have any extra signals.
 class IsSimpleHandshakeVariadic<string name> : PredOpTrait<
   name # " shouldn't have any extra signals",
-<<<<<<< HEAD
-  CPred<"llvm::all_of(" # variadicToExtraSignalTypes<name>.result # ", "
-    "[](ExtraSignalsTypeInterface type) {"
-    "  return type.getNumExtraSignals() == 0;"
-=======
   CPred<"llvm::all_of($" # name # ".getTypes(), "
     "[](Type type) {"
     "  return type.cast<ExtraSignalsTypeInterface>().getNumExtraSignals() == 0;"
->>>>>>> dd4df260
     "})">
 >;
 
@@ -366,11 +330,7 @@
   "all of {" # variadic # ", " # !interleave(nonvariadics, ", ") # "} should "
   "have the same data type",
   CPred<[{
-<<<<<<< HEAD
-    [](llvm::ArrayRef<Type> dataTypes) {
-=======
     [](std::vector<Type> dataTypes) {
->>>>>>> dd4df260
       if (dataTypes.empty())
         return true;
 
@@ -440,16 +400,6 @@
 class HasSpecTagIfPresentIn<string inputVariadic, string output> : PredOpTrait<
   output # " should have a spec tag iff any of " # inputVariadic # " has it",
   CPred<[{
-<<<<<<< HEAD
-    [](llvm::ArrayRef<ExtraSignalsTypeInterface> inputTypes,
-        ExtraSignalsTypeInterface outputType) {
-      bool inputHasSpecTag = llvm::any_of(inputTypes, [](ExtraSignalsTypeInterface type) {
-        return type.hasExtraSignal("spec");
-      });
-      return outputType.hasExtraSignal("spec") == inputHasSpecTag;
-    }
-  }] # "(" # variadicToExtraSignalTypes<inputVariadic>.result # ", "
-=======
     [](OperandRange::type_range inputTypes,
         ExtraSignalsTypeInterface outputType) {
       bool inputHasSpecTag = llvm::any_of(inputTypes, [](Type type) {
@@ -458,7 +408,6 @@
       return outputType.hasExtraSignal("spec") == inputHasSpecTag;
     }
   }] # "($" # inputVariadic # ".getTypes(), "
->>>>>>> dd4df260
   "$" # output # ".getType().cast<ExtraSignalsTypeInterface>())">
 >;
 
