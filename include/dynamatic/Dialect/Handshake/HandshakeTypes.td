//===- HandshakeTypes.td - Handshake types definition ------*- tablegen -*-===//
//
// Part of the LLVM Project, under the Apache License v2.0 with LLVM Exceptions.
// See https://llvm.org/LICENSE.txt for license information.
// SPDX-License-Identifier: Apache-2.0 WITH LLVM-exception
//
//===----------------------------------------------------------------------===//
//
// This file defines Handshake typesd in Tablegen.
//
//===----------------------------------------------------------------------===//

#ifndef DYNAMATIC_DIALECT_HANDSHAKE_HANDSHAKE_TYPES_TD
#define DYNAMATIC_DIALECT_HANDSHAKE_HANDSHAKE_TYPES_TD

include "mlir/IR/AttrTypeBase.td"
include "dynamatic/Dialect/Handshake/Handshake.td"
include "dynamatic/Dialect/Handshake/HandshakeTypeInterfaces.td"

/// Base class for types in the Handshake dialect.
class Handshake_Type<string name, string typeMnemonic, list<Trait> traits = []>
    : TypeDef<Handshake_Dialect, name, traits> {
  let mnemonic = typeMnemonic;
}

def ExtraSignals : ArrayRefOfSelfAllocationParameter<"ExtraSignal", [{
  This `TypeParameter` describes an array of `ExtraSignal` objects that a
  `ChannelType` or `ControlType` value carries.
  `ExtraSignal` contains data whose lifetime is not guaranteed, so this data must
  be allocated into the MLIR context when constructing a `ChannelType` or
  `ControlType`.
  This type aliases `ArrayRefOfSelfAllocationParameter` to automatically invoke
  `ExtraSignal::allocateInto` C++ function to perform that allocation process.
  `ArrayRefParameter` cannot be used here, as it is strictly for value types.
}]> {}

def ControlType : Handshake_Type<"Control", "control", [
  DeclareTypeInterfaceMethods<ExtraSignalsTypeInterface, ["copyWithExtraSignals"]>
]> {
  let summary = "a control-only dataflow channel";
  let description = [{
    Represents a control-only dataflow channel, which is made up of
    - a 1-bit valid signal going downstream (in the same direction as the
      natural SSA def-use relation's direction) and
    - a 1-bit ready signal going upsteam (in the opposite direction as the
      natural SSA def-use relation's direction).
    - an optional list of named extra signals of arbitrary width and type which
      may go downstream or upstream.
  }];

  let parameters = (ins ExtraSignals:$extraSignals);

  let builders = [
    // If no parameters provided, build without extra signals
    TypeBuilder<(ins),
      [{
        return ControlType::get($_ctxt, {});
      }]>
  ];

  let hasCustomAssemblyFormat = 1;
  let genVerifyDecl = 1;
}

def ChannelType : Handshake_Type<"Channel", "channel", [
  DeclareTypeInterfaceMethods<ExtraSignalsTypeInterface, ["copyWithExtraSignals"]>
]> {
  let summary = "a dataflow channel with optional extra signals";
  let description = [{
    Represents a dataflow channel, which is made up of
    - a data signal of arbitrary width and type going downstream (in the same
      direction as the natural SSA def-use relation's direction),
    - a 1-bit valid signal going downstream (in the same direction as the
      natural SSA def-use relation's direction),
    - a 1-bit ready signal going upsteam (in the opposite direction as the
      natural SSA def-use relation's direction), and
    - an optional list of named extra signals of arbitrary width and type which
      may go downstream or upstream.
  }];

  let parameters = (ins "::mlir::Type":$dataType, ExtraSignals:$extraSignals);

  let builders = [
    TypeBuilderWithInferredContext<(ins
      "::mlir::Type":$dataType,
      CArg<"::mlir::ArrayRef<::dynamatic::handshake::ExtraSignal>", "{}">:$extras),
      [{
        if (::mlir::isa<::mlir::IndexType>(dataType)) {
          // Convert IndexType's to equivalent signless integers automatically
          ::mlir::OpBuilder builder(dataType.getContext());
          dataType = builder.getIntegerType(32);
        }
        return ChannelType::get(dataType.getContext(), dataType, extras);
      }]>
  ];

  let hasCustomAssemblyFormat = 1;
  let genVerifyDecl = 1;

  let extraClassDeclaration = [{
    /// Returns the data type's bitwidth.
    unsigned getDataBitWidth() const;

    /// Returns a channel type with identical extra signals but a potentially
    /// different data type.
    ChannelType withDataType(Type newDataType) {
      return ChannelType::get(newDataType, getExtraSignals());
    }

    /// Returns a channel type with identical data type but a potentially
    /// different extra signals.
    ChannelType withExtraSignal(::mlir::ArrayRef<ExtraSignal> newExtraSignals) {
      return ChannelType::get(getDataType(), newExtraSignals);
    }

    /// Determines whether a type is supported as the data type or as the type
    /// of an extra signal.
    static bool isSupportedSignalType(::mlir::Type type) {
      return type.isIntOrFloat();
    }

    /// Returns a channel whose data type is the default one used to represent
    /// an address in an external memory.
    static ChannelType getAddrChannel(::mlir::MLIRContext* ctx);
  }];
}

//===----------------------------------------------------------------------===//
// Type constraints
//===----------------------------------------------------------------------===//

def SignalType : Type<
  CPred<"::dynamatic::handshake::ChannelType::isSupportedSignalType($_self)">,
  "must be an `IntegerType` or `FloatType`"> {
}

def HandshakeType : Type<
  CPred<
    "::mlir::isa<::dynamatic::handshake::ControlType, " #
    "::dynamatic::handshake::ChannelType>($_self)"
  >,
  "must be a `handshake::ControlType` or `handshake::ChannelType` type"> {
}

class IsChannelPred<string name> : CPred<
  "::mlir::isa<::dynamatic::handshake::ChannelType>($" # name # ".getType())">;

class IsIntChannelPred<string name> : CPred<
  "::mlir::isa<::mlir::IntegerType>("
  "::mlir::cast<::dynamatic::handshake::ChannelType>($" # name # ".getType())"
  ".getDataType())">;

class IsFloatChannelPred<string name> : CPred<
  "::mlir::isa<::mlir::FloatType>("
  "::mlir::cast<::dynamatic::handshake::ChannelType>($" # name # ".getType())"
  ".getDataType())">;

class IsSizedChannelPred<int width, string name> : CPred<
  "::mlir::cast<::dynamatic::handshake::ChannelType>($" # name # ".getType())"
  ".getDataBitWidth() == " # width>;

/// Ensures an operand/result is of ChannelType carrying IntegerType data.
class IsIntChannel<string name> : PredOpTrait<
  name # " should be of ChannelType carrying IntegerType data",
  And<[
    IsChannelPred<name>,
    IsIntChannelPred<name>
  ]>
>;

/// Ensures an operand/result is of ChannelType carrying IntegerType data of the
/// specified width.
class IsIntSizedChannel<int width, string name> : PredOpTrait<
  name # " should be of ChannelType carrying IntegerType data of width " # width,
  And<[
    IsChannelPred<name>,
    IsIntChannelPred<name>,
    IsSizedChannelPred<width, name>
  ]>
>;

/// Ensures an operand/result is of ChannelType carrying FloatType data.
class IsFloatChannel<string name> : PredOpTrait<
  name # " should be of ChannelType carrying FloatType data",
  And<[
    IsChannelPred<name>,
    IsFloatChannelPred<name>
  ]>
>;

<<<<<<< HEAD
def BoolChannel : IntSizedChannel<1>;

/// Ensures an operand/result is of ChannelType carrying IntegerType data of the
/// specified width.
class IsIntSizedChannel<int width, string name> : PredOpTrait<
  name # " should be of ChannelType carrying IntegerType data of width " # width,
  CPred<
    "::mlir::isa<::dynamatic::handshake::ChannelType>($"
    # name # ".getType()) &&"
    "::mlir::isa<::mlir::IntegerType>("
    "::mlir::cast<::dynamatic::handshake::ChannelType>($" # name # ".getType())"
    ".getDataType()) &&"
    "::mlir::cast<::dynamatic::handshake::ChannelType>($" # name # ".getType())"
    ".getDataBitWidth() == " # width>
>;

def SimpleControl : Type<
  HasNumExtras<0>,
  "must be a `handshake::ControlType` type with no extra signals",
  "::dynamatic::handshake::ControlType"
=======
/// Constraint to ensure an operand/result shouldn't have any extra signals.
class IsSimpleHandshake<string name> : PredOpTrait<
  name # " shouldn't have any extra signals",
  CPred<"cast<::dynamatic::handshake::ExtraSignalsTypeInterface>($" # name #
    ".getType()).getNumExtraSignals() == 0">
>>>>>>> 23be96ad
>;

/// Constraint to ensure a variadic operand/result shouldn't have any extra signals.
class IsSimpleHandshakeVariadic<string name> : PredOpTrait<
  name # " shouldn't have any extra signals",
  CPred<[{
    ([&](auto&& variadicTypes) {
      for (::mlir::Type variadicType : variadicTypes) {
        if (cast<ExtraSignalsTypeInterface>(variadicType).getNumExtraSignals() != 0)
          return false;
      }
      return true;
    })
  }] # "($" # name # ".getTypes())">
>;

// Temporary constraint for UnbundleOp.
def ChannelOrSimpleControl : TypeConstraint<
  CPred<[{
    ::mlir::isa<::dynamatic::handshake::ChannelType>($_self) ||
    (::mlir::isa<::dynamatic::handshake::ControlType>($_self) &&
     ::mlir::cast<::dynamatic::handshake::ControlType>($_self).getNumExtraSignals() == 0)
  }]>,
  "must be a `handshake::ControlType` with no extra signals or `handshake::ChannelType`"
>;

/// Multi-entity constraint ensuring that all ChannelTypes have matching data types.
/// Also applies to ControlTypes, as some operations treat them interchangeably
/// using HandshakeType.
/// For the ControlType case, this predicate is satisfied only when all types are ControlType.
class AllDataTypesMatch<list<string> names> : AllMatchSameOperatorTrait<
  names,
  [{
    ::mlir::isa<::dynamatic::handshake::ControlType>($_self.getType()) ?
    // Compare using ControlType without extra signals
    ::dynamatic::handshake::ControlType::get($_self.getContext(), {}) :
    // Compare using data type
    ::mlir::cast<::dynamatic::handshake::ChannelType>($_self.getType()).getDataType()
  }],
  "data type"
>;

/// Multi-entity constraint ensuring that all HandshakeTypes have matching extra signals.
class AllExtraSignalsMatch<list<string> names> : AllMatchSameOperatorTrait<
  names,
  "::mlir::cast<::dynamatic::handshake::ExtraSignalsTypeInterface>($_self.getType()).getExtraSignals()",
  "extra signals"
>;

/// Multi-entity constraint ensuring that the all operands of variadic and non-variadic
/// operand have the same data types.
/// Also applies to ControlTypes, as some operations treat them interchangeably.
/// Returns true if the variadic is empty.
class AllDataTypesMatchWithVariadic<string variadic, string nonvariadic> : PredOpTrait<
  "the operands inside the variadic " # name # " and " # nonvariadic # " should all have the same type",
  CPred<[{
    ([&](const mlir::OperandRange &variadic, const mlir::Value &nonvariadic) {
      // Retrive all types of operands in the variadic.
      ValueTypeRange<OperandRange> variadicTypes = variadic.getTypes();
      size_t variadicLen = variadicTypes.size();

      // Return *true* if the variadic is empty
      if (variadicLen < 1)
        return true;

      Type nonvariadicType = nonvariadic.getType();

      if (mlir::isa<ControlType>(nonvariadicType)) {
        // If the nonvariadic operand is of ControlType, it is enough to
        // ensure that variadic operands are also of ControlType
        for (size_t i = 0; i < variadicLen; i++) {
          if (!mlir::isa<ControlType>(variadicTypes[i]))
            return false;
        }
        return true;
      }

      Type nonvariadicDataType =
        mlir::cast<ChannelType>(nonvariadicType).getDataType();

      // Ensure that data types of all variadic operands are equal to
      // nonvariadicDataType
      for (size_t i = 0; i < variadicLen; i++) {
        Type dataType = mlir::cast<ChannelType>(variadicTypes[i]).getDataType();
        if (dataType != nonvariadicDataType)
          return false;
      }
      return true;
    })
  }] # "($" # variadic # ", $" # nonvariadic # ")">
>;

/// Multi-entity constraint ensuring that all HandshakeTypes have matching extra
/// signals, except for any signal with the given `except` name.
/// The core implementation of this predicate is in C++.
class AllExtraSignalsMatchExcept<string except, list<string> names> : PredOpTrait<
  "all of {" # !interleave(names, ", ") # "} should have the same extra " #
  "signals except for " # except,
  CPred<"::dynamatic::handshake::doesExtraSignalsMatchExcept(\"" # except #
  "\", {" # !interleave(!foreach(
    name, // variable name
    names,
    "cast<::dynamatic::handshake::ExtraSignalsTypeInterface>($" # name #
    ".getType()).getExtraSignals()"
  ), ", ") # "})">
<<<<<<< HEAD
>;

/// Constraint to ensure an input/output is of SimpleControl/Channel type.
class IsSimpleHandshake<string name> : PredOpTrait<
  name # " should be of SimpleControl or SimpleChannel type",
  CPred<"cast<::dynamatic::handshake::ExtraSignalsTypeInterface>($" # name #
    ".getType()).getNumExtraSignals() == 0">
=======
>>>>>>> 23be96ad
>;

/// Merging Relationship of Extra Signals:
/// the output has the extra signal A if and only if
/// there exists an input which has the extra signal A.
/// In Merge-like Ops inputs are always provided as variadic.
class MergingExtraSignals<string inputs, string output> : PredOpTrait<
  "the extra signals of inputs and output should satisfy \\\"Merging Relationship of Extra Signals\\\"",
  CPred<[{
    ([&](const mlir::OperandRange &inputs, Value output) {

      // Variable to collect extra signals from inputs
      // Map used to help check uniqueness of extra signal names
      llvm::DenseMap<StringRef, const ExtraSignal *> unionOfExtraSignals;

      // Iterate over the type of each input operand
      for (auto inputOperandType : inputs.getTypes()) {
        for (const ExtraSignal &extraSignal :
            cast<ExtraSignalsTypeInterface>(inputOperandType).getExtraSignals()) {
          if (unionOfExtraSignals.contains(extraSignal.name)) {
            if (*unionOfExtraSignals.lookup(extraSignal.name) != extraSignal) {
              // Two different extra signals among inputs must have different names
              // to be merge-able.
              // e.g. [spec: i1] and [spec: i2] are prohibited.
              llvm::errs() << "inputs have different extra signals of the same name: "
                << extraSignal.name << "\n";
              return false;
            }
          } else {
            unionOfExtraSignals.insert({extraSignal.name, &extraSignal});
          }
        }
      }

      auto outputOperandType =
        cast<ExtraSignalsTypeInterface>(output.getType());

      // The type of the output operand should have the exact unionOfExtraSignals
      // collected from input operands, though the order doesn't matter

      // (1 of 2) Check the number of extra signals
      // #(extraSignals of the output) = #(union(extraSignals of each input))
      if (unionOfExtraSignals.size() != outputOperandType.getExtraSignals().size()) {
        llvm::errs() << "#(extraSignals of the output) is different from #(union(extraSignals of each input)).\n";
        return false;
      }

      // (2 of 2) Check the inclusion relationship (only one direction is sufficient)
      // extraSignals of the output ⊆ union(extraSignals of each input)
      for (auto extraSignal : outputOperandType.getExtraSignals()) {
        if (unionOfExtraSignals.contains(extraSignal.name)) {
          if (*unionOfExtraSignals.lookup(extraSignal.name) != extraSignal) {
            llvm::errs() << "an input has an extra signal " << extraSignal.name
                << ", but it is different from the output\n";
            return false;
          }
        } else {
          llvm::errs() << "the output has an extra signal " << extraSignal.name
              << ", which is not from any input\n";
          return false;
        }
      }

      return true;
    })(
  }] # "$" # inputs # ", $" # output # ")">
>;

/// Constraint to ensure that the variadic has at least one element.
class VariadicHasElement<string variadic> : PredOpTrait<
  "the variadic " # variadic # " should have at least one element",
  CPred<"!$" # variadic # ".empty()">
>;

// Constraints for spec tags

class HasSpecTag<string operand> : PredOpTrait<
  "should have a valid spec tag as an extra signal",
  CPred<[{
    ([&](std::optional<ExtraSignal> getExtraSignalResult) {
      if (!getExtraSignalResult.has_value()) {
        // There is no extra signal called "spec"
        return false;
      }

      ExtraSignal signal = getExtraSignalResult.value();

      // The signal should be a 1-bit integer downstream signal.
      if (!signal.downstream)
        return false;
      if (!signal.type.isInteger(1))
        return false;

      return true;
    })(::mlir::cast<::dynamatic::handshake::ExtraSignalsTypeInterface>(
  $}] # operand # ".getType()).getExtraSignal(\"spec\"))">
>;

class LacksSpecTag<string operand> : PredOpTrait<
  "shouldn't have a spec tag as an extra signal",
  CPred<"!::mlir::cast<::dynamatic::handshake::ExtraSignalsTypeInterface>($" #
  operand # ".getType()).hasExtraSignal(\"spec\")">
>;

#endif // DYNAMATIC_DIALECT_HANDSHAKE_HANDSHAKE_TYPES_TD<|MERGE_RESOLUTION|>--- conflicted
+++ resolved
@@ -188,34 +188,11 @@
   ]>
 >;
 
-<<<<<<< HEAD
-def BoolChannel : IntSizedChannel<1>;
-
-/// Ensures an operand/result is of ChannelType carrying IntegerType data of the
-/// specified width.
-class IsIntSizedChannel<int width, string name> : PredOpTrait<
-  name # " should be of ChannelType carrying IntegerType data of width " # width,
-  CPred<
-    "::mlir::isa<::dynamatic::handshake::ChannelType>($"
-    # name # ".getType()) &&"
-    "::mlir::isa<::mlir::IntegerType>("
-    "::mlir::cast<::dynamatic::handshake::ChannelType>($" # name # ".getType())"
-    ".getDataType()) &&"
-    "::mlir::cast<::dynamatic::handshake::ChannelType>($" # name # ".getType())"
-    ".getDataBitWidth() == " # width>
->;
-
-def SimpleControl : Type<
-  HasNumExtras<0>,
-  "must be a `handshake::ControlType` type with no extra signals",
-  "::dynamatic::handshake::ControlType"
-=======
 /// Constraint to ensure an operand/result shouldn't have any extra signals.
 class IsSimpleHandshake<string name> : PredOpTrait<
   name # " shouldn't have any extra signals",
   CPred<"cast<::dynamatic::handshake::ExtraSignalsTypeInterface>($" # name #
     ".getType()).getNumExtraSignals() == 0">
->>>>>>> 23be96ad
 >;
 
 /// Constraint to ensure a variadic operand/result shouldn't have any extra signals.
@@ -321,16 +298,6 @@
     "cast<::dynamatic::handshake::ExtraSignalsTypeInterface>($" # name #
     ".getType()).getExtraSignals()"
   ), ", ") # "})">
-<<<<<<< HEAD
->;
-
-/// Constraint to ensure an input/output is of SimpleControl/Channel type.
-class IsSimpleHandshake<string name> : PredOpTrait<
-  name # " should be of SimpleControl or SimpleChannel type",
-  CPred<"cast<::dynamatic::handshake::ExtraSignalsTypeInterface>($" # name #
-    ".getType()).getNumExtraSignals() == 0">
-=======
->>>>>>> 23be96ad
 >;
 
 /// Merging Relationship of Extra Signals:
