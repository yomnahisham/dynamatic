//===- HandshakeOps.td - Handshake operation definitions ---*- tablegen -*-===//
//
// Part of the LLVM Project, under the Apache License v2.0 with LLVM Exceptions.
// See https://llvm.org/LICENSE.txt for license information.
// SPDX-License-Identifier: Apache-2.0 WITH LLVM-exception
//
//===----------------------------------------------------------------------===//
//
// This file originates from the CIRCT project (https://github.com/llvm/circt).
// It includes modifications made as part of Dynamatic.
//
//===----------------------------------------------------------------------===//
//
// This file define Handshake operations in tablegen.
//
//===----------------------------------------------------------------------===//

#ifndef DYNAMATIC_DIALECT_HANDSHAKE_HANDSHAKE_OPS_TD
#define DYNAMATIC_DIALECT_HANDSHAKE_HANDSHAKE_OPS_TD

include "mlir/IR/EnumAttr.td"
include "mlir/IR/OpAsmInterface.td"
include "mlir/IR/BuiltinTypes.td"
include "mlir/IR/BuiltinAttributeInterfaces.td"
include "mlir/Interfaces/InferTypeOpInterface.td"
include "dynamatic/Dialect/Handshake/HandshakeAttributes.td"
include "dynamatic/Dialect/Handshake/HandshakeTypes.td"

/// Base class for Handshake dialect operations.
class Handshake_Op<string mnemonic, list<Trait> traits = []>
    : Op<Handshake_Dialect, mnemonic,
         traits #[HasParent<"handshake::FuncOp">,
         DeclareOpInterfaceMethods<NamedIOInterface>,
         DeclareOpInterfaceMethods<ControlInterface>]> {
}

// This is almost exactly like a standard FuncOp, except that it has some
// extra verification conditions.  In particular, each Value must
// only have a single use.  Also, it defines a Dominance-Free Scope
def FuncOp : Op<Handshake_Dialect, "func", [
   IsolatedFromAbove,
   FunctionOpInterface,
   Symbol,
   RegionKindInterface,
   OpAsmOpInterface,
   HasClock
]> {
  let summary = "Handshake dialect function.";
  let description = [{
    The func operation represents a handshaked function.
    This is almost exactly like a standard FuncOp, except that it has
    some extra verification conditions. In particular, each Value must
    only have a single use.
  }];

  let arguments = (ins
    TypeAttrOf<FunctionType>:$function_type,
    OptionalAttr<DictArrayAttr>:$arg_attrs,
    OptionalAttr<DictArrayAttr>:$res_attrs
  );
  let results = (outs);
  let regions = (region AnyRegion : $body);

  let skipDefaultBuilders = 1;

  let builders =
       [OpBuilder<(ins "StringRef":$name, "FunctionType":$type,
                      CArg<"ArrayRef<NamedAttribute>", "{}">:$attrs)>];

  let extraClassDeclaration = [{
    /// Implement RegionKindInterface.
    static RegionKind getRegionKind(unsigned index) { return RegionKind::Graph; }

    /// Returns the region on the current operation that is callable.
    ::mlir::Region *getCallableRegion() {
      return &getBody();
    }

    /// Returns the argument types of this function.
    ArrayRef<Type> getArgumentTypes() { return getFunctionType().getInputs(); }

    /// Returns the result types of this function.
    ArrayRef<Type> getResultTypes() { return getFunctionType().getResults(); }

    /// Returns the names of the arguments to this function.
    ArrayAttr getArgNames() {
      return (*this)->getAttrOfType<ArrayAttr>("argNames");
    }

    /// Returns the names of the results from this function.
    ArrayAttr getResNames() {
      return (*this)->getAttrOfType<ArrayAttr>("resNames");
    }

    /// Returns the argument name at the given index.
    StringAttr getArgName(unsigned idx) {
      return getArgNames()[idx].cast<StringAttr>();
    }

    /// Returns the result name at the given index.
    StringAttr getResName(unsigned idx) {
      return getResNames()[idx].cast<StringAttr>();
    }

    /// Hook for FunctionOpInterface, called after verifying that the 'type'
    /// attribute is present and checks if it holds a function type.  Ensures
    /// getType, getNumFuncArguments, and getNumFuncResults can be called
    /// safely.
    LogicalResult verifyType() {
      auto type = getFunctionTypeAttr().getValue();
      if (!type.isa<FunctionType>())
        return emitOpError(
            "requires '" + getFunctionTypeAttrName().getValue() +
            "' attribute of function type");
      return success();
    }

    /// Returns the body block of the function.
    Block* getBodyBlock() {
      return &getBody().front();
    }

    //===------------------------------------------------------------------===//
    // OpAsmOpInterface Methods
    //===------------------------------------------------------------------===//

    static ::llvm::StringRef getDefaultDialect() {
      return "handshake";
    }
  }];

  let hasVerifier = 1;
  let hasCustomAssemblyFormat = 1;
}

// InstanceOp
def InstanceOp : Handshake_Op<"instance", [
    CallOpInterface,
    HasClock,
    DeclareOpInterfaceMethods<SymbolUserOpInterface>
]> {
  let summary = "module instantiate operation";
  let description = [{
    The `instance` operation represents the instantiation of a module.  This
    is similar to a function call, except that different instances of the
    same module are guaranteed to have their own distinct state.
    The instantiated module is encoded as a symbol reference attribute named
    "module". An instance operation takes a control input as its last argument
    and returns a control output as its last result.

    Example:
    
    ```mlir
    %2:2 = handshake.instance @my_add(%0, %1, %ctrl) : (f32, f32, !handshake.control) -> (f32, !handshake.control)
    ```
  }];

  let arguments = (ins FlatSymbolRefAttr:$module, Variadic<AnyType>:$opOperands);
  let results = (outs Variadic<AnyType>);
  let skipDefaultBuilders = 1;
  let builders = [OpBuilder<
    (ins "FuncOp":$module, CArg<"ValueRange", "{}">:$operands), [{
      $_state.addOperands(operands);
      $_state.addAttribute("module", SymbolRefAttr::get(module));
      $_state.addTypes(module.getResultTypes());
  }]>, OpBuilder<
    (ins "SymbolRefAttr":$module, "TypeRange":$results,
     CArg<"ValueRange", "{}">:$operands), [{
      $_state.addOperands(operands);
      $_state.addAttribute("module", module);
      $_state.addTypes(results);
  }]>, OpBuilder<
    (ins "StringRef":$module, "TypeRange":$results,
     CArg<"ValueRange", "{}">:$operands), [{
       build($_builder, $_state,
             SymbolRefAttr::get($_builder.getContext(), module), results,
             operands);
  }]>];

  let extraClassDeclaration = [{
    FunctionType getModuleType();

    /// Get the argument operands to the called function.
    operand_range getArgOperands() {
      return {arg_operand_begin(), arg_operand_end()};
    }

    operand_iterator arg_operand_begin() { return operand_begin(); }
    operand_iterator arg_operand_end() { return operand_end(); }

    /// Return the module of this operation.
    CallInterfaceCallable getCallableForCallee() {
      return (*this)->getAttrOfType<SymbolRefAttr>("module");
    }

    /// Set the callee for this operation.
    void setCalleeFromCallable(mlir::CallInterfaceCallable callee) {
      (*this)->setAttr(getModuleAttrName(), callee.get<mlir::SymbolRefAttr>());
    }

    /// Get the control operand of this instance op
    Value getControl() {
      return getOperands().back();
    }

    MutableOperandRange getArgOperandsMutable() {
      return getOpOperandsMutable();
    }

  }];

  let assemblyFormat = [{
    $module `(` $opOperands `)` attr-dict `:` functional-type($opOperands, results)
  }];
}

def BufferOp : Handshake_Op<"buffer", [
  HasClock, SameOperandsAndResultType,
  DeclareOpInterfaceMethods<ReshapableChannelsInterface, ["getReshapableChannelType"]>,
]> {
  let summary = "buffer operation";
  let description = [{
    Represents an arbitrary buffer whose properties (e.g., latencies, number of
    slots) are dictated by HW parameters. 
  }];
  
  let arguments = (ins HandshakeType:$operand);
  let results = (outs HandshakeType:$result);

  let builders = [OpBuilder<
    (ins "Value":$operand, "const ::dynamatic::handshake::TimingInfo &":$timing,
         "std::optional<unsigned>":$numSlots)>
  ];

  let extraClassDeclaration = [{
    static constexpr ::llvm::StringLiteral NUM_SLOTS_ATTR_NAME = "NUM_SLOTS",
                                           TIMING_ATTR_NAME = "TIMING";
  }];

  let assemblyFormat = [{
    $operand attr-dict `:` custom<HandshakeType>(type($operand))
  }];
}

def NDWireOp : Handshake_Op<"ndwire", [
  HasClock, SameOperandsAndResultType,
  DeclareOpInterfaceMethods<ReshapableChannelsInterface, ["getReshapableChannelType"]>,
]> {
  let summary = "non-deterministic wire operation";
  let description = [{
    Represents a wire that non-determinastically stalls the propagation of a signal.
  }];
  
  let arguments = (ins HandshakeType:$operand);
  let results = (outs HandshakeType:$result);

  let assemblyFormat = [{
    $operand attr-dict `:` custom<HandshakeType>(type($operand))
  }];
}

class Handshake_ForkOp<string mnemonic, list<Trait> traits = []> : 
  Handshake_Op<mnemonic, traits # [
    Pure, HasClock, SameOperandsAndResultType,
    DeclareOpInterfaceMethods<ReshapableChannelsInterface, ["getReshapableChannelType"]>
]> {
  let arguments = (ins HandshakeType:$operand);
  let results = (outs Variadic<HandshakeType>:$result);

  let builders = [OpBuilder<
    (ins "Value":$operand, "unsigned":$size), [{
      $_state.addOperands(operand);
      SmallVector<Type> resultTypes {size, operand.getType()};
      $_state.addTypes(resultTypes);
    }]>
  ];

  let assemblyFormat = [{ 
    custom<SingleTypedHandshakeOp>($operand, attr-dict,
                                   type($operand), type($result))
  }];

  let extraClassDefinition = [{
    std::pair<handshake::ChannelType, bool>
    $cppClass::getReshapableChannelType() {
      return {mlir::dyn_cast<handshake::ChannelType>(getOperand().getType()),
              true};
    }
  }];
}

def ForkOp : Handshake_ForkOp<"fork"> {
  let summary = "eager fork operation";
  let description = [{
    A single input is replicated to N outputs and distributed to each
    output as soon as the corresponding successor is available.

    Example:

    ```mlir
    %1:2 = fork [2] %0 : !handshake.channel<i32>
    ```
  }];
}

def LazyForkOp : Handshake_ForkOp<"lazy_fork"> {
  let summary = "lazy fork operation";
  let description = [{
    A single input is replicated to N outputs and distributed to each
    output when all successors are available.

    Example:

    ```mlir
    %1:2 = lazy_fork [2] %0 : !handshake.channel<i32>
    ```
  }];
}

def MergeOp : Handshake_Op<"merge", [
  Pure,
  // SameOperandsAndResultsType is a built-in variant of AllTypesMatch with useful
  // builder behavior, supporting variadic operands.
  // MergeOp imposes this constraint to enforce that all the data types and
  // extra signals of operands and results match, while MuxOp and CMergeOp only
  // require that the data types match.
  SameOperandsAndResultType,
  VariadicHasElement<"dataOperands">,
  DeclareOpInterfaceMethods<MergeLikeOpInterface, ["getDataResult"]>,
  DeclareOpInterfaceMethods<ReshapableChannelsInterface, ["getReshapableChannelType"]>
]> {
  let summary = "merge operation";
  let description = [{
    The merge operation represents a (nondeterministic) merge operation. Any
    input is propagated to the single output. The number of inputs corresponds
    to the number of predecessor blocks.

    Example:

    ```mlir
    %0 = merge %a, %b, %c : !handshake.channel<i32>
    ```
  }];

  let arguments = (ins Variadic<HandshakeType>:$dataOperands);
  let results = (outs HandshakeType:$result);
  
  let assemblyFormat = [{
    $dataOperands attr-dict `:` custom<HandshakeType>(type($result))
  }];
}

def MuxOp : Handshake_Op<"mux", [
  Pure,
  VariadicHasElement<"dataOperands">,
  MergingExtraSignals<"dataOperands", "result">,
  AllDataTypesMatchWithVariadic<"dataOperands", "result">,
  IsSimpleHandshake<"selectOperand">,
  DeclareOpInterfaceMethods<MergeLikeOpInterface, ["getDataResult"]>,
  DeclareOpInterfaceMethods<InferTypeOpInterface, ["inferReturnTypes"]>,
  DeclareOpInterfaceMethods<ControlInterface, ["isControl"]>,
  DeclareOpInterfaceMethods<NamedIOInterface, ["getOperandName"]>,
  DeclareOpInterfaceMethods<ReshapableChannelsInterface, ["getReshapableChannelType"]>
]> {
  let summary = "mux operation";
  let description = [{
    The mux operation represents a(deterministic) merge operation.
    Operands: select, data0, data1, data2, ...

    The 'select' operand is received from ControlMerge of the same
    block and it represents the index of the data operand that the mux
    should propagate to its single output.  The number of data inputs
    corresponds to the number of predecessor blocks.

    The mux operation is intended solely for control+dataflow selection.
    For purely dataflow selection, use the 'select' operation instead.

    Example:

    ```mlir
    %res = mux %select [%data0, %data1, %data2] :
      !handshake.channel<i32>, !handshake.channel<i32>
    ```
  }];
  let arguments = (ins ChannelType:$selectOperand,
                       Variadic<HandshakeType>:$dataOperands);
  let results = (outs HandshakeType:$result);

  let hasCustomAssemblyFormat = 1;
  let hasVerifier = 1;
}

def ControlMergeOp : Handshake_Op<"control_merge", [
  Pure, HasClock,
  VariadicHasElement<"dataOperands">,
  MergingExtraSignals<"dataOperands", "result">,
  AllDataTypesMatchWithVariadic<"dataOperands", "result">,
  IsSimpleHandshake<"index">,
  DeclareOpInterfaceMethods<MergeLikeOpInterface, ["getDataResult"]>,
  DeclareOpInterfaceMethods<NamedIOInterface, ["getResultName"]>,
  DeclareOpInterfaceMethods<ReshapableChannelsInterface, ["getReshapableChannelType"]>
]> {
  let summary = "control merge operation";
  let description = [{
    The control_merge operation represents a
    (nondeterministic) control merge.  Any input is propagated to the
    first output and the index of the propagated input is sent to the
    second output.  The number of inputs corresponds to the number of
    predecessor blocks.

    Example:
    ```
    %res, %idx = control_merge %a, %b, %c : 
      !handshake.channel<i32>, !handshake.channel<i32>
    ```
  }];

  let arguments = (ins Variadic<HandshakeType>:$dataOperands);
  let results = (outs HandshakeType:$result, ChannelType:$index);
  
  let builders = [OpBuilder<
    (ins "ValueRange":$operands), [{
      assert(!operands.empty() && "cmerge needs at least one operand");
      $_state.addOperands(operands);
      
      // Optimize the size of the index result based on the number of operands
      auto dataType = ::dynamatic::handshake::getOptimizedIndexValType(
          $_builder, operands.size());
      auto idxType = ::dynamatic::handshake::ChannelType::get(dataType);
      $_state.addTypes({operands[0].getType(), idxType});
  }]>];
  
  let hasCustomAssemblyFormat = 1;
  let hasVerifier = 1;
}

def BranchOp : Handshake_Op<"br", [
  Pure, SameOperandsAndResultType,
  DeclareOpInterfaceMethods<ReshapableChannelsInterface, ["getReshapableChannelType"]>
]> {
  let summary = "branch operation";
  let description = [{
    The branch operation represents an unconditional
    branch.  The single data input is propagated to the single
    successor.  The input must be triggered by some predecessor to
    avoid continous triggering of a successor block.

    Example:

    ```mlir
    %1 = br %0 : !handshake.channel<i32>
    ```
  }];
  let arguments = (ins HandshakeType:$operand);
  let results = (outs HandshakeType:$result);
  
  let assemblyFormat = [{
    $operand attr-dict `:` custom<HandshakeType>(type($result))
  }];
}

def ConditionalBranchOp : Handshake_Op<"cond_br", [
  AllTypesMatch<["dataOperand", "trueResult", "falseResult"]>,
  AllExtraSignalsMatch<["conditionOperand", "dataOperand", "trueResult", "falseResult"]>,
  IsIntSizedChannel<1, "conditionOperand">,
  DeclareOpInterfaceMethods<InferTypeOpInterface, ["inferReturnTypes"]>,
  DeclareOpInterfaceMethods<ControlInterface, ["isControl"]>,
  DeclareOpInterfaceMethods<NamedIOInterface, ["getOperandName", "getResultName"]>,
  DeclareOpInterfaceMethods<ReshapableChannelsInterface, ["getReshapableChannelType"]>
]> {
  let summary = "conditional branch operation";
  let description = [{
    The cbranch operation represents a conditional
    branch.  The data input is propagated to one of the two outputs
    based on the condition input.

    Example:

    ```mlir
    %true, %false = cond_br %cond, %data : !handshake.control<i1>, 
      !handshake.channel<i32>
    ```
  }];

  let arguments = (ins ChannelType:$conditionOperand,
                       HandshakeType:$dataOperand);
  let results = (outs HandshakeType:$trueResult,
                      HandshakeType:$falseResult);
  
  let assemblyFormat = [{
    $conditionOperand `,` $dataOperand attr-dict
      `:` type($conditionOperand) `,` custom<HandshakeType>(type($dataOperand))
  }];
  let extraClassDeclaration = [{
    // These are the indices into the dests list.
    enum { trueIndex = 0, falseIndex = 1 };
  }];
}

def SinkOp : Handshake_Op<"sink"> {
  let summary = "sink operation";
  let description = [{
    The sink operation discards any data that arrives at its
    input. The sink has no successors and it can continuously consume data.

    Example:

    ```mlir
    sink %data : !handshake.channel<i32>
    ```
  }];
  
  let arguments = (ins HandshakeType:$operand);
  let assemblyFormat = [{
    $operand attr-dict `:` custom<HandshakeType>(type($operand))
  }];
}

def SourceOp : Handshake_Op<"source", [Pure]> {
  let summary = "source operation";
  let description = [{
    The source operation represents a continuous control-only-token source. The
    source continously sets a 'valid' signal which the successor can consume at
    any point in time.

    Example:

    ```mlir
    %ctrl = source
    ```
  }];

  let results = (outs ControlType:$result);

  let builders = [
    // Unless otherwise specified, output type doesn't have any extra signals.
    OpBuilder<(ins), [{
      $_state.addTypes(ControlType::get($_builder.getContext(), /*extraSignals=*/{}));
    }]>
  ];

  let assemblyFormat = "attr-dict `:` type($result)";
}

def JoinOp : Handshake_Op<"join", [
  SameOperandsAndResultType,
  DeclareOpInterfaceMethods<ControlInterface, ["isControl"]>
]> {
  let summary = "join operation";
  let description = [{
    A control-only synchronizer.  Produces a valid output when all
    inputs become available.

    Example:

    ```mlir
    %0 = join %a, %b, %c : !handshake.control
    ```
  }];

  let arguments = (ins Variadic<ControlType>:$data);
  let results = (outs ControlType:$result);
  let assemblyFormat = "$data attr-dict `:` type($result)";
}

def NotOp : Handshake_Op<"not", [Pure, SameOperandsAndResultType,
                                 ReshapableChannelsInterface]> {
  let summary = "Logical negation";
  let description = [{
    Bitwise logical negation.

    Example:

    ```mlir
    %neg = not %value : !handshake.channel<i32>
    ```
  }];
  let arguments = (ins ChannelType:$operand);
  let results = (outs ChannelType:$result);
  let assemblyFormat = "$operand attr-dict `:` type($result)";
}

//===----------------------------------------------------------------------===//
// Memory interfaces
//===----------------------------------------------------------------------===//

def MemoryControllerOp : Handshake_Op<"mem_controller", [
  // The memory controller does not accept ControlTypes with extra signals.
  // Handling extra signals is the responsibility of MemPortOps (Load/Store).
  // See the issue #214.
  IsSimpleHandshake<"memStart">,
  IsSimpleHandshake<"ctrlEnd">,
  IsSimpleHandshake<"memEnd">,
  IsSimpleHandshakeVariadic<"inputs">,
  IsSimpleHandshakeVariadic<"outputs">,
  DeclareOpInterfaceMethods<MemoryOpInterface>,
  DeclareOpInterfaceMethods<NamedIOInterface, ["getOperandName"]>,
  DeclareOpInterfaceMethods<NamedIOInterface, ["getResultName"]>
]> {
  let summary = "memory controller (dynamatic)";
  let description = [{
    Each `MemoryControllerOp` represents an interface to an externally defined
    unidimensional memory (i.e., it interfaces a memref input to a Handshake
    function). It receives control signals from each basic block containing
    store operations referencing the wrapped memref; the formers are fed to the
    operation through constants indicating the number of stores the basic block
    will make to the referenced memory region. It also receives load (address
    value) and store (address value + data value) memory accesses, optionally
    fed throuhg an LSQ. It returns a data value for each load request as well as
    a single control signal to indicate basic block completion to the enclosing
    function's end operation.

    Additionally, the `connectedBlocks` attribute contains the ordered list of
    basic blocks (referenced by their unique IDs) that communicate with the
    controller. Every load/store operation is required to be tagged with the ID
    of a basic block present in this list.

    Optionally, a memory controller may act as a middle-person between an LSQ
    and the external memory.

    The order of memory inputs is
    1. For each basic block:
      a. If there is at least one store in the block, a control signal fed
         through a constant indicating the number of store operations in the 
         block.
      b. Load/Store access requests from within the block, in program order.
    2. If an LSQ references the same memory region:
      a. Control signals from basic blocks containing store ports to the LSQ but
         not directly to the MC. These have the same semantics as the control
         signals described above.
      b. A single address operand for load accesses coming through the LSQ and
         a single pair of address/data operands for store accesses coming
         through the LSQ.

    The order of memory outputs is
    1. Load results, in program order (i.e., in load accesses order).
    2. If an LSQ references the same memory region, a data result for load
       accesses.
    3. Control signal indicating completion.
    ```
  }];

  let arguments = (ins AnyMemRef:$memRef, ControlType:$memStart,
                       Variadic<ChannelType>:$inputs, ControlType:$ctrlEnd,
                       I32ArrayAttr:$connectedBlocks);
  let results = (outs Variadic<ChannelType>:$outputs, ControlType:$memEnd);

  let builders = [OpBuilder<(ins "Value":$memRef, "Value":$memStart,
                                 "ValueRange":$inputs, "Value":$ctrlEnd,
                                 "ArrayRef<unsigned>":$blocks,
                                 "unsigned":$numLoads)>];
  let hasVerifier = 1;

  // Dispatch SimpleControl signals to custom print and parse
  let assemblyFormat = [{
    `[` $memRef `:` type($memRef) `]` $memStart ` ` `(` $inputs `)` $ctrlEnd
    attr-dict `:` custom<SimpleControl>(type($memStart)) custom<SimpleControl>(type($memEnd)) custom<SimpleControl>(type($ctrlEnd)) functional-type($inputs, $outputs)
  }];

  let extraClassDeclaration = [{
    /// Returns the list of basic block IDs the MC is connected to.
    mlir::SmallVector<unsigned> getMCBlocks() {
      mlir::SmallVector<unsigned> blocks;
      for (mlir::Attribute attr : getConnectedBlocks())
        blocks.push_back(cast<IntegerAttr>(attr).getValue().getZExtValue());
      return blocks;
    }

    /// Returns a convenient data-structure to go over the controls and memory
    /// accesses that are connected to the memory controller. 
    dynamatic::MCPorts getPorts();
  }];
}

def LSQOp : Handshake_Op<"lsq", [
  DeclareOpInterfaceMethods<MemoryOpInterface>,
  DeclareOpInterfaceMethods<NamedIOInterface, ["getOperandName"]>,
  DeclareOpInterfaceMethods<NamedIOInterface, ["getResultName"]>
]> {
  let summary = "load-store queue  (dynamatic)";
  let description = [{
    Each `LSQOp` represents an interface to an externally defined unidimensional
    memory. In terms of circuit connectivity and semantics it is quite similar
    to the `MemoryControllerOp` operation (see the latter's documentation), with
    some important differences outlined below.
    - LSQs work on a group basis instead of on a block basis. Basic blocks can
      be considered groups but the opposite is not generally true (i.e., groups
      are more general than blocks). A group must satisfy a "linear dominance"
      constraint, meaning that all the memory accesses it contains must be
      clearly program-orderable, and stored in the LSQ's inputs in that order.
      Additionally, two groups connected to the same LSQ cannot share the same
      control signal, which are determined by the program location of the first
      memory access of each group). 
    - Control signals are not fed through a constant and are instead data-less
      signals simply indicating that a new group has started.
    - To ensure proper identification of groups when analyzing the operation's
      operands, the `groupSizes` attribute contains the numberf of load/store
      ports in each LSQ group, in operand order.  
    
    In the absence of an MC on the same memory region, the LSQ talks directly to
    the external memory and its first memory input will be the Handhsake
    function's memref argument that it interfaces in the circuit. In the
    presence of an MC on the same memory region, all load/store requests to the
    LSQ are forwarded to the MC (which talks to the external memory) and the
    first memory input is a control signal.

    The order of memory inputs is
    1. Wrapped memref (optional, if not connected to an MC).
    2. For each LSQ group:
      a. A control signal indicating that the group of accesses has started.
      b. Load/Store access requests from within the block, in program order.
    3. If an MC references the same memory region, a single data operand for
       load accesses coming back from an external memory through the MC.

    The order of results is
    1. Load results, in program order (i.e., in load accesses order).
    2. If an MC references the same memory region, a single address operand for
       load accesses and a single pair of address/data operands for store
       accesses going to the external memory through the MC. 
    3. Control signal indicating completion.
  }];
  
  let arguments = (ins Variadic<AnyType>:$inputs, I32ArrayAttr:$groupSizes);
  let results = (outs Variadic<HandshakeType>:$outputs);

  let builders = [
    OpBuilder<(ins "Value":$memref, "Value":$memStart, "ValueRange":$inputs, 
                   "Value":$ctrlEnd, "ArrayRef<unsigned>":$groupSizes, "unsigned":$numLoads)>,
    OpBuilder<(ins "::dynamatic::handshake::MemoryControllerOp":$mcOp, 
                   "ValueRange":$inputs, "ArrayRef<unsigned>":$groupSizes, 
                   "unsigned":$numLoads)>,
  ];
  let hasVerifier = 1;
  let hasCustomAssemblyFormat = 1;

  let extraClassDeclaration = [{
    /// Returns the list of sizes of all LSQ groups.
    mlir::SmallVector<unsigned> getLSQGroupSizes() {
      mlir::SmallVector<unsigned> sizes;
      for (mlir::Attribute attr : getGroupSizes())
        sizes.push_back(cast<IntegerAttr>(attr).getValue().getZExtValue());
      return sizes;
    }

    /// Returns a convenient data-structure to go over the controls and memory
    /// accesses that are connected to the LSQ. 
    dynamatic::LSQPorts getPorts();
    
    /// Determines whether the LSQ is connected to an MC. 
    bool isConnectedToMC() {
      return !isa<mlir::MemRefType>(getInputs().front().getType());
    }

    /// Returns the MC connected to the LSQ, if it exists.
    handshake::MemoryControllerOp getConnectedMC();

    /// Identifies the subset of the control operation's results that are part
    /// of the control path to the LSQ interface. The control operations'
    /// results that are not of type `handshake::ControlType` are ignored and
    /// will never be part of the returned vector. Typically, one would call
    /// this function on a (lazy-)fork directly providing a group allocation
    /// signal to the LSQ to inquire about other fork results that would trigger
    /// other group allocations. As such the method assumed that the IR is
    /// materialized when called. The returned values are guaranteed to be in
    /// the same order as the control operation's results.
    SmallVector<Value> getControlPaths(Operation *ctrlOp);
  }];
}

//===----------------------------------------------------------------------===//
// Memory ports
//===----------------------------------------------------------------------===//

class Handshake_MemPortOp<
    string mnemonic, list<Trait> customTraits, list<OpBuilder> customBuilders> :
  Handshake_Op<mnemonic, customTraits # [
    MemPortOpInterface,
    AllDataTypesMatch<["address", "addressResult"]>,
    AllDataTypesMatch<["data", "dataResult"]>,
    DeclareOpInterfaceMethods<NamedIOInterface, ["getOperandName", "getResultName"]>,
    IsIntChannel<"address">,
    IsIntChannel<"addressResult">
  ]
> {
  let arguments = (ins ChannelType:$address, ChannelType:$data);
  let results = (outs ChannelType:$addressResult, ChannelType:$dataResult);

  let builders = customBuilders # [
    // Unless otherwise specified, addressResult/dataResult type is the same as
    // address/data type.
    OpBuilder<(ins "::mlir::Value":$address, "::mlir::Value":$data), [{
      $_state.addOperands({address, data});
      // Specify {addressResult type, dataResult type}
      $_state.addTypes({address.getType(), data.getType()});
    }]>,
  ];

  let assemblyFormat = [{
    `[` $address `]` $data attr-dict `:` type($address)`,` type($data) `,`
    type($addressResult) `,` type($dataResult)
  }];
}

def LoadOp : Handshake_MemPortOp<"load", [
  AllExtraSignalsMatch<["address", "dataResult"]>,
  // In LoadOp, addressResult and data are connected to a memory controller.
  IsSimpleHandshake<"addressResult">,
  IsSimpleHandshake<"data">
], [
  // TODO: Please add comments on why this builder is necessary
  OpBuilder<(ins "MemRefType":$memrefType, "Value":$address), [{
    // Address (data operand needs to be added later)
    // TODO: Please describe to us when and where the data operand is added
    $_state.addOperands(address);

    // Data and address results
    $_state.types.push_back(address.getType());
    $_state.types.push_back(::dynamatic::handshake::ChannelType::get(
      memrefType.getElementType()));
  }]>
]> {
  let summary = "load port for memory interface";
  let description = [{
    Represents a load memory port which sends load requests to a memory
    interface. It receives an address from a dataflow predecessor and a data
    value from the memory interface that eventually holds the loaded data. It
    returns an address that is sent to the memory interface as well as a data
    value that is sent to its dataflow successor.

    The order of operands is
    1. address (from predecessor)
    2. data value (from memory interface)

    The order of results is
    1. address (to memory interface).
    2. data value (to successor)

    Example:

    ```mlir
    %addrOut, %dataOut = load [%addrIn] %dataFromMem : <i32>, <i32>
    ```
  }];

  let extraClassDefinition = [{
    std::string $cppClass::getOperandName(unsigned idx) {
      assert(idx < getNumOperands() && "index too high");
      return (idx == 0) ? "addrIn" : "dataFromMem";
    }

    std::string $cppClass::getResultName(unsigned idx) {
      assert(idx < getNumResults() && "index too high");
      return (idx == 0) ? "addrOut" : "dataOut";
    }
  }];
}

def StoreOp : Handshake_MemPortOp<"store", [
  AllExtraSignalsMatch<["address", "data"]>,
  // In StoreOp, addressResult and dataResult are connected to a memory controller.
  IsSimpleHandshake<"addressResult">,
  IsSimpleHandshake<"dataResult">
], []> {
  let summary = "store operation for memory controller (MC)";
  let description = [{
    Represents a store memory port which sends store requests to a memory
    interface. It receives an address and a data value to store in memory from
    its dataflow predecessors. It returns the value to store and an address,
    both of which are sent to the memory interface.

    The order of operands is
    1. address (from predecessor)
    2. data value (from predecessor)

    The order of results is
    1. address (to memory interface).
    2. data value (to memory interface)

    Example:

    ```mlir
    %addrOut, %dataToMem = store [%addrIn] %dataIn : <i32>, <i32>
    ```
  }];

  let extraClassDefinition = [{
    std::string $cppClass::getOperandName(unsigned int idx) {
      return (idx == 0) ? "addrIn" : "dataIn";
    }

    std::string $cppClass::getResultName(unsigned int idx) {
      return (idx == 0) ? "addrOut" : "dataToMem";
    }
  }];
}

//===----------------------------------------------------------------------===//
// Terminator
//===----------------------------------------------------------------------===//

def EndOp : Handshake_Op<"end", [
  DeclareOpInterfaceMethods<NamedIOInterface, ["getOperandName"]>,
  Terminator
]> {
  let summary = "function endpoint (dynamatic)";
  let description = [{
    Terminator of every Handshake function. Its operands represent the parent
    Handshake function's results and must thefore match their types.

    Example:

    ```mlir
    end %res1, %res2, %res3 : <i32>, <i64>, <>
    ```
  }];

  let arguments = (ins Variadic<HandshakeType>:$inputs);

  let assemblyFormat = [{
    attr-dict ($inputs^ `:` custom<HandshakeTypes>(type($inputs)))?
  }];

  let hasVerifier = 1;
}

//===----------------------------------------------------------------------===//
// Speculation
//===----------------------------------------------------------------------===//

def SpeculatorOp : Handshake_Op<"speculator", [
  SpeculationOpInterface,
  // Expect a spec tag for dataIn as well, since Speculator is used in a loop.
  AllTypesMatch<["dataIn", "dataOut"]>,
  IsSimpleHandshake<"saveCtrl">,
  IsIntSizedChannel<1, "saveCtrl">,
  IsSimpleHandshake<"commitCtrl">,
  IsIntSizedChannel<1, "commitCtrl">,
  IsSimpleHandshake<"SCSaveCtrl">,
  IsIntSizedChannel<3, "SCSaveCtrl">,
  IsSimpleHandshake<"SCCommitCtrl">,
  IsIntSizedChannel<3, "SCCommitCtrl">,
  IsSimpleHandshake<"SCBranchCtrl">,
  IsIntSizedChannel<1, "SCBranchCtrl">,
<<<<<<< HEAD
  DeclareOpInterfaceMethods<NamedIOInterface, ["getOperandName", "getResultName"]>
=======
>>>>>>> 23be96ad
]> {
  let summary = "Central control unit of the speculative circuit.";
  let description = [{
    The speculator produces speculative tokens when real data has
    not yet arrived. The speculator is also responsible for deciding
    the correctness of its speculation.

    It needs to send control tokens to save units and commit units
    ($saveCtrl, $commitCtrl). For save-commit units, three control
    signals are needed. $SCSaveCtrl is connected directly, while
    $SCCommitCtrl replicates the branches that $dataOut
    follows and might not reach a save-commit. $SCBranchCtrl is needed
    in the replicated branches to discard the latter signal.

    Example:

    ```mlir
    %dataOut, %saveCtrl, %commitCtrl, %SCSaveCtrl, %SCCommitCtrl, %SCBranchCtrl
      = speculator[enable] %dataIn : !handshake.channel<i32, [spec: i1]>,
        !handshake.control<[spec: i1]>
    ```
  }];

  let arguments = (ins HandshakeType:$dataIn, ControlType:$enable);
  let results = (outs HandshakeType:$dataOut,
                      ChannelType:$saveCtrl, ChannelType:$commitCtrl, 
                      ChannelType:$SCSaveCtrl,
                      ChannelType:$SCCommitCtrl, 
                      ChannelType:$SCBranchCtrl);

  let hasCustomAssemblyFormat = 1;

  // Infer the type of the control signals
  let builders = [OpBuilder<(ins "Type":$dataOutType, "Value":$dataIn, "Value":$enable), [{
    $_state.addOperands({dataIn, enable});

    ChannelType ctrlType = ChannelType::get($_builder.getIntegerType(1));
    ChannelType wideControlType = ChannelType::get($_builder.getIntegerType(3));

    $_state.addTypes({dataOutType, ctrlType, ctrlType, wideControlType,
      wideControlType, ctrlType});
  }]>];
}

def SpecSaveOp : Handshake_Op<"spec_save", [
  SpeculationOpInterface,
  AllDataTypesMatch<["dataIn", "dataOut"]>,
  AllExtraSignalsMatchExcept<"spec", ["dataIn", "dataOut"]>,
  LacksSpecTag<"dataIn">,
  HasSpecTag<"dataOut">,
  IsSimpleHandshake<"ctrl">,
  IsIntSizedChannel<1, "ctrl">,
<<<<<<< HEAD
  DeclareOpInterfaceMethods<NamedIOInterface, ["getOperandName", "getResultName"]>
=======
>>>>>>> 23be96ad
]> {
  let summary = "Saves data tokens that interact in the speculative region.";
  let description = [{
    Save units are used to mark the beginning of the speculation region. 
    Whenever a speculative token can interact with a non-speculative token, 
    the non-speculative token needs to be saved. In case of correct speculation
    or no speculation, the saved token can be dropped.

    On the other hand, if the speculation was incorrect, the saved tokens 
    need to be reinserted into the circuit to repeat the previously 
    miscalculated computations.

    Example:

    ```mlir
    %dataOut = spec_save[%ctrl] %dataIn : !handshake.channel<i32>, !handshake.channel<i32, [spec: i1]>, !handshake.channel<i1>
    ```
  }];

  let arguments = (ins HandshakeType:$dataIn, ChannelType:$ctrl);
  let results = (outs HandshakeType:$dataOut);
  let assemblyFormat = [{
    `[` $ctrl `]` $dataIn attr-dict `:` type($dataIn) `,` type($dataOut) `,` type($ctrl)
  }];
<<<<<<< HEAD

  let extraClassDefinition = [{
    std::string $cppClass::getOperandName(unsigned idx) {
      assert(idx < getOperation()->getNumOperands() && "index too high");
      return (idx == 0) ? "ins" : "ctrl";
    }

    std::string $cppClass::getResultName(unsigned idx) {
      assert(idx < getOperation()->getNumResults() && "index too high");
      return "outs";
    }
  }];
=======
>>>>>>> 23be96ad
}

def SpecCommitOp : Handshake_Op<"spec_commit", [
  SpeculationOpInterface,
  AllDataTypesMatch<["dataIn", "dataOut"]>,
  AllExtraSignalsMatchExcept<"spec", ["dataIn", "dataOut"]>,
  HasSpecTag<"dataIn">,
  LacksSpecTag<"dataOut">,
  IsSimpleHandshake<"ctrl">,
  IsIntSizedChannel<1, "ctrl">,
<<<<<<< HEAD
  DeclareOpInterfaceMethods<NamedIOInterface, ["getOperandName", "getResultName"]>
=======
>>>>>>> 23be96ad
]> {
  let summary = "Stall speculative data tokens until they are resolved.";
  let description = [{
    Commit units are used to mark the end of the speculation region.
    Commit units are used to stall speculative tokens until they receive
    the decision from the speculator. In case the speculation is correct,
    the speculative tokens are converted into non-speculative tokens and
    passed on to the rest of the circuit.
    Otherwise, the speculative tokens are discarded.

    Any non-speculative token can pass through the commit units
    without any stall.

    Example:

    ```mlir
    %dataOut = spec_commit[%ctrl] %dataIn : !handshake.channel<i32, [spec: i1]>, !handshake.channel<i32>, !handshake.channel<i1>
    ```
  }];

  let arguments = (ins HandshakeType:$dataIn, ChannelType:$ctrl);
  let results = (outs HandshakeType:$dataOut);

  let assemblyFormat = [{
    `[` $ctrl `]` $dataIn attr-dict `:` type($dataIn) `,` type($dataOut) `,` type($ctrl)
  }];
<<<<<<< HEAD

  let extraClassDefinition = [{
    std::string $cppClass::getOperandName(unsigned idx) {
      assert(idx < getOperation()->getNumOperands() && "index too high");
      return (idx == 0) ? "ins" : "ctrl";
    }

    std::string $cppClass::getResultName(unsigned idx) {
      assert(idx < getOperation()->getNumResults() && "index too high");
      return "outs";
    }
  }];
=======
>>>>>>> 23be96ad
}

def SpecSaveCommitOp : Handshake_Op<"spec_save_commit", [
  SpeculationOpInterface,
  AllTypesMatch<["dataIn", "dataOut"]>,
  IsSimpleHandshake<"ctrl">,
  IsIntSizedChannel<3, "ctrl">,
<<<<<<< HEAD
  DeclareOpInterfaceMethods<NamedIOInterface, ["getOperandName", "getResultName"]>
=======
>>>>>>> 23be96ad
]> {
  let summary = "Lets all tokens pass and saves a copy of them.";
  let description = [{
    Save-Commits are used when speculation occurs in a loop.
    To increase loop parallelism, the save-commit unit will let both
    speculative and non-speculative tokens pass as well as save
    a copy of them.
 
    Example:

    ```mlir
    %dataOut = spec_save_commit[%ctrl] %dataIn : i11
    ```
  }];
  let arguments = (ins HandshakeType:$dataIn, ChannelType:$ctrl);
  let results = (outs HandshakeType:$dataOut);
  let assemblyFormat = [{
    `[` $ctrl `]` $dataIn attr-dict `:` type($dataIn) `,` type($ctrl)
  }];
<<<<<<< HEAD

  let extraClassDefinition = [{
    std::string $cppClass::getOperandName(unsigned idx) {
      assert(idx < getOperation()->getNumOperands() && "index too high");
      return (idx == 0) ? "ins" : "ctrl";
    }

    std::string $cppClass::getResultName(unsigned idx) {
      assert(idx < getOperation()->getNumResults() && "index too high");
      return "outs";
    }
  }];
=======
>>>>>>> 23be96ad
}

def SpeculatingBranchOp : Handshake_Op<"speculating_branch", [
  SpeculationOpInterface,
  AllDataTypesMatch<["dataOperand", "trueResult", "falseResult"]>,
  AllExtraSignalsMatchExcept<"spec", ["tagFromOperand", "dataOperand", "trueResult", "falseResult"]>,
  HasSpecTag<"tagFromOperand">,
  HasSpecTag<"dataOperand">,
  LacksSpecTag<"trueResult">,
<<<<<<< HEAD
  LacksSpecTag<"falseResult">,
  DeclareOpInterfaceMethods<NamedIOInterface, ["getOperandName", "getResultName"]>
=======
  LacksSpecTag<"falseResult">
>>>>>>> 23be96ad
]> {
  let summary = "speculating branch operation";
  let description = [{
    The speculating branch operation represents a conditional
    branch that decides the condition based on if a token Value is
    speculative or not. 

    The $tagFromOperand field is the condition. Depending on wether the data
    is speculative or not, $dataOperand will be send to $trueResult or 
    $falseResult. The speculative tag is a fictious attribute.

    Example:
    ```mlir
    %trueResult, %falseResult = speculating_branch[%tagFromOperand]
      %dataOperand : !handshake.channel<i32, [spec: i1]>, !handshake.channel<i32, [spec: i1]>,
      !handshake.channel<i32>, !handshake.channel<i32>
    ```
  }];

  let arguments = (ins HandshakeType:$tagFromOperand, HandshakeType:$dataOperand);
  let results = (outs HandshakeType:$trueResult, HandshakeType:$falseResult);
  let assemblyFormat = [{
    `[` $tagFromOperand `]` $dataOperand attr-dict `:` 
      type($tagFromOperand) `,` type($dataOperand) `,`
      type($trueResult) `,` type($falseResult)
<<<<<<< HEAD
  }];
  let extraClassDeclaration = [{
    // These are the indices into the dests list.
    enum { trueIndex = 0, falseIndex = 1 };
=======
>>>>>>> 23be96ad
  }];
}

//===----------------------------------------------------------------------===//
// Resource sharing
//===----------------------------------------------------------------------===//

def SharingWrapperOp : Handshake_Op<"sharing_wrapper", [
  SameOperandsAndResultType, 
  DeclareOpInterfaceMethods<NamedIOInterface, ["getOperandName", "getResultName"]>,
]> {

  let summary = "sharing wrapper operation";
  let description = [{
    The sharing_wrapper operation represents the selecting & distributing logic 
    that manages access to a shared unit.
    
    The sharing wrapper interfaces with the shared unit and the rest of the
    circuit.

    Attributes:
    - $credits: an array of integers that indicates, each integer indicates the
      maximum number of in-flight accesses in the shared resource of one
      operation that share the unit.
    - $numSharedOperands: the number of operands of the shared unit.
    - $latency: the execution latency of the shared unit.
    
    The convention for the input operands:
    - the first "numSharedOperands * len(credits)" operands are the operands
      from the circuit
    - the last operand is the result computed by the shared unit
    
    The convention for the output results:
    - the first "len(credits)" results are results dispatched to the rest of the
      circuit
    - the last "numSharedOperands" result is the selected operands that will be
      delivered to the shared unit.
    
    Future improvement:
    - Add the number of operations that share the unit (now it is assumed to be
      the size of the DenseI64ArrayAttr credits).
    - More verbose separations between the operands/results that interface with
      the rest of the circuit or interface with the shared unit (i.e., add a
      custom interface printing for different operand/result types).
    }];

  let arguments = (ins Variadic<ChannelType> : $dataOperands,
    ChannelType : $sharedOpResult,
    DefaultValuedAttr<DenseI64ArrayAttr, "{}">:$credits,
    ConfinedAttr<I32Attr, [IntMinValue<2>]>:$numSharedOperations,
    ConfinedAttr<I32Attr, [IntMinValue<1>]>:$numSharedOperands,
    ConfinedAttr<I32Attr, [IntMinValue<1>]>:$latency);
  let results = (outs Variadic<ChannelType> : $dataOut);

  let assemblyFormat = [{
    `[` $dataOperands `]` `,` `[` $sharedOpResult `]` attr-dict `:`
      functional-type(operands, results)
  }];
}

//===----------------------------------------------------------------------===//
// Type manipulation
//===----------------------------------------------------------------------===//

def BundleOp : Handshake_Op<"bundle", [Pure]> {
  let summary = [{
    Bundles individual signals into a `handshake::ChannelType` or
    `handshake::ControlType`.
  }];
  let description = [{
    Combines individual signals into a channel-like value, producing upstream
    signals as results and taking downstream signals as arguments. Note
    that combining individual signals into a `handshake::ChannelType` is a
    two-step process.
    1. First, bundle a `i1` value, which produces a `!handshake.control` and
       `i1` (representing the upstream ready signal) as results. 
    2. Then, bundle the `!handshake.control` along with a value representing the
       data signal (of a compatible signal type e.g., `i32`), which produces
       a `!handshake.channel<i32>`.

    Example:

    ```mlir
    // Bundling into a channel with a downstream extra signal
    %channel = bundle %ctrl, %data, %extra : _ to <i32, [extra: i1]>
    
    // -----
    
    // Bundling into a channel with an upstream extra signal
    %channel, %extra = bundle %ctrl, %data : _ to <i32, [extra: i1 (U)]>
    
    // -----

    // Bundling into a control-only channel
    %ctrl, %ready = unbundle %valid : (i1) -> _ to <>
    ```
  }];

  let arguments = (ins Variadic<AnyType>:$signals);
  let results = (outs HandshakeType:$channelLike,
                      Variadic<SignalType>: $upstreams);

  let skipDefaultBuilders = 1;
  let builders = [
    // Builder for bundling ControlType
    OpBuilder<(ins "::mlir::Value":$valid), [{
      mlir::Type validReadyType = $_builder.getIntegerType(1);
      assert(valid.getType() == validReadyType && "incorrect valid signal");

      $_state.addOperands(valid);
      $_state.addTypes({
        ::dynamatic::handshake::ControlType::get($_builder.getContext()),
        validReadyType
      });
    }]>,
    // Builder for bundling ChannelType
    OpBuilder<(ins "::mlir::Value":$ctrl, "::mlir::Value":$data,
                   "::mlir::ValueRange":$downstreams,
                   "::dynamatic::handshake::ChannelType":$channelType)
    >
  ];

  let hasCustomAssemblyFormat = 1; 
  let hasVerifier = 1;
}

def UnbundleOp : Handshake_Op<"unbundle", [
  Pure, DeclareOpInterfaceMethods<InferTypeOpInterface, ["inferReturnTypes"]>
]> {
  let summary = [{
    Unbundles a `handshake::ChannelType` or `handshake::ControlType` into
    individual signals.
  }];
  let description = [{
    Splits a channel-like value into its individual signals, producing
    downstream signals as results and taking upstream signals as arguments. Note
    that getting the individual valid and ready signals from a
    `handshake::ChannelType` is a two-step process.
    1. First, unbundle the `!handshake.channel`, which produces a
       `!handshake.control` as result (i.e., the control is considered a
       "downstream bundle").
    2. Then, unbundle the `!handshake.control` along with an `i1` value
       representing the ready signal, which produces an `i1` result representing
       the valid signal. 

    Example:

    ```mlir
    // Unbundling a channel with a downstream extra signal
    %ctrl, %data, %extra = unbundle %channel : <i32, [extra: i2]> to _
    
    // -----
    
    // Unbundling a channel with an upstream extra signal
    %ctrl, %data = unbundle %channel [%extra] : <i32, [extra: i2 (U)]> to _

    // -----

    // Unbundling a control-only channel
    %valid = unbundle %ctrl [%ready] : <> to _
    ```
  }];

  let arguments = (ins ChannelOrSimpleControl:$channelLike,
                       Variadic<SignalType>: $upstreams);
  let results = (outs Variadic<AnyType>:$signals);

  let builders = [
    OpBuilder<(ins "::mlir::Value":$channel), [{
      $_state.addOperands(channel);

      // Infer return types
      ::llvm::SmallVector<::mlir::Type, 2> inferredReturnTypes;
      if (::mlir::succeeded(UnbundleOp::inferReturnTypes($_builder.getContext(),
                    $_state.location, $_state.operands,
                    $_state.attributes.getDictionary($_state.getContext()),
                    $_state.getRawProperties(),
                    $_state.regions, inferredReturnTypes)))
        $_state.addTypes(inferredReturnTypes);
      else
        ::llvm::report_fatal_error("Failed to infer result type(s).");
    }]>
  ];

  let hasCustomAssemblyFormat = 1;
  let hasVerifier = 1;
}

def ChannelReshapeTypeAttr : I32EnumAttr<
    "ChannelReshapeType", "",
    [
      I32EnumAttrCase<"MergeData", 0>,
      I32EnumAttrCase<"SplitData", 1>,
      I32EnumAttrCase<"MergeExtra", 2>,
      I32EnumAttrCase<"SplitExtra", 3>
    ]> {
  let cppNamespace = "::dynamatic::handshake";
}

def ReshapeOp : Handshake_Op<"reshape", [Pure]> {
  let summary = "Reshapes the individual signals of a `handshake::ChannelType`.";
  let description = [{
    Reshapes a `ChannelType`'d value to a different form without modifying the
    channel's actual payload, only rerouting bits to different extra signals or
    to the channel's data signal. There are currently four reshaping types that
    match two-by-two to perform reverse reshapings (each reshaping type pair has
    a dedicated operation builder).

    - `ChannelReshapeType::MergeData` merges all downstream extra signals into
      the data signal, which becomes an `i<X>` where X is the sum of the
      bitwidths of all downstream extra signals plus the data signal's bitwidth.
      If there are no downstream extra signals, the data type is unchanged. All
      upstream extra signals (if any) are merged into a single one named
      `MERGED_UP_NAME` with type `i<Y>`, where Y is the sum of the bitwidths
      of all upstream extra signals. `ChannelReshapeType::SplitData` performs
      the reverse transformation.
      
    - `ChannelReshapeType::MergeExtra` behaves identically to
      `ChannelReshapeType::MergeData` for extra upstream signals. However,
      all downstream extra signals (if any) are merged into a single one named
      `MERGED_DOWN_NAME` with type `i<Z>`, where Z is the sum of the bitwidths
      of all downstream extra signals. The data type always remain unchanged.
      `ChannelReshapeType::SplitExtra` performs the reverse transformation.  

    Example:

    ```mlir
    // Merging into data
    %reshaped = reshape [MergeData] %channel :
      <f32, [down1: i2, up1: i4 (U), up2: i4 (U), down2: i8]>
      -> <i42, [mergedUp: i8 (U)]>
    
    // -----
    
    // Merging into extra
    %reshaped = reshape [MergeExtra] %channel :
      <f32, [down1: i2, up1: i4 (U), up2: i4 (U), down2: i8]>
      -> <f32, [mergedDowm: i10, mergedUp: i8 (U)]>
    ```
  }];

  let arguments = (ins ChannelReshapeTypeAttr:$reshapeType, ChannelType:$channel);
  let results = (outs ChannelType:$reshaped);

  let skipDefaultBuilders = 1;
  let builders = [
    OpBuilder<(ins 
      "::mlir::TypedValue<::dynamatic::handshake::ChannelType>":$channel,
      "bool":$mergeDownstreamIntoData)>,
    OpBuilder<(ins
      "::mlir::TypedValue<::dynamatic::handshake::ChannelType>":$channel,
      "bool":$splitDownstreamFromData, "::mlir::Type":$reshapedType)>,
  ];

  let assemblyFormat = [{
    `[` $reshapeType `]` $channel attr-dict `:`
      type($channel) `->` type($reshaped)
  }];

  let hasVerifier = 1;
  let hasFolder = 1;
  
  let extraClassDeclaration = [{
    static constexpr ::llvm::StringLiteral
      MERGED_DOWN_NAME = ::llvm::StringLiteral("mergedDown"),
      MERGED_UP_NAME = ::llvm::StringLiteral("mergedUp");
  }];
}

#endif // DYNAMATIC_DIALECT_HANDSHAKE_HANDSHAKE_OPS_TD<|MERGE_RESOLUTION|>--- conflicted
+++ resolved
@@ -941,10 +941,7 @@
   IsIntSizedChannel<3, "SCCommitCtrl">,
   IsSimpleHandshake<"SCBranchCtrl">,
   IsIntSizedChannel<1, "SCBranchCtrl">,
-<<<<<<< HEAD
   DeclareOpInterfaceMethods<NamedIOInterface, ["getOperandName", "getResultName"]>
-=======
->>>>>>> 23be96ad
 ]> {
   let summary = "Central control unit of the speculative circuit.";
   let description = [{
@@ -997,10 +994,7 @@
   HasSpecTag<"dataOut">,
   IsSimpleHandshake<"ctrl">,
   IsIntSizedChannel<1, "ctrl">,
-<<<<<<< HEAD
   DeclareOpInterfaceMethods<NamedIOInterface, ["getOperandName", "getResultName"]>
-=======
->>>>>>> 23be96ad
 ]> {
   let summary = "Saves data tokens that interact in the speculative region.";
   let description = [{
@@ -1025,7 +1019,6 @@
   let assemblyFormat = [{
     `[` $ctrl `]` $dataIn attr-dict `:` type($dataIn) `,` type($dataOut) `,` type($ctrl)
   }];
-<<<<<<< HEAD
 
   let extraClassDefinition = [{
     std::string $cppClass::getOperandName(unsigned idx) {
@@ -1038,8 +1031,6 @@
       return "outs";
     }
   }];
-=======
->>>>>>> 23be96ad
 }
 
 def SpecCommitOp : Handshake_Op<"spec_commit", [
@@ -1050,10 +1041,7 @@
   LacksSpecTag<"dataOut">,
   IsSimpleHandshake<"ctrl">,
   IsIntSizedChannel<1, "ctrl">,
-<<<<<<< HEAD
   DeclareOpInterfaceMethods<NamedIOInterface, ["getOperandName", "getResultName"]>
-=======
->>>>>>> 23be96ad
 ]> {
   let summary = "Stall speculative data tokens until they are resolved.";
   let description = [{
@@ -1080,7 +1068,6 @@
   let assemblyFormat = [{
     `[` $ctrl `]` $dataIn attr-dict `:` type($dataIn) `,` type($dataOut) `,` type($ctrl)
   }];
-<<<<<<< HEAD
 
   let extraClassDefinition = [{
     std::string $cppClass::getOperandName(unsigned idx) {
@@ -1093,8 +1080,6 @@
       return "outs";
     }
   }];
-=======
->>>>>>> 23be96ad
 }
 
 def SpecSaveCommitOp : Handshake_Op<"spec_save_commit", [
@@ -1102,10 +1087,7 @@
   AllTypesMatch<["dataIn", "dataOut"]>,
   IsSimpleHandshake<"ctrl">,
   IsIntSizedChannel<3, "ctrl">,
-<<<<<<< HEAD
   DeclareOpInterfaceMethods<NamedIOInterface, ["getOperandName", "getResultName"]>
-=======
->>>>>>> 23be96ad
 ]> {
   let summary = "Lets all tokens pass and saves a copy of them.";
   let description = [{
@@ -1125,7 +1107,6 @@
   let assemblyFormat = [{
     `[` $ctrl `]` $dataIn attr-dict `:` type($dataIn) `,` type($ctrl)
   }];
-<<<<<<< HEAD
 
   let extraClassDefinition = [{
     std::string $cppClass::getOperandName(unsigned idx) {
@@ -1138,8 +1119,6 @@
       return "outs";
     }
   }];
-=======
->>>>>>> 23be96ad
 }
 
 def SpeculatingBranchOp : Handshake_Op<"speculating_branch", [
@@ -1149,12 +1128,8 @@
   HasSpecTag<"tagFromOperand">,
   HasSpecTag<"dataOperand">,
   LacksSpecTag<"trueResult">,
-<<<<<<< HEAD
   LacksSpecTag<"falseResult">,
   DeclareOpInterfaceMethods<NamedIOInterface, ["getOperandName", "getResultName"]>
-=======
-  LacksSpecTag<"falseResult">
->>>>>>> 23be96ad
 ]> {
   let summary = "speculating branch operation";
   let description = [{
@@ -1180,13 +1155,10 @@
     `[` $tagFromOperand `]` $dataOperand attr-dict `:` 
       type($tagFromOperand) `,` type($dataOperand) `,`
       type($trueResult) `,` type($falseResult)
-<<<<<<< HEAD
   }];
   let extraClassDeclaration = [{
     // These are the indices into the dests list.
     enum { trueIndex = 0, falseIndex = 1 };
-=======
->>>>>>> 23be96ad
   }];
 }
 
