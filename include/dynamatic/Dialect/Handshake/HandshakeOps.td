--- conflicted
+++ resolved
@@ -931,10 +931,7 @@
   IsIntSizedChannel<3, "SCCommitCtrl">,
   IsSimpleHandshake<"SCBranchCtrl">,
   IsIntSizedChannel<1, "SCBranchCtrl">,
-<<<<<<< HEAD
   DeclareOpInterfaceMethods<NamedIOInterface, ["getOperandName", "getResultName"]>
-=======
->>>>>>> 64f6491b
 ]> {
   let summary = "Central control unit of the speculative circuit.";
   let description = [{
@@ -986,10 +983,7 @@
   HasSpecTag<"dataOut">,
   IsSimpleHandshake<"ctrl">,
   IsIntSizedChannel<1, "ctrl">,
-<<<<<<< HEAD
   DeclareOpInterfaceMethods<NamedIOInterface, ["getOperandName", "getResultName"]>
-=======
->>>>>>> 64f6491b
 ]> {
   let summary = "Saves data tokens that interact in the speculative region.";
   let description = [{
@@ -1036,10 +1030,7 @@
   LacksSpecTag<"dataOut">,
   IsSimpleHandshake<"ctrl">,
   IsIntSizedChannel<1, "ctrl">,
-<<<<<<< HEAD
   DeclareOpInterfaceMethods<NamedIOInterface, ["getOperandName", "getResultName"]>
-=======
->>>>>>> 64f6491b
 ]> {
   let summary = "Stall speculative data tokens until they are resolved.";
   let description = [{
@@ -1085,10 +1076,7 @@
   AllTypesMatch<["dataIn", "dataOut"]>,
   IsSimpleHandshake<"ctrl">,
   IsIntSizedChannel<3, "ctrl">,
-<<<<<<< HEAD
   DeclareOpInterfaceMethods<NamedIOInterface, ["getOperandName", "getResultName"]>
-=======
->>>>>>> 64f6491b
 ]> {
   let summary = "Lets all tokens pass and saves a copy of them.";
   let description = [{
