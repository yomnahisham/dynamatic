--- conflicted
+++ resolved
@@ -306,11 +306,8 @@
 
 def MergeOp : Handshake_Op<"merge", [
   Pure, SameOperandsAndResultType,
-<<<<<<< HEAD
-  AllTypesMatchWithVariadics<["dataOperands"], ["result"]>,
-=======
+  // AllTypesMatchWithVariadics<["dataOperands"], ["result"]>,
   VariadicHasElement<"dataOperands">,
->>>>>>> 9ddd0b42
   DeclareOpInterfaceMethods<MergeLikeOpInterface, ["getDataResult"]>,
   DeclareOpInterfaceMethods<ReshapableChannelsInterface, ["getReshapableChannelType"]>
 ]> {
@@ -337,14 +334,10 @@
 
 def MuxOp : Handshake_Op<"mux", [
   Pure,
-<<<<<<< HEAD
-  AllDataTypesMatchWithVariadics<["dataOperands"], ["result"]>,
-=======
   VariadicHasElement<"dataOperands">,
   MergingExtraSignals<"dataOperands", "result">,
   AllDataTypesMatchWithVariadic<"dataOperands", "result">,
   IsSimpleHandshake<"selectOperand">,
->>>>>>> 9ddd0b42
   DeclareOpInterfaceMethods<MergeLikeOpInterface, ["getDataResult"]>,
   DeclareOpInterfaceMethods<InferTypeOpInterface, ["inferReturnTypes"]>,
   DeclareOpInterfaceMethods<ControlInterface, ["isControl"]>,
@@ -381,14 +374,10 @@
 
 def ControlMergeOp : Handshake_Op<"control_merge", [
   Pure, HasClock,
-<<<<<<< HEAD
-  AllDataTypesMatchWithVariadics<["dataOperands"], ["result"]>,
-=======
   VariadicHasElement<"dataOperands">,
   MergingExtraSignals<"dataOperands", "result">,
   AllDataTypesMatchWithVariadic<"dataOperands", "result">,
   IsSimpleHandshake<"index">,
->>>>>>> 9ddd0b42
   DeclareOpInterfaceMethods<MergeLikeOpInterface, ["getDataResult"]>,
   DeclareOpInterfaceMethods<NamedIOInterface, ["getResultName"]>,
   DeclareOpInterfaceMethods<ReshapableChannelsInterface, ["getReshapableChannelType"]>
@@ -757,14 +746,9 @@
 // Memory ports
 //===----------------------------------------------------------------------===//
 
-<<<<<<< HEAD
-class Handshake_MemPortOp<string mnemonic, list<OpBuilder> customBuilders> :
-  Handshake_Op<mnemonic, [
-=======
 class Handshake_MemPortOp<
     string mnemonic, list<Trait> customTraits, list<OpBuilder> customBuilders> :
   Handshake_Op<mnemonic, customTraits # [
->>>>>>> 9ddd0b42
     MemPortOpInterface,
     AllDataTypesMatch<["address", "addressResult"]>,
     AllDataTypesMatch<["data", "dataResult"]>,
@@ -775,56 +759,34 @@
   let results = (outs IntChannelType:$addressResult, ChannelType:$dataResult);
 
   let builders = customBuilders # [
-<<<<<<< HEAD
-    // We provide a builder that doesn't require the result type
-    OpBuilder<(ins "::mlir::Value":$address, "::mlir::Value":$data), [{
-      $_state.addOperands({address, data});
-      // The type of addressResult is the same as the type of address
-      // The type of dataResult is the same as the type of data
-=======
     // Unless otherwise specified, addressResult/dataResult type is the same as
     // address/data type.
     OpBuilder<(ins "::mlir::Value":$address, "::mlir::Value":$data), [{
       $_state.addOperands({address, data});
       // Specify {addressResult type, dataResult type}
->>>>>>> 9ddd0b42
       $_state.addTypes({address.getType(), data.getType()});
     }]>,
   ];
 
   let assemblyFormat = [{
-<<<<<<< HEAD
-    `[` $address `]` $data attr-dict `:` type($address) `,` type($data) `,` type($addressResult) `,` type($dataResult)
-=======
     `[` $address `]` $data attr-dict `:` type($address)`,` type($data) `,`
     type($addressResult) `,` type($dataResult)
->>>>>>> 9ddd0b42
   }];
 }
 
 def LoadOp : Handshake_MemPortOp<"load", [
-<<<<<<< HEAD
-  // A builder that requires the memref type instead of the data
-=======
   AllExtraSignalsMatch<["address", "dataResult"]>,
   // In LoadOp, addressResult and data are connected to a memory controller.
   IsSimpleHandshake<"addressResult">,
   IsSimpleHandshake<"data">
 ], [
   // TODO: Please add comments on why this builder is necessary
->>>>>>> 9ddd0b42
   OpBuilder<(ins "MemRefType":$memrefType, "Value":$address), [{
     // Address (data operand needs to be added later)
     // TODO: Please describe to us when and where the data operand is added
     $_state.addOperands(address);
 
-<<<<<<< HEAD
-    // Register the types of addressResult and dataResults
-    // The type of addressResult is the same as the type of address
-    // The type of dataResult can be inferred from the memrefType
-=======
     // Data and address results
->>>>>>> 9ddd0b42
     $_state.types.push_back(address.getType());
     $_state.types.push_back(::dynamatic::handshake::ChannelType::get(
       memrefType.getElementType()));
@@ -866,16 +828,12 @@
   }];
 }
 
-<<<<<<< HEAD
-def StoreOp : Handshake_MemPortOp<"store", []> {
-=======
 def StoreOp : Handshake_MemPortOp<"store", [
   AllExtraSignalsMatch<["address", "data"]>,
   // In StoreOp, addressResult and dataResult are connected to a memory controller.
   IsSimpleHandshake<"addressResult">,
   IsSimpleHandshake<"dataResult">
 ], []> {
->>>>>>> 9ddd0b42
   let summary = "store operation for memory controller (MC)";
   let description = [{
     Represents a store memory port which sends store requests to a memory
