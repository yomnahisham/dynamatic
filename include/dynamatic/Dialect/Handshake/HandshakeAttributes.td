--- conflicted
+++ resolved
@@ -193,51 +193,18 @@
     represents a RAW memory dependency. 
     
     The dependency is furthermore characterized by the loop depth at which the
-<<<<<<< HEAD
-    dependency is (`loopDepth`) and a list of dependence components
-    (`components`) whose size indicates the number of commom loops surrounding
-    both operations. Also, there is a boolean (`isActive`) that demonstrates 
+    dependency is (`loopDepth`). Also, there is a boolean (`isActive`) that demonstrates 
     whether the dependency needs to be considered. An example of when there is
     no need to consider a dependency is when it is guaranteed by data dependency.
-=======
-    dependency is (`loopDepth`).
->>>>>>> a96ed5e6
   }];
   
   let parameters = (ins 
     "::mlir::StringAttr":$dstAccess,
-<<<<<<< HEAD
     "unsigned":$loopDepth,
-    ArrayRefParameter<"::dynamatic::handshake::DependenceComponentAttr">:$components,
     "bool":$isActive
   );
 
-  let builders = [
-    AttrBuilder<(ins  "::mlir::StringRef":$dstAccess, 
-                      "unsigned":$loopDepth,
-                      "::mlir::ArrayRef<::mlir::affine::DependenceComponent>":$components, 
-                      "bool":$isActive), [{
-      SmallVector<::dynamatic::handshake::DependenceComponentAttr> compAttrs;
-      for (auto &comp : components)
-        compAttrs.push_back(::dynamatic::handshake::DependenceComponentAttr::get(
-          context, comp.lb, comp.ub));
-      return $_get(context, ::mlir::StringAttr::get(context, dstAccess), 
-        loopDepth, compAttrs, isActive);  
-    }]>
-  ];
-
-  let hasCustomAssemblyFormat = 1;
-  let extraClassDeclaration = [{
-    size_t getNumCommonLoops() {
-      return getComponents().size();
-    }
-  }];
-=======
-    "unsigned":$loopDepth
-  );
-
   let assemblyFormat = "`[` $dstAccess `,` $loopDepth `]`";
->>>>>>> a96ed5e6
 }
 
 def MemDependenceArrayAttr : Handshake_Attr<"MemDependenceArray", "deps"> {
