--- conflicted
+++ resolved
@@ -75,11 +75,8 @@
   unsigned dstBB;
 };
 
-<<<<<<< HEAD
-=======
 /// A pair of BB IDs representing the blocks connected by a channel.
 /// The BB ID may be left unspecified.
->>>>>>> da016a1a
 struct BBEndpointsOptional {
   // The source/predecessor basic block.
   std::optional<unsigned> srcBB;
