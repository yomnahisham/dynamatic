//===- CfToHandhsake.h - Convert func/cf to handhsake dialect ---*- C++ -*-===//
//
// Dynamatic is under the Apache License v2.0 with LLVM Exceptions.
// See https://llvm.org/LICENSE.txt for license information.
// SPDX-License-Identifier: Apache-2.0 WITH LLVM-exception
//
//===----------------------------------------------------------------------===//
//
// This file declares the --lower-cf-to-handshake conversion pass along with a
// helper class for performing the lowering.
//
//===----------------------------------------------------------------------===//

#ifndef DYNAMATIC_CONVERSION_CF_TO_HANDSHAKE_H
#define DYNAMATIC_CONVERSION_CF_TO_HANDSHAKE_H

#include "dynamatic/Dialect/Handshake/HandshakeInterfaces.h"
#include "dynamatic/Dialect/Handshake/HandshakeOps.h"
#include "dynamatic/Support/Backedge.h"
#include "dynamatic/Support/DynamaticPass.h"
#include "dynamatic/Support/LLVM.h"
#include "dynamatic/Transforms/FuncMaximizeSSA.h"
#include "mlir/Dialect/Func/IR/FuncOps.h"
#include "mlir/IR/Attributes.h"
#include "mlir/Transforms/DialectConversion.h"

namespace dynamatic {

/// Converts cf-level types to those expected by handshake-level IR. Right now
/// these are the sames but this will change as soon as the new type system is
/// integrated.
class CfToHandshakeTypeConverter : public TypeConverter {
public:
  CfToHandshakeTypeConverter();
};

/// Converts a func-level function into a handshake-level function. The function
/// signature gets an extra control-only argument to represent the starting
/// point of the control network. If the function did not return any result, a
/// control-only result is added to signal function completion. All of the
/// pattern's intermediate conversion steps are virtual, allowing other passes
/// to reuse part of the conversion while defining custom behavior.
class LowerFuncToHandshake : public DynOpConversionPattern<mlir::func::FuncOp> {
public:
  using DynOpConversionPattern<mlir::func::FuncOp>::DynOpConversionPattern;

  LogicalResult
  matchAndRewrite(mlir::func::FuncOp funcOp, OpAdaptor adaptor,
                  ConversionPatternRewriter &rewriter) const override;

  /// Groups memory operations by interface and group for a given memory region.
  struct MemAccesses {
    /// Memory operations for a simple memory controller, grouped by
    /// originating basic block.
    llvm::MapVector<Block *, SmallVector<Operation *>> mcPorts;
    /// Memory operations for an LSQ, grouped by belonging LSQ group.
    llvm::MapVector<unsigned, SmallVector<Operation *>> lsqPorts;
  };

  /// Stores a mapping between memory regions (identified by the function
  /// argument they correspond to) and the set of memory operations referencing
  /// them.
  using MemInterfacesInfo = llvm::MapVector<Value, MemAccesses>;

  /// Creates a Handshake-level equivalent to the matched func-level function,
  /// returning it on success. A `nullptr` return value indicates a failure.
  virtual FailureOr<handshake::FuncOp>
  lowerSignature(mlir::func::FuncOp funcOp,
                 ConversionPatternRewriter &rewriter) const;

  /// Produces the list of named attributes that the Handshake function's
  /// builder will be passed during signature lowering.
  virtual SmallVector<mlir::NamedAttribute>
  deriveNewAttributes(mlir::func::FuncOp funcOp) const;

  /// Adds merge-like operations after all block arguments within the region,
  /// then removes all block arguments and corresponding branch operands.
  virtual void
  addMergeOps(handshake::FuncOp funcOp, ConversionPatternRewriter &rewriter,
              DenseMap<BlockArgument, OpResult> &blockArgReplacements) const;

  /// Adds handshake-level branch-like operations before all cf-level
  /// branch-like terminators within the region. This needs to happen after
  /// merge-insertion because it also replaces data operands of merge-like
  /// operations with the result value(s) of inserted branch-like operations.
  virtual void addBranchOps(handshake::FuncOp funcOp,
                            ConversionPatternRewriter &rewriter) const;

  /// Identifies all memory interfaces and their associated operations in the
  /// function, converts all load/store-like operations by their handshake
  /// counterparts, and fills `memInfo` with information about which operations
  /// use which interface.
  virtual LogicalResult convertMemoryOps(handshake::FuncOp funcOp,
                                         ConversionPatternRewriter &rewriter,
                                         MemInterfacesInfo &memInfo) const;

  /// Verifies that LSQ groups derived from input IR annotations make sense
  /// (check for linear dominance property within each group and cross-group
  /// control signal compatibility). Then, instantiates all memory interfaces
  /// and connects them to their respective load/store operations. For each
  /// memory region:
  /// - A single `handshake::MemoryControllerOp` will be instantiated if all of
  /// its accesses indicate that they should connect to an MC.
  /// - A single `handshake::LSQOp` will be instantiated if none of
  /// its accesses indicate that they should connect to an LSQ.
  /// - Both a `handhsake::MemoryControllerOp` and `handhsake::LSQOp` will be
  /// instantiated if some but not all of its accesses indicate that they should
  /// connect to an LSQ.
  virtual LogicalResult
  verifyAndCreateMemInterfaces(handshake::FuncOp funcOp,
                               ConversionPatternRewriter &rewriter,
                               MemInterfacesInfo &memInfo) const;

  /// Sets an integer "bb" attribute on each operation to identify the basic
  /// block from which the operation originates in the std-level IR.
  virtual void idBasicBlocks(handshake::FuncOp funcOp,
                             ConversionPatternRewriter &rewriter) const;

  /// Creates the region's return network by sequentially moving all blocks'
<<<<<<< HEAD
  /// operations to the entry block, replacing func::ReturnOp's with
  /// handshake::ReturnOp's, deleting all block terminators and non-entry
  /// blocks, merging the results of all return statements, and creating the
  /// region's end operation.
=======
  /// operations to the entry block, deleting all block terminators and
  /// non-entry blocks, merging the results of all return statements, and
  /// creating the region's end operation.
>>>>>>> a90f1f54
  virtual LogicalResult flattenAndTerminate(
      handshake::FuncOp funcOp, ConversionPatternRewriter &rewriter,
      const DenseMap<BlockArgument, OpResult> &blockArgReplacements) const;

  /// Returns the value representing the block's control signal.
  virtual Value getBlockControl(Block *block) const;

private:
  /// Groups information to "rewire the IR" around a particular merge-like
  /// operation.
  struct MergeOpInfo {
    /// The original block argument that the merge-like operation "replaces".
    BlockArgument blockArg;
    /// The merge-like operation under consideration.
    handshake::MergeLikeOpInterface op = nullptr;
    /// Each vector entry represent a data operand to the merge as
    /// 1. the backedge that was inserted to temporarily represent it,
    /// 2. the predecessor block from which the data should come,
    /// 3. a boolean indicating whether this is the first operand to come from
    ///    the associated block
    SmallVector<std::tuple<Backedge, Block *, bool>, 2> operands;
    /// An optional index operand that needs to be resolved for mux-like
    /// operations.
    std::optional<Backedge> indexEdge{};

    /// Constructs from the block argument the future merge-like operation will
    /// replace.
    MergeOpInfo(BlockArgument blockArg) : blockArg(blockArg) {}
  };

  /// Inserts a merge-like operation in the IR for the provided block argument.
  /// Stores information about the merge-like operation in the last argument.
  void insertMerge(BlockArgument blockArg, ConversionPatternRewriter &rewriter,
                   BackedgeBuilder &edgeBuilder,
                   LowerFuncToHandshake::MergeOpInfo &iMerge) const;
};

/// Strategy to use when putting the matched func-level function into maximal
/// SSA form.
class FuncSSAStrategy : public dynamatic::SSAMaximizationStrategy {
  /// Filters out block arguments of type MemRefType
  bool maximizeArgument(BlockArgument arg) override;

  /// Filters out allocation operations
  bool maximizeOp(Operation &op) override;
};

#define GEN_PASS_DECL_CFTOHANDSHAKE
#define GEN_PASS_DEF_CFTOHANDSHAKE
#include "dynamatic/Conversion/Passes.h.inc"

std::unique_ptr<dynamatic::DynamaticPass> createCfToHandshake();

} // namespace dynamatic

#endif // DYNAMATIC_CONVERSION_CF_TO_HANDSHAKE_H<|MERGE_RESOLUTION|>--- conflicted
+++ resolved
@@ -117,16 +117,9 @@
                              ConversionPatternRewriter &rewriter) const;
 
   /// Creates the region's return network by sequentially moving all blocks'
-<<<<<<< HEAD
-  /// operations to the entry block, replacing func::ReturnOp's with
-  /// handshake::ReturnOp's, deleting all block terminators and non-entry
-  /// blocks, merging the results of all return statements, and creating the
-  /// region's end operation.
-=======
   /// operations to the entry block, deleting all block terminators and
   /// non-entry blocks, merging the results of all return statements, and
   /// creating the region's end operation.
->>>>>>> a90f1f54
   virtual LogicalResult flattenAndTerminate(
       handshake::FuncOp funcOp, ConversionPatternRewriter &rewriter,
       const DenseMap<BlockArgument, OpResult> &blockArgReplacements) const;
