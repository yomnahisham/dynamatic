//===- FormalProperty.cpp ---------------------------------------*- C++ -*-===//
//
// Dynamatic is under the Apache License v2.0 with LLVM Exceptions.
// See https://llvm.org/LICENSE.txt for license information.
// SPDX-License-Identifier: Apache-2.0 WITH LLVM-exception
//
//===----------------------------------------------------------------------===//
//
// Implements the JSON-parsing logic for the formal properties' database.
//
//===----------------------------------------------------------------------===//
#include "experimental/Support/FormalProperty.h"
#include "dynamatic/Analysis/NameAnalysis.h"
#include "dynamatic/Dialect/Handshake/HandshakeInterfaces.h"
#include "dynamatic/Support/JSON/JSON.h"
#include "llvm/Support/JSON.h"
#include <memory>
#include <optional>
#include <string>

namespace dynamatic {

std::optional<FormalProperty::TYPE>
FormalProperty::typeFromStr(const std::string &s) {

  if (s == "AOB")
    return FormalProperty::TYPE::AOB;
  if (s == "VEQ")
    return FormalProperty::TYPE::VEQ;

  return std::nullopt;
}

std::string FormalProperty::typeToStr(TYPE t) {
  switch (t) {
  case TYPE::AOB:
    return "AOB";
  case TYPE::VEQ:
    return "VEQ";
  }
}

std::optional<FormalProperty::TAG>
FormalProperty::tagFromStr(const std::string &s) {

  if (s == "OPT")
    return FormalProperty::TAG::OPT;
  if (s == "INVAR")
    return FormalProperty::TAG::INVAR;
  if (s == "ERROR")
    return FormalProperty::TAG::ERROR;

  return std::nullopt;
}

std::string FormalProperty::tagToStr(TAG t) {
  switch (t) {
  case TAG::OPT:
    return "OPT";
  case TAG::INVAR:
    return "INVAR";
  case TAG::ERROR:
    return "ERROR";
  }
}

llvm::json::Value FormalProperty::toJSON() const {
  return llvm::json::Object({{ID_LIT, id},
                             {TYPE_LIT, typeToStr(type)},
                             {TAG_LIT, tagToStr(tag)},
                             {CHECK_LIT, check},
                             {INFO_LIT, extraInfoToJSON()}});
}

std::unique_ptr<FormalProperty>
FormalProperty::fromJSON(const llvm::json::Value &value,
                         llvm::json::Path path) {
  std::string typeStr;
  llvm::json::ObjectMapper mapper(value, path);
  if (!mapper || !mapper.map(TYPE_LIT, typeStr))
    return nullptr;

  auto typeOpt = typeFromStr(typeStr);
  if (!typeOpt)
    return nullptr;
  TYPE type = *typeOpt;

  switch (type) {
  case TYPE::AOB:
    return AbsenceOfBackpressure::fromJSON(value, path.field(INFO_LIT));
  case TYPE::VEQ:
    return ValidEquivalence::fromJSON(value, path.field(INFO_LIT));
  }
}

llvm::json::Value
FormalProperty::parseBaseAndExtractInfo(const llvm::json::Value &value,
                                        llvm::json::Path path) {
  std::string typeStr, tagStr;
  llvm::json::ObjectMapper mapper(value, path);

  if (!mapper || !mapper.map(ID_LIT, id) || !mapper.map(TYPE_LIT, typeStr) ||
      !mapper.map(TAG_LIT, tagStr) || !mapper.map(CHECK_LIT, check))
    return nullptr;

  auto typeOpt = typeFromStr(typeStr);
  if (!typeOpt)
    return nullptr;
  type = *typeOpt;

  auto tagOpt = tagFromStr(tagStr);
  if (!tagOpt)
    return nullptr;
  tag = *tagOpt;

  if (const auto *obj = value.getAsObject()) {
    auto it = obj->find(INFO_LIT);
    if (it != obj->end())
      return it->second;
  }
  return nullptr;
}

// Factory implementation
std::unique_ptr<FormalProperty>
FormalProperty::fromJSON(const llvm::json::Value &value,
                         llvm::json::Path path) {
  std::string typeStr;
  llvm::json::ObjectMapper mapper(value, path);
  if (!mapper || !mapper.mapOptional("type", typeStr))
    return nullptr;

  auto typeOpt = typeFromStr(typeStr);
  if (!typeOpt)
    return nullptr;
  TYPE type = *typeOpt;

  switch (type) {
  case TYPE::AOB:
    return AbsenceOfBackpressure::fromJSON(value, path.field("info"));
  case TYPE::VEQ:
    return ValidEquivalence::fromJSON(value, path.field("info"));
  }
}

llvm::json::Value
FormalProperty::parseBaseAndExtractInfo(const llvm::json::Value &value,
                                        llvm::json::Path path) {
  std::string typeStr, tagStr;
  llvm::json::ObjectMapper mapper(value, path);

  if (!mapper || !mapper.mapOptional("id", id) ||
      !mapper.mapOptional("type", typeStr) ||
      !mapper.mapOptional("tag", tagStr) || !mapper.mapOptional("check", check))
    return nullptr;

  auto typeOpt = typeFromStr(typeStr);
  if (!typeOpt)
    return nullptr;
  type = *typeOpt;

  auto tagOpt = tagFromStr(tagStr);
  if (!tagOpt)
    return nullptr;
  tag = *tagOpt;

  if (const auto *obj = value.getAsObject()) {
    auto it = obj->find("info");
    if (it != obj->end())
      return it->second;
  }
  return nullptr;
}

// Absence of Backpressure

AbsenceOfBackpressure::AbsenceOfBackpressure(unsigned long id, TAG tag,
                                             const OpResult &res)
    : FormalProperty(id, tag, TYPE::AOB) {
  Operation *ownerOp = res.getOwner();
  Operation *userOp = *res.getUsers().begin();

  handshake::PortNamer ownerNamer(ownerOp);
  handshake::PortNamer userNamer(userOp);

  unsigned long operandIndex = userOp->getNumOperands();
  for (auto [j, arg] : llvm::enumerate(userOp->getOperands())) {
    if (arg == res) {
      operandIndex = j;
      break;
    }
  }
  assert(operandIndex < userOp->getNumOperands());

  ownerChannel.operationName = getUniqueName(ownerOp).str();
  userChannel.operationName = getUniqueName(userOp).str();
  ownerChannel.channelIndex = res.getResultNumber();
  userChannel.channelIndex = operandIndex;
  ownerChannel.channelName =
      ownerNamer.getOutputName(res.getResultNumber()).str();
  userChannel.channelName = userNamer.getInputName(operandIndex).str();
}

llvm::json::Value AbsenceOfBackpressure::extraInfoToJSON() const {
  return llvm::json::Object({{OWNER_OP_LIT, ownerChannel.operationName},
                             {USER_OP_LIT, userChannel.operationName},
                             {OWNER_INDEX_LIT, ownerChannel.channelIndex},
                             {USER_INDEX_LIT, userChannel.channelIndex},
                             {OWNER_CHANNEL_LIT, ownerChannel.channelName},
                             {USER_CHANNEL_LIT, userChannel.channelName}});
}

std::unique_ptr<AbsenceOfBackpressure>
AbsenceOfBackpressure::fromJSON(const llvm::json::Value &value,
                                llvm::json::Path path) {
  auto prop = std::make_unique<AbsenceOfBackpressure>();

  auto info = prop->parseBaseAndExtractInfo(value, path);
  llvm::json::ObjectMapper mapper(info, path);

  if (!mapper || !mapper.map(OWNER_OP_LIT, prop->ownerChannel.operationName) ||
      !mapper.map(USER_OP_LIT, prop->userChannel.operationName) ||
      !mapper.map(OWNER_INDEX_LIT, prop->ownerChannel.channelIndex) ||
      !mapper.map(USER_INDEX_LIT, prop->userChannel.channelIndex) ||
      !mapper.map(OWNER_CHANNEL_LIT, prop->ownerChannel.channelName) ||
      !mapper.map(USER_CHANNEL_LIT, prop->userChannel.channelName))
    return nullptr;

  return prop;
}

std::unique_ptr<AbsenceOfBackpressure>
AbsenceOfBackpressure::fromJSON(const llvm::json::Value &value,
                                llvm::json::Path path) {
  auto prop = std::make_unique<AbsenceOfBackpressure>();

  auto info = prop->parseBaseAndExtractInfo(value, path);
  llvm::json::ObjectMapper mapper(info, path);

  if (!mapper ||
      !mapper.mapOptional("owner", prop->ownerChannel.operationName) ||
      !mapper.mapOptional("user", prop->userChannel.operationName) ||
      !mapper.mapOptional("owner_index", prop->ownerChannel.channelIndex) ||
      !mapper.mapOptional("user_index", prop->userChannel.channelIndex) ||
      !mapper.mapOptional("owner_channel", prop->ownerChannel.channelName) ||
      !mapper.mapOptional("user_channel", prop->userChannel.channelName))
    return nullptr;

  return prop;
}

// Valid Equivalence

ValidEquivalence::ValidEquivalence(unsigned long id, TAG tag,
                                   const OpResult &res1, const OpResult &res2)
    : FormalProperty(id, tag, TYPE::VEQ) {
  Operation *op1 = res1.getOwner();
  unsigned int i = res1.getResultNumber();
  handshake::PortNamer namer1(op1);

  Operation *op2 = res2.getOwner();
  unsigned int j = res2.getResultNumber();
  handshake::PortNamer namer2(op2);

  ownerChannel.operationName = getUniqueName(op1).str();
  targetChannel.operationName = getUniqueName(op2).str();
  ownerChannel.channelIndex = i;
  targetChannel.channelIndex = j;
  ownerChannel.channelName = namer1.getOutputName(i).str();
  targetChannel.channelName = namer2.getOutputName(j).str();
}

llvm::json::Value ValidEquivalence::extraInfoToJSON() const {
  return llvm::json::Object({{OWNER_OP_LIT, ownerChannel.operationName},
                             {TARGET_OP_LIT, targetChannel.operationName},
                             {OWNER_INDEX_LIT, ownerChannel.channelIndex},
                             {TARGET_INDEX_LIT, targetChannel.channelIndex},
                             {OWNER_CHANNEL_LIT, ownerChannel.channelName},
                             {TARGET_CHANNEL_LIT, targetChannel.channelName}});
}

std::unique_ptr<ValidEquivalence>
ValidEquivalence::fromJSON(const llvm::json::Value &value,
                           llvm::json::Path path) {
  auto prop = std::make_unique<ValidEquivalence>();

  auto info = prop->parseBaseAndExtractInfo(value, path);
  llvm::json::ObjectMapper mapper(info, path);

<<<<<<< HEAD
  if (!mapper ||
      !mapper.mapOptional("owner", prop->ownerChannel.operationName) ||
      !mapper.mapOptional("target", prop->targetChannel.operationName) ||
      !mapper.mapOptional("owner_index", prop->ownerChannel.channelIndex) ||
      !mapper.mapOptional("target_index", prop->targetChannel.channelIndex) ||
      !mapper.mapOptional("owner_channel", prop->ownerChannel.channelName) ||
      !mapper.mapOptional("target_channel", prop->targetChannel.channelName))
=======
  if (!mapper || !mapper.map(OWNER_OP_LIT, prop->ownerChannel.operationName) ||
      !mapper.map(TARGET_OP_LIT, prop->targetChannel.operationName) ||
      !mapper.map(OWNER_INDEX_LIT, prop->ownerChannel.channelIndex) ||
      !mapper.map(TARGET_INDEX_LIT, prop->targetChannel.channelIndex) ||
      !mapper.map(OWNER_CHANNEL_LIT, prop->ownerChannel.channelName) ||
      !mapper.map(TARGET_CHANNEL_LIT, prop->targetChannel.channelName))
>>>>>>> 94e2dea3
    return nullptr;

  return prop;
}

LogicalResult FormalPropertyTable::addPropertiesFromJSON(StringRef filepath) {
  // Open the properties' database
  std::ifstream inputFile(filepath.str());
  if (!inputFile.is_open()) {
    llvm::errs() << "[WARNING] Failed to open property database file @ \""
                 << filepath << "\"\n";
    return failure();
  }

  // Read the JSON content from the file and into a string
  std::string jsonString;
  std::string line;
  while (std::getline(inputFile, line))
    jsonString += line;

  // Try to parse the string as a JSON
  llvm::Expected<llvm::json::Value> value = llvm::json::parse(jsonString);
  if (!value) {
    llvm::errs() << "Failed to parse property table @ \"" << filepath
                 << "\" as JSON.\n-> " << toString(value.takeError()) << "\n";
    return failure();
  }

  llvm::json::Path::Root jsonRoot(filepath);
  llvm::json::Path jsonPath(jsonRoot);

<<<<<<< HEAD
=======
  // Retrieve formal properties (see
  // https://github.com/EPFL-LAP/dynamatic/blob/main/docs/Specs/FormalProperties.md)
>>>>>>> 94e2dea3
  llvm::json::Array *jsonComponents = value->getAsArray();
  if (!jsonComponents) {
    jsonPath.report(json::ERR_EXPECTED_ARRAY);
    jsonRoot.printErrorContext(*value, llvm::errs());
    return failure();
  }
<<<<<<< HEAD

=======
>>>>>>> 94e2dea3
  for (auto [idx, jsonComponent] : llvm::enumerate(*jsonComponents)) {
    std::unique_ptr<FormalProperty> &property = properties.emplace_back();
    if (!fromJSON(jsonComponent, property, jsonPath.index(idx))) {
      jsonRoot.printErrorContext(*value, llvm::errs());
      return failure();
    }
  }

  return success();
}
} // namespace dynamatic<|MERGE_RESOLUTION|>--- conflicted
+++ resolved
@@ -121,57 +121,6 @@
   return nullptr;
 }
 
-// Factory implementation
-std::unique_ptr<FormalProperty>
-FormalProperty::fromJSON(const llvm::json::Value &value,
-                         llvm::json::Path path) {
-  std::string typeStr;
-  llvm::json::ObjectMapper mapper(value, path);
-  if (!mapper || !mapper.mapOptional("type", typeStr))
-    return nullptr;
-
-  auto typeOpt = typeFromStr(typeStr);
-  if (!typeOpt)
-    return nullptr;
-  TYPE type = *typeOpt;
-
-  switch (type) {
-  case TYPE::AOB:
-    return AbsenceOfBackpressure::fromJSON(value, path.field("info"));
-  case TYPE::VEQ:
-    return ValidEquivalence::fromJSON(value, path.field("info"));
-  }
-}
-
-llvm::json::Value
-FormalProperty::parseBaseAndExtractInfo(const llvm::json::Value &value,
-                                        llvm::json::Path path) {
-  std::string typeStr, tagStr;
-  llvm::json::ObjectMapper mapper(value, path);
-
-  if (!mapper || !mapper.mapOptional("id", id) ||
-      !mapper.mapOptional("type", typeStr) ||
-      !mapper.mapOptional("tag", tagStr) || !mapper.mapOptional("check", check))
-    return nullptr;
-
-  auto typeOpt = typeFromStr(typeStr);
-  if (!typeOpt)
-    return nullptr;
-  type = *typeOpt;
-
-  auto tagOpt = tagFromStr(tagStr);
-  if (!tagOpt)
-    return nullptr;
-  tag = *tagOpt;
-
-  if (const auto *obj = value.getAsObject()) {
-    auto it = obj->find("info");
-    if (it != obj->end())
-      return it->second;
-  }
-  return nullptr;
-}
-
 // Absence of Backpressure
 
 AbsenceOfBackpressure::AbsenceOfBackpressure(unsigned long id, TAG tag,
@@ -229,26 +178,6 @@
   return prop;
 }
 
-std::unique_ptr<AbsenceOfBackpressure>
-AbsenceOfBackpressure::fromJSON(const llvm::json::Value &value,
-                                llvm::json::Path path) {
-  auto prop = std::make_unique<AbsenceOfBackpressure>();
-
-  auto info = prop->parseBaseAndExtractInfo(value, path);
-  llvm::json::ObjectMapper mapper(info, path);
-
-  if (!mapper ||
-      !mapper.mapOptional("owner", prop->ownerChannel.operationName) ||
-      !mapper.mapOptional("user", prop->userChannel.operationName) ||
-      !mapper.mapOptional("owner_index", prop->ownerChannel.channelIndex) ||
-      !mapper.mapOptional("user_index", prop->userChannel.channelIndex) ||
-      !mapper.mapOptional("owner_channel", prop->ownerChannel.channelName) ||
-      !mapper.mapOptional("user_channel", prop->userChannel.channelName))
-    return nullptr;
-
-  return prop;
-}
-
 // Valid Equivalence
 
 ValidEquivalence::ValidEquivalence(unsigned long id, TAG tag,
@@ -287,22 +216,12 @@
   auto info = prop->parseBaseAndExtractInfo(value, path);
   llvm::json::ObjectMapper mapper(info, path);
 
-<<<<<<< HEAD
-  if (!mapper ||
-      !mapper.mapOptional("owner", prop->ownerChannel.operationName) ||
-      !mapper.mapOptional("target", prop->targetChannel.operationName) ||
-      !mapper.mapOptional("owner_index", prop->ownerChannel.channelIndex) ||
-      !mapper.mapOptional("target_index", prop->targetChannel.channelIndex) ||
-      !mapper.mapOptional("owner_channel", prop->ownerChannel.channelName) ||
-      !mapper.mapOptional("target_channel", prop->targetChannel.channelName))
-=======
   if (!mapper || !mapper.map(OWNER_OP_LIT, prop->ownerChannel.operationName) ||
       !mapper.map(TARGET_OP_LIT, prop->targetChannel.operationName) ||
       !mapper.map(OWNER_INDEX_LIT, prop->ownerChannel.channelIndex) ||
       !mapper.map(TARGET_INDEX_LIT, prop->targetChannel.channelIndex) ||
       !mapper.map(OWNER_CHANNEL_LIT, prop->ownerChannel.channelName) ||
       !mapper.map(TARGET_CHANNEL_LIT, prop->targetChannel.channelName))
->>>>>>> 94e2dea3
     return nullptr;
 
   return prop;
@@ -334,21 +253,14 @@
   llvm::json::Path::Root jsonRoot(filepath);
   llvm::json::Path jsonPath(jsonRoot);
 
-<<<<<<< HEAD
-=======
   // Retrieve formal properties (see
   // https://github.com/EPFL-LAP/dynamatic/blob/main/docs/Specs/FormalProperties.md)
->>>>>>> 94e2dea3
   llvm::json::Array *jsonComponents = value->getAsArray();
   if (!jsonComponents) {
     jsonPath.report(json::ERR_EXPECTED_ARRAY);
     jsonRoot.printErrorContext(*value, llvm::errs());
     return failure();
   }
-<<<<<<< HEAD
-
-=======
->>>>>>> 94e2dea3
   for (auto [idx, jsonComponent] : llvm::enumerate(*jsonComponents)) {
     std::unique_ptr<FormalProperty> &property = properties.emplace_back();
     if (!fromJSON(jsonComponent, property, jsonPath.index(idx))) {
