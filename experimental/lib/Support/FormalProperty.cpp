//===- FormalProperty.cpp ---------------------------------------*- C++ -*-===//
//
// Dynamatic is under the Apache License v2.0 with LLVM Exceptions.
// See https://llvm.org/LICENSE.txt for license information.
// SPDX-License-Identifier: Apache-2.0 WITH LLVM-exception
//
//===----------------------------------------------------------------------===//
//
// Implements the JSON-parsing logic for the formal properties' database.
//
//===----------------------------------------------------------------------===//
#include "experimental/Support/FormalProperty.h"
#include "dynamatic/Analysis/NameAnalysis.h"
#include "dynamatic/Dialect/Handshake/HandshakeInterfaces.h"
#include "dynamatic/Support/JSON/JSON.h"
#include "llvm/Support/JSON.h"
#include <memory>
#include <optional>
#include <string>

namespace dynamatic {

std::optional<FormalProperty::TYPE>
FormalProperty::typeFromStr(const std::string &s) {

  auto toLower = [](const std::string &s) {
    std::string tmp(s);
    for (auto &c : tmp)
      c = tolower(c);
    return tmp;
  };

  if (toLower(s) == "aob")
    return FormalProperty::TYPE::AOB;
  if (toLower(s) == "veq")
    return FormalProperty::TYPE::VEQ;

  return std::nullopt;
}

std::string FormalProperty::typeToStr(TYPE t) {
  switch (t) {
  case TYPE::AOB:
    return "AOB";
  case TYPE::VEQ:
    return "VEQ";
  }
}

std::optional<FormalProperty::TAG>
FormalProperty::tagFromStr(const std::string &s) {

  auto toLower = [](const std::string &s) {
    std::string tmp(s);
    for (auto &c : tmp)
      c = tolower(c);
    return tmp;
  };

  if (toLower(s) == "opt")
    return FormalProperty::TAG::OPT;
  if (toLower(s) == "invar")
    return FormalProperty::TAG::INVAR;
  if (toLower(s) == "error")
    return FormalProperty::TAG::ERROR;

  return std::nullopt;
}

std::string FormalProperty::tagToStr(TAG t) {
  switch (t) {
  case TAG::OPT:
    return "OPT";
  case TAG::INVAR:
    return "INVAR";
  case TAG::ERROR:
    return "ERRR";
  }
}

llvm::json::Value FormalProperty::toJSON() const {
  return llvm::json::Object({{"id", id},
                             {"type", typeToStr(type)},
                             {"tag", tagToStr(tag)},
                             {"check", check},
                             {"info", extraInfoToJSON()}});
<<<<<<< HEAD
}

// Factory implementation
std::unique_ptr<FormalProperty>
FormalProperty::fromJSON(const llvm::json::Value &value,
                         llvm::json::Path path) {
  std::string typeStr;
  llvm::json::ObjectMapper mapper(value, path);
  if (!mapper || !mapper.mapOptional("type", typeStr))
    return nullptr;

  auto typeOpt = typeFromStr(typeStr);
  if (!typeOpt)
    return nullptr;
  TYPE type = *typeOpt;

  switch (type) {
  case TYPE::AOB:
    return AOBProperty::fromJSON(value, path);
  case TYPE::VEQ:
    return VEQProperty::fromJSON(value, path);
  }
}

llvm::json::Value
FormalProperty::parseBaseAndExtractInfo(const llvm::json::Value &value,
                                        llvm::json::Path path) {
  std::string typeStr, tagStr;
  llvm::json::ObjectMapper mapper(value, path);

  if (!mapper || !mapper.mapOptional("id", id) ||
      !mapper.mapOptional("type", typeStr) ||
      !mapper.mapOptional("tag", tagStr) || !mapper.mapOptional("check", check))
    return nullptr;

  auto typeOpt = typeFromStr(typeStr);
  if (!typeOpt)
    return nullptr;
  type = *typeOpt;

  auto tagOpt = tagFromStr(tagStr);
  if (!tagOpt)
    return nullptr;
  tag = *tagOpt;

  if (const auto *obj = value.getAsObject()) {
    auto it = obj->find("info");
    if (it != obj->end())
      return it->second;
  }
  return nullptr;
=======
>>>>>>> 0bc84d1c
}

// Absence of Backpressure

<<<<<<< HEAD
AOBProperty::AOBProperty(unsigned long id, TAG tag, const OpResult &res)
=======
AbsenceOfBackpressure::AbsenceOfBackpressure(unsigned long id, TAG tag,
                                             const OpResult &res)
>>>>>>> 0bc84d1c
    : FormalProperty(id, tag, TYPE::AOB) {
  Operation *ownerOp = res.getOwner();
  Operation *userOp = *res.getUsers().begin();

  handshake::PortNamer ownerNamer(ownerOp);
  handshake::PortNamer userNamer(userOp);

  unsigned long operandIndex = userOp->getNumOperands();
  for (auto [j, arg] : llvm::enumerate(userOp->getOperands())) {
    if (arg == res) {
      operandIndex = j;
      break;
    }
  }
  assert(operandIndex < userOp->getNumOperands());

<<<<<<< HEAD
  owner = getUniqueName(ownerOp).str();
  user = getUniqueName(userOp).str();
  ownerIndex = res.getResultNumber();
  userIndex = operandIndex;
  ownerChannel = ownerNamer.getOutputName(res.getResultNumber()).str();
  userChannel = userNamer.getInputName(operandIndex).str();
}

llvm::json::Value AOBProperty::extraInfoToJSON() const {
  return llvm::json::Object({{"owner", owner},
                             {"user", user},
                             {"owner_index", ownerIndex},
                             {"user_index", userIndex},
                             {"owner_channel", ownerChannel},
                             {"user_channel", userChannel}});
}

std::unique_ptr<AOBProperty>
AOBProperty::fromJSON(const llvm::json::Value &value, llvm::json::Path path) {
  auto prop = std::make_unique<AOBProperty>();

  auto info = prop->parseBaseAndExtractInfo(value, path);
  llvm::json::ObjectMapper mapper(info, path);

  if (!mapper || !mapper.mapOptional("owner", prop->owner) ||
      !mapper.mapOptional("user", prop->user) ||
      !mapper.mapOptional("owner_index", prop->ownerIndex) ||
      !mapper.mapOptional("user_index", prop->userIndex) ||
      !mapper.mapOptional("owner_channel", prop->ownerChannel) ||
      !mapper.mapOptional("user_channel", prop->userChannel))
    return nullptr;

  return prop;
}

// Valid Equivalence

VEQProperty::VEQProperty(unsigned long id, TAG tag, const OpResult &res1,
                         const OpResult &res2)
=======
  ownerChannel.operationName = getUniqueName(ownerOp).str();
  userChannel.operationName = getUniqueName(userOp).str();
  ownerChannel.index = res.getResultNumber();
  userChannel.index = operandIndex;
  ownerChannel.name = ownerNamer.getOutputName(res.getResultNumber()).str();
  userChannel.name = userNamer.getInputName(operandIndex).str();
}

llvm::json::Value AbsenceOfBackpressure::extraInfoToJSON() const {
  return llvm::json::Object({{"owner", ownerChannel.operationName},
                             {"user", userChannel.operationName},
                             {"owner_index", ownerChannel.index},
                             {"user_index", userChannel.index},
                             {"owner_channel", ownerChannel.name},
                             {"user_channel", userChannel.name}});
}

// Valid Equivalence

ValidEquivalence::ValidEquivalence(unsigned long id, TAG tag,
                                   const OpResult &res1, const OpResult &res2)
>>>>>>> 0bc84d1c
    : FormalProperty(id, tag, TYPE::VEQ) {
  Operation *op1 = res1.getOwner();
  unsigned int i = res1.getResultNumber();
  handshake::PortNamer namer1(op1);

  Operation *op2 = res2.getOwner();
  unsigned int j = res2.getResultNumber();
  handshake::PortNamer namer2(op2);

<<<<<<< HEAD
  owner = getUniqueName(op1).str();
  target = getUniqueName(op2).str();
  ownerIndex = i;
  targetIndex = j;
  ownerChannel = namer1.getOutputName(i).str();
  targetChannel = namer2.getOutputName(j).str();
}

llvm::json::Value VEQProperty::extraInfoToJSON() const {
  return llvm::json::Object({{"owner", owner},
                             {"target", target},
                             {"owner_index", ownerIndex},
                             {"target_index", targetIndex},
                             {"owner_channel", ownerChannel},
                             {"target_channel", targetChannel}});
}

std::unique_ptr<VEQProperty>
VEQProperty::fromJSON(const llvm::json::Value &value, llvm::json::Path path) {
  auto prop = std::make_unique<VEQProperty>();

  auto info = prop->parseBaseAndExtractInfo(value, path);
  llvm::json::ObjectMapper mapper(info, path);

  if (!mapper || !mapper.mapOptional("owner", prop->owner) ||
      !mapper.mapOptional("target", prop->target) ||
      !mapper.mapOptional("owner_index", prop->ownerIndex) ||
      !mapper.mapOptional("target_index", prop->targetIndex) ||
      !mapper.mapOptional("owner_channel", prop->ownerChannel) ||
      !mapper.mapOptional("target_channel", prop->targetChannel))
    return nullptr;

  return prop;
=======
  ownerChannel.operationName = getUniqueName(op1).str();
  targetChannel.operationName = getUniqueName(op2).str();
  ownerChannel.index = i;
  targetChannel.index = j;
  ownerChannel.name = namer1.getOutputName(i).str();
  targetChannel.name = namer2.getOutputName(j).str();
}

llvm::json::Value ValidEquivalence::extraInfoToJSON() const {
  return llvm::json::Object({{"owner", ownerChannel.operationName},
                             {"target", targetChannel.operationName},
                             {"owner_index", ownerChannel.index},
                             {"target_index", targetChannel.index},
                             {"owner_channel", ownerChannel.name},
                             {"target_channel", targetChannel.name}});
>>>>>>> 0bc84d1c
}

LogicalResult FormalPropertyTable::addPropertiesFromJSON(StringRef filepath) {
  // Open the properties' database
  std::ifstream inputFile(filepath.str());
  if (!inputFile.is_open()) {
    llvm::errs() << "[WARNING] Failed to open property database file @ \""
                 << filepath << "\"\n";
    return failure();
  }

  // Read the JSON content from the file and into a string
  std::string jsonString;
  std::string line;
  while (std::getline(inputFile, line))
    jsonString += line;

  // Try to parse the string as a JSON
  llvm::Expected<llvm::json::Value> value = llvm::json::parse(jsonString);
  if (!value) {
    llvm::errs() << "Failed to parse property table @ \"" << filepath
                 << "\" as JSON.\n-> " << toString(value.takeError()) << "\n";
    return failure();
  }

  llvm::json::Path::Root jsonRoot(filepath);
  llvm::json::Path jsonPath(jsonRoot);

  llvm::json::Array *jsonComponents = value->getAsArray();
  if (!jsonComponents) {
    jsonPath.report(json::ERR_EXPECTED_ARRAY);
    jsonRoot.printErrorContext(*value, llvm::errs());
    return failure();
  }

  for (auto [idx, jsonComponent] : llvm::enumerate(*jsonComponents)) {
    std::unique_ptr<FormalProperty> &property = properties.emplace_back();
    if (!fromJSON(jsonComponent, property, jsonPath.index(idx))) {
      jsonRoot.printErrorContext(*value, llvm::errs());
      return failure();
    }
  }

  return success();
}
} // namespace dynamatic<|MERGE_RESOLUTION|>--- conflicted
+++ resolved
@@ -84,7 +84,6 @@
                              {"tag", tagToStr(tag)},
                              {"check", check},
                              {"info", extraInfoToJSON()}});
-<<<<<<< HEAD
 }
 
 // Factory implementation
@@ -103,9 +102,9 @@
 
   switch (type) {
   case TYPE::AOB:
-    return AOBProperty::fromJSON(value, path);
+    return AbsenceOfBackpressure::fromJSON(value, path);
   case TYPE::VEQ:
-    return VEQProperty::fromJSON(value, path);
+    return ValidEquivalence::fromJSON(value, path);
   }
 }
 
@@ -136,18 +135,12 @@
       return it->second;
   }
   return nullptr;
-=======
->>>>>>> 0bc84d1c
 }
 
 // Absence of Backpressure
 
-<<<<<<< HEAD
-AOBProperty::AOBProperty(unsigned long id, TAG tag, const OpResult &res)
-=======
 AbsenceOfBackpressure::AbsenceOfBackpressure(unsigned long id, TAG tag,
                                              const OpResult &res)
->>>>>>> 0bc84d1c
     : FormalProperty(id, tag, TYPE::AOB) {
   Operation *ownerOp = res.getOwner();
   Operation *userOp = *res.getUsers().begin();
@@ -164,47 +157,6 @@
   }
   assert(operandIndex < userOp->getNumOperands());
 
-<<<<<<< HEAD
-  owner = getUniqueName(ownerOp).str();
-  user = getUniqueName(userOp).str();
-  ownerIndex = res.getResultNumber();
-  userIndex = operandIndex;
-  ownerChannel = ownerNamer.getOutputName(res.getResultNumber()).str();
-  userChannel = userNamer.getInputName(operandIndex).str();
-}
-
-llvm::json::Value AOBProperty::extraInfoToJSON() const {
-  return llvm::json::Object({{"owner", owner},
-                             {"user", user},
-                             {"owner_index", ownerIndex},
-                             {"user_index", userIndex},
-                             {"owner_channel", ownerChannel},
-                             {"user_channel", userChannel}});
-}
-
-std::unique_ptr<AOBProperty>
-AOBProperty::fromJSON(const llvm::json::Value &value, llvm::json::Path path) {
-  auto prop = std::make_unique<AOBProperty>();
-
-  auto info = prop->parseBaseAndExtractInfo(value, path);
-  llvm::json::ObjectMapper mapper(info, path);
-
-  if (!mapper || !mapper.mapOptional("owner", prop->owner) ||
-      !mapper.mapOptional("user", prop->user) ||
-      !mapper.mapOptional("owner_index", prop->ownerIndex) ||
-      !mapper.mapOptional("user_index", prop->userIndex) ||
-      !mapper.mapOptional("owner_channel", prop->ownerChannel) ||
-      !mapper.mapOptional("user_channel", prop->userChannel))
-    return nullptr;
-
-  return prop;
-}
-
-// Valid Equivalence
-
-VEQProperty::VEQProperty(unsigned long id, TAG tag, const OpResult &res1,
-                         const OpResult &res2)
-=======
   ownerChannel.operationName = getUniqueName(ownerOp).str();
   userChannel.operationName = getUniqueName(userOp).str();
   ownerChannel.index = res.getResultNumber();
@@ -222,11 +174,30 @@
                              {"user_channel", userChannel.name}});
 }
 
+std::unique_ptr<AbsenceOfBackpressure>
+AbsenceOfBackpressure::fromJSON(const llvm::json::Value &value,
+                                llvm::json::Path path) {
+  auto prop = std::make_unique<AbsenceOfBackpressure>();
+
+  auto info = prop->parseBaseAndExtractInfo(value, path);
+  llvm::json::ObjectMapper mapper(info, path);
+
+  if (!mapper ||
+      !mapper.mapOptional("owner", prop->ownerChannel.operationName) ||
+      !mapper.mapOptional("user", prop->ownerChannel.operationName) ||
+      !mapper.mapOptional("owner_index", prop->ownerChannel.index) ||
+      !mapper.mapOptional("user_index", prop->ownerChannel.name) ||
+      !mapper.mapOptional("owner_channel", prop->ownerChannel.name) ||
+      !mapper.mapOptional("user_channel", prop->userChannel.name))
+    return nullptr;
+
+  return prop;
+}
+
 // Valid Equivalence
 
 ValidEquivalence::ValidEquivalence(unsigned long id, TAG tag,
                                    const OpResult &res1, const OpResult &res2)
->>>>>>> 0bc84d1c
     : FormalProperty(id, tag, TYPE::VEQ) {
   Operation *op1 = res1.getOwner();
   unsigned int i = res1.getResultNumber();
@@ -236,41 +207,6 @@
   unsigned int j = res2.getResultNumber();
   handshake::PortNamer namer2(op2);
 
-<<<<<<< HEAD
-  owner = getUniqueName(op1).str();
-  target = getUniqueName(op2).str();
-  ownerIndex = i;
-  targetIndex = j;
-  ownerChannel = namer1.getOutputName(i).str();
-  targetChannel = namer2.getOutputName(j).str();
-}
-
-llvm::json::Value VEQProperty::extraInfoToJSON() const {
-  return llvm::json::Object({{"owner", owner},
-                             {"target", target},
-                             {"owner_index", ownerIndex},
-                             {"target_index", targetIndex},
-                             {"owner_channel", ownerChannel},
-                             {"target_channel", targetChannel}});
-}
-
-std::unique_ptr<VEQProperty>
-VEQProperty::fromJSON(const llvm::json::Value &value, llvm::json::Path path) {
-  auto prop = std::make_unique<VEQProperty>();
-
-  auto info = prop->parseBaseAndExtractInfo(value, path);
-  llvm::json::ObjectMapper mapper(info, path);
-
-  if (!mapper || !mapper.mapOptional("owner", prop->owner) ||
-      !mapper.mapOptional("target", prop->target) ||
-      !mapper.mapOptional("owner_index", prop->ownerIndex) ||
-      !mapper.mapOptional("target_index", prop->targetIndex) ||
-      !mapper.mapOptional("owner_channel", prop->ownerChannel) ||
-      !mapper.mapOptional("target_channel", prop->targetChannel))
-    return nullptr;
-
-  return prop;
-=======
   ownerChannel.operationName = getUniqueName(op1).str();
   targetChannel.operationName = getUniqueName(op2).str();
   ownerChannel.index = i;
@@ -286,7 +222,26 @@
                              {"target_index", targetChannel.index},
                              {"owner_channel", ownerChannel.name},
                              {"target_channel", targetChannel.name}});
->>>>>>> 0bc84d1c
+}
+
+std::unique_ptr<ValidEquivalence>
+ValidEquivalence::fromJSON(const llvm::json::Value &value,
+                           llvm::json::Path path) {
+  auto prop = std::make_unique<ValidEquivalence>();
+
+  auto info = prop->parseBaseAndExtractInfo(value, path);
+  llvm::json::ObjectMapper mapper(info, path);
+
+  if (!mapper ||
+      !mapper.mapOptional("owner", prop->ownerChannel.operationName) ||
+      !mapper.mapOptional("target", prop->targetChannel.operationName) ||
+      !mapper.mapOptional("owner_index", prop->ownerChannel.index) ||
+      !mapper.mapOptional("target_index", prop->targetChannel.index) ||
+      !mapper.mapOptional("owner_channel", prop->ownerChannel.name) ||
+      !mapper.mapOptional("target_channel", prop->targetChannel.name))
+    return nullptr;
+
+  return prop;
 }
 
 LogicalResult FormalPropertyTable::addPropertiesFromJSON(StringRef filepath) {
