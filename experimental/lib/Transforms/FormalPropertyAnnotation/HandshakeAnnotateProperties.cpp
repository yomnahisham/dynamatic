--- conflicted
+++ resolved
@@ -74,11 +74,7 @@
       if (res1 == res2)
         continue;
 
-<<<<<<< HEAD
-      VEQProperty p(uid, FormalProperty::TAG::OPT, res1, res2);
-=======
       ValidEquivalence p(uid, FormalProperty::TAG::OPT, res1, res2);
->>>>>>> 0bc84d1c
 
       propertyTable.push_back(p.toJSON());
       uid++;
@@ -120,13 +116,7 @@
           if (userOp->getName().getStringRef() == "handshake.end")
             continue;
 
-<<<<<<< HEAD
-          addPropertyId(&op, uid);
-
-          AOBProperty p(uid, FormalProperty::TAG::OPT, res);
-=======
           AbsenceOfBackpressure p(uid, FormalProperty::TAG::OPT, res);
->>>>>>> 0bc84d1c
 
           propertyTable.push_back(p.toJSON());
           uid++;
