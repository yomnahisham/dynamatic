--- conflicted
+++ resolved
@@ -2,11 +2,7 @@
   SpeculationPlacement.cpp
   HandshakeSpeculation.cpp
   PlacementFinder.cpp
-<<<<<<< HEAD
   NewPlacementFinder.cpp
-  SpecAnnotatePaths.cpp
-=======
->>>>>>> c856349b
 
   DEPENDS
   DynamaticExperimentalTransformsPassIncGen
