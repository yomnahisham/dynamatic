//===- SpeculationPlacement.h - Speculation units placement -----*- C++ -*-===//
//
// Dynamatic is under the Apache License v2.0 with LLVM Exceptions.
// See https://llvm.org/LICENSE.txt for license information.
// SPDX-License-Identifier: Apache-2.0 WITH LLVM-exception
//
//===----------------------------------------------------------------------===//
//
// This file declares the data structures needed for speculation algorithms
//
//===----------------------------------------------------------------------===//

#ifndef DYNAMATIC_TRANSFORMS_SPECULATION_PLACEMENT_H
#define DYNAMATIC_TRANSFORMS_SPECULATION_PLACEMENT_H

#include "dynamatic/Dialect/Handshake/HandshakeOps.h"
#include "dynamatic/Support/DynamaticPass.h"
#include "dynamatic/Support/LLVM.h"
#include "dynamatic/Support/Logging.h"
#include "dynamatic/Support/TimingModels.h"
#include "mlir/Dialect/Func/IR/FuncOps.h"
#include "mlir/IR/OperationSupport.h"
#include "mlir/IR/Value.h"
#include "mlir/Pass/Pass.h"
#include "llvm/ADT/DenseSet.h"
#include "llvm/ADT/Hashing.h"
#include <map>
#include <string>
#include <unordered_set>
#include <vector>

namespace dynamatic {
namespace experimental {
namespace speculation {

struct PlacementOperand {
  std::string opName;
  unsigned opIdx;
};

class SpeculationPlacements {
private:
  OpOperand *speculator;
  llvm::DenseSet<OpOperand *> saves;
  llvm::DenseSet<OpOperand *> commits;
  llvm::DenseSet<OpOperand *> saveCommits;

  unsigned int speculatorFifoDepth;
  unsigned int saveCommitsFifoDepth;

public:
  /// Empty constructor
  SpeculationPlacements() = default;

<<<<<<< HEAD
  /// Initializer with operands specifying the speculator and buffer positions
  SpeculationPlacements(OpOperand &speculatorPosition,
                        llvm::DenseSet<OpOperand *> &bufferPositions)
      : speculator(&speculatorPosition), buffers(bufferPositions) {};
=======
  /// Initializer with operand specifying the speculator position
  SpeculationPlacements(OpOperand &speculatorPosition)
      : speculator(&speculatorPosition){};
>>>>>>> ed7b0003

  /// Set the speculator operations positions according to a JSON file
  static LogicalResult readFromJSON(const std::string &jsonPath,
                                    SpeculationPlacements &place,
                                    NameAnalysis &nameAnalysis);

  /// Explicitly set the speculator position
  void setSpeculator(OpOperand &dstOpOperand);

  /// Add the position of a Save operation
  void addSave(OpOperand &dstOpOperand);

  /// Add the position of a Commit operation
  void addCommit(OpOperand &dstOpOperand);

  /// Add the position of a SaveCommit operation
  void addSaveCommit(OpOperand &dstOpOperand);

  /// Check if there is a save in the given OpOperand edge
  bool containsSave(OpOperand &dstOpOperand);

  /// Check if there is a commit in the given OpOperand edge
  bool containsCommit(OpOperand &dstOpOperand);

  /// Check if there is a save-commit in the given OpOperand edge
  bool containsSaveCommit(OpOperand &dstOpOperand);

  /// Remove a commit (edge) from the commit placement map
  void eraseCommit(OpOperand &dstOpOperand);

  /// Remove a save (edge) from the save placement map
  void eraseSave(OpOperand &dstOpOperand);

  /// Get the Placement instance that specifies the Speculator position
  OpOperand &getSpeculatorPlacement();

  /// Get a set of the existing operation placements
  template <typename T>
  const llvm::DenseSet<OpOperand *> &getPlacements();

  unsigned int getSpeculatorFifoDepth();
  void setSpeculatorFifoDepth(unsigned int depth);
  unsigned int getSaveCommitsFifoDepth();
  void setSaveCommitsFifoDepth(unsigned int depth);
};

} // namespace speculation
} // namespace experimental
} // namespace dynamatic

#endif // DYNAMATIC_TRANSFORMS_SPECULATION_PLACEMENT_H<|MERGE_RESOLUTION|>--- conflicted
+++ resolved
@@ -52,16 +52,9 @@
   /// Empty constructor
   SpeculationPlacements() = default;
 
-<<<<<<< HEAD
-  /// Initializer with operands specifying the speculator and buffer positions
-  SpeculationPlacements(OpOperand &speculatorPosition,
-                        llvm::DenseSet<OpOperand *> &bufferPositions)
-      : speculator(&speculatorPosition), buffers(bufferPositions) {};
-=======
   /// Initializer with operand specifying the speculator position
   SpeculationPlacements(OpOperand &speculatorPosition)
       : speculator(&speculatorPosition){};
->>>>>>> ed7b0003
 
   /// Set the speculator operations positions according to a JSON file
   static LogicalResult readFromJSON(const std::string &jsonPath,
