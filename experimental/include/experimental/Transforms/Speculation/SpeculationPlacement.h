//===- SpeculationPlacement.h - Speculation units placement -----*- C++ -*-===//
//
// Dynamatic is under the Apache License v2.0 with LLVM Exceptions.
// See https://llvm.org/LICENSE.txt for license information.
// SPDX-License-Identifier: Apache-2.0 WITH LLVM-exception
//
//===----------------------------------------------------------------------===//
//
// This file declares the data structures needed for speculation algorithms
//
//===----------------------------------------------------------------------===//

#ifndef DYNAMATIC_TRANSFORMS_SPECULATION_PLACEMENT_H
#define DYNAMATIC_TRANSFORMS_SPECULATION_PLACEMENT_H

#include "dynamatic/Dialect/Handshake/HandshakeOps.h"
#include "dynamatic/Support/DynamaticPass.h"
#include "dynamatic/Support/LLVM.h"
#include "dynamatic/Support/Logging.h"
#include "dynamatic/Support/TimingModels.h"
#include "mlir/Dialect/Func/IR/FuncOps.h"
#include "mlir/IR/OperationSupport.h"
#include "mlir/IR/Value.h"
#include "mlir/Pass/Pass.h"
#include "llvm/ADT/DenseSet.h"
#include "llvm/ADT/Hashing.h"
#include <map>
#include <string>
#include <unordered_set>
#include <vector>

namespace dynamatic {
namespace experimental {
namespace speculation {

struct PlacementOperand {
  std::string opName;
  unsigned opIdx;
};

class SpeculationPlacements {
private:
  OpOperand *speculator;
  llvm::DenseSet<OpOperand *> saves;
  llvm::DenseSet<OpOperand *> commits;
  llvm::DenseSet<OpOperand *> saveCommits;
  llvm::DenseSet<OpOperand *> buffers;

public:
  /// Empty constructor
  SpeculationPlacements() = default;

<<<<<<< HEAD
  /// Initializer with the destination operation operand for the Speculator
  SpeculationPlacements(OpOperand &dstOpOperand) : speculator(&dstOpOperand){};
  SpeculationPlacements(OpOperand &dstOpOperand,
                        llvm::DenseSet<OpOperand *> buffers)
      : speculator(&dstOpOperand), buffers(buffers){};
=======
  /// Initializer with operands specifying the speculator and buffer positions
  SpeculationPlacements(OpOperand &speculatorPosition,
                        llvm::DenseSet<OpOperand *> &bufferPositions)
      : speculator(&speculatorPosition), buffers(bufferPositions){};
>>>>>>> 4db73692

  /// Set the speculator operations positions according to a JSON file
  static LogicalResult readFromJSON(const std::string &jsonPath,
                                    SpeculationPlacements &place,
                                    NameAnalysis &nameAnalysis);

  /// Explicitly set the speculator position
  void setSpeculator(OpOperand &dstOpOperand);

  /// Add the position of a Save operation
  void addSave(OpOperand &dstOpOperand);

  /// Add the position of a Commit operation
  void addCommit(OpOperand &dstOpOperand);

  /// Add the position of a SaveCommit operation
  void addSaveCommit(OpOperand &dstOpOperand);

<<<<<<< HEAD
=======
  /// Add the position of a Buffer operation
>>>>>>> 4db73692
  void addBuffer(OpOperand &dstOpOperand);

  /// Check if there is a save in the given OpOperand edge
  bool containsSave(OpOperand &dstOpOperand);

  /// Check if there is a commit in the given OpOperand edge
  bool containsCommit(OpOperand &dstOpOperand);

  /// Check if there is a save-commit in the given OpOperand edge
  bool containsSaveCommit(OpOperand &dstOpOperand);

  /// Remove a commit (edge) from the commit placement map
  void eraseCommit(OpOperand &dstOpOperand);

  /// Remove a save (edge) from the save placement map
  void eraseSave(OpOperand &dstOpOperand);

  /// Get the Placement instance that specifies the Speculator position
  OpOperand &getSpeculatorPlacement();

  /// Get a set of the existing operation placements
  template <typename T>
  const llvm::DenseSet<OpOperand *> &getPlacements();
};

} // namespace speculation
} // namespace experimental
} // namespace dynamatic

#endif // DYNAMATIC_TRANSFORMS_SPECULATION_PLACEMENT_H<|MERGE_RESOLUTION|>--- conflicted
+++ resolved
@@ -50,18 +50,10 @@
   /// Empty constructor
   SpeculationPlacements() = default;
 
-<<<<<<< HEAD
-  /// Initializer with the destination operation operand for the Speculator
-  SpeculationPlacements(OpOperand &dstOpOperand) : speculator(&dstOpOperand){};
-  SpeculationPlacements(OpOperand &dstOpOperand,
-                        llvm::DenseSet<OpOperand *> buffers)
-      : speculator(&dstOpOperand), buffers(buffers){};
-=======
   /// Initializer with operands specifying the speculator and buffer positions
   SpeculationPlacements(OpOperand &speculatorPosition,
                         llvm::DenseSet<OpOperand *> &bufferPositions)
       : speculator(&speculatorPosition), buffers(bufferPositions){};
->>>>>>> 4db73692
 
   /// Set the speculator operations positions according to a JSON file
   static LogicalResult readFromJSON(const std::string &jsonPath,
@@ -80,18 +72,12 @@
   /// Add the position of a SaveCommit operation
   void addSaveCommit(OpOperand &dstOpOperand);
 
-<<<<<<< HEAD
-=======
   /// Add the position of a Buffer operation
->>>>>>> 4db73692
   void addBuffer(OpOperand &dstOpOperand);
 
   /// Check if there is a save in the given OpOperand edge
   bool containsSave(OpOperand &dstOpOperand);
-
-  /// Check if there is a commit in the given OpOperand edge
   bool containsCommit(OpOperand &dstOpOperand);
-
   /// Check if there is a save-commit in the given OpOperand edge
   bool containsSaveCommit(OpOperand &dstOpOperand);
 
