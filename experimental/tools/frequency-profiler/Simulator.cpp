//===- Simulator.cpp - std-level simulator ----------------------*- C++ -*-===//
//
// Dynamatic is under the Apache License v2.0 with LLVM Exceptions.
// See https://llvm.org/LICENSE.txt for license information.
// SPDX-License-Identifier: Apache-2.0 WITH LLVM-exception
//
//===----------------------------------------------------------------------===//
//
// Implements a simulator that executes a restricted form of the std dialect.
//
//===----------------------------------------------------------------------===//

#include "Simulator.h"
#include "experimental/Support/StdProfiler.h"
#include "mlir/Dialect/Arith/IR/Arith.h"
#include "mlir/Dialect/ControlFlow/IR/ControlFlowOps.h"
#include "mlir/Dialect/Func/IR/FuncOps.h"
#include "mlir/Dialect/LLVMIR/LLVMDialect.h"
#include "mlir/Dialect/Math/IR/Math.h"
#include "mlir/Dialect/MemRef/IR/MemRef.h"
#include "mlir/IR/BuiltinTypes.h"
#include "mlir/IR/Dominance.h"
#include "llvm/ADT/APFloat.h"
#include "llvm/ADT/APInt.h"
#include "llvm/ADT/Any.h"
#include "llvm/ADT/STLExtras.h"
#include "llvm/ADT/SmallPtrSet.h"
#include "llvm/ADT/Statistic.h"
#include "llvm/ADT/TypeSwitch.h"
#include "llvm/Support/Debug.h"
#include <cmath>
#include <cstdlib>
#include <list>

#define DEBUG_TYPE "simulator"

STATISTIC(instructionsExecuted, "Instructions Executed");

using namespace llvm;
using namespace mlir;
using namespace dynamatic;
using namespace dynamatic::experimental;

<<<<<<< HEAD
namespace {

class StdExecuter {
public:
  StdExecuter(mlir::func::FuncOp &toplevel,
              llvm::DenseMap<mlir::Value, Any> &valueMap,
              llvm::DenseMap<mlir::Value, double> &timeMap,
              std::vector<Any> &results, std::vector<double> &resultTimes,
              std::vector<std::vector<Any>> &store,
              std::vector<double> &storeTimes, StdProfiler &prof);

  LogicalResult succeeded() const {
    return successFlag ? success() : failure();
  }

private:
  /// Operation execution visitors
  LogicalResult execute(mlir::arith::ConstantOp, std::vector<Any> &,
                        std::vector<Any> &);
  LogicalResult execute(mlir::arith::AddIOp, std::vector<Any> &,
                        std::vector<Any> &);
  LogicalResult execute(mlir::LLVM::UndefOp, std::vector<Any> &,
                        std::vector<Any> &);
  LogicalResult execute(mlir::arith::SelectOp, std::vector<Any> &,
                        std::vector<Any> &);
  LogicalResult execute(mlir::arith::OrIOp, std::vector<Any> &,
                        std::vector<Any> &);
  LogicalResult execute(mlir::arith::ShLIOp, std::vector<Any> &,
                        std::vector<Any> &);
  LogicalResult execute(mlir::arith::ShRSIOp, std::vector<Any> &,
                        std::vector<Any> &);
  LogicalResult execute(mlir::arith::TruncIOp, std::vector<Any> &,
                        std::vector<Any> &);
  LogicalResult execute(mlir::arith::TruncFOp, std::vector<Any> &,
                        std::vector<Any> &);
  LogicalResult execute(mlir::arith::AndIOp, std::vector<Any> &,
                        std::vector<Any> &);
  LogicalResult execute(mlir::arith::XOrIOp, std::vector<Any> &,
                        std::vector<Any> &);
  LogicalResult execute(mlir::arith::AddFOp, std::vector<Any> &,
                        std::vector<Any> &);
  LogicalResult execute(mlir::arith::SIToFPOp, std::vector<Any> &,
                        std::vector<Any> &);
  LogicalResult execute(mlir::arith::FPToSIOp, std::vector<Any> &,
                        std::vector<Any> &);
  LogicalResult execute(mlir::arith::CmpIOp, std::vector<Any> &,
                        std::vector<Any> &);
  LogicalResult execute(mlir::arith::CmpFOp, std::vector<Any> &,
                        std::vector<Any> &);
  LogicalResult execute(mlir::arith::SubIOp, std::vector<Any> &,
                        std::vector<Any> &);
  LogicalResult execute(mlir::arith::SubFOp, std::vector<Any> &,
                        std::vector<Any> &);
  LogicalResult execute(mlir::arith::MulIOp, std::vector<Any> &,
                        std::vector<Any> &);
  LogicalResult execute(mlir::arith::MulFOp, std::vector<Any> &,
                        std::vector<Any> &);
  LogicalResult execute(mlir::arith::DivSIOp, std::vector<Any> &,
                        std::vector<Any> &);
  LogicalResult execute(mlir::arith::DivUIOp, std::vector<Any> &,
                        std::vector<Any> &);
  LogicalResult execute(mlir::arith::DivFOp, std::vector<Any> &,
                        std::vector<Any> &);
  LogicalResult execute(mlir::arith::NegFOp, std::vector<Any> &,
                        std::vector<Any> &);
  LogicalResult execute(mlir::arith::RemFOp, std::vector<Any> &,
                        std::vector<Any> &);
  LogicalResult execute(mlir::arith::RemSIOp, std::vector<Any> &,
                        std::vector<Any> &);
  LogicalResult execute(mlir::arith::RemUIOp, std::vector<Any> &,
                        std::vector<Any> &);
  LogicalResult execute(mlir::arith::IndexCastOp, std::vector<Any> &,
                        std::vector<Any> &);
  LogicalResult execute(mlir::arith::ExtSIOp, std::vector<Any> &,
                        std::vector<Any> &);
  LogicalResult execute(mlir::arith::ExtUIOp, std::vector<Any> &,
                        std::vector<Any> &);
  LogicalResult execute(mlir::arith::ExtFOp, std::vector<Any> &,
                        std::vector<Any> &);
  LogicalResult execute(mlir::math::CosOp, std::vector<Any> &,
                        std::vector<Any> &);
  LogicalResult execute(mlir::math::ExpOp, std::vector<Any> &,
                        std::vector<Any> &);
  LogicalResult execute(mlir::math::Exp2Op, std::vector<Any> &,
                        std::vector<Any> &);
  LogicalResult execute(mlir::math::LogOp, std::vector<Any> &,
                        std::vector<Any> &);
  LogicalResult execute(mlir::math::Log2Op, std::vector<Any> &,
                        std::vector<Any> &);
  LogicalResult execute(mlir::math::Log10Op, std::vector<Any> &,
                        std::vector<Any> &);
  LogicalResult execute(mlir::math::SinOp, std::vector<Any> &,
                        std::vector<Any> &);
  LogicalResult execute(mlir::math::SqrtOp, std::vector<Any> &,
                        std::vector<Any> &);
  LogicalResult execute(mlir::math::AbsFOp, std::vector<Any> &,
                        std::vector<Any> &);
  LogicalResult execute(memref::LoadOp, std::vector<Any> &, std::vector<Any> &);
  LogicalResult execute(memref::StoreOp, std::vector<Any> &,
                        std::vector<Any> &);
  LogicalResult execute(memref::AllocOp, std::vector<Any> &,
                        std::vector<Any> &);
  LogicalResult execute(mlir::cf::BranchOp, std::vector<Any> &,
                        std::vector<Any> &);
  LogicalResult execute(mlir::cf::CondBranchOp, std::vector<Any> &,
                        std::vector<Any> &);
  LogicalResult execute(func::ReturnOp, std::vector<Any> &, std::vector<Any> &);
  LogicalResult execute(mlir::CallOpInterface, std::vector<Any> &,
                        std::vector<Any> &);

private:
  /// Execution context variables.
  llvm::DenseMap<mlir::Value, Any> &valueMap;
  llvm::DenseMap<mlir::Value, double> &timeMap;
  std::vector<Any> &results;
  std::vector<double> &resultTimes;
  std::vector<std::vector<Any>> &store;
  std::vector<double> &storeTimes;
  double time;

  /// Profiler to gather statistics.
  StdProfiler &prof;

  /// Flag indicating whether execution was successful.
  bool successFlag = true;

  /// An iterator which walks over the instructions.
  mlir::Block::iterator instIter;
};

} // namespace

=======
>>>>>>> 963fe680
//===----------------------------------------------------------------------===//
// Utility functions
//===----------------------------------------------------------------------===//

template <typename T>
static void fatalValueError(StringRef reason, T &value) {
  std::string err;
  llvm::raw_string_ostream os(err);
  os << reason << " ('";
  // Explicitly use ::print instead of << due to possible operator resolution
  // error between i.e., mlir::Operation::<< and operator<<(OStream &&OS,
  // const T &Value)
  value.print(os);
  os << "')\n";
  llvm::report_fatal_error(err.c_str());
}

static void debugArg(const std::string &head, mlir::Value op,
                     const APInt &value, double time) {
  LLVM_DEBUG(dbgs() << "  " << head << ":  " << op << " = " << value
                    << " (APInt<" << value.getBitWidth() << ">) @" << time
                    << "\n");
}

static void debugArg(const std::string &head, mlir::Value op, const Any &value,
                     double time) {
  if (auto *val = any_cast<APInt>(&value)) {
    debugArg(head, op, *val, time);
  } else if (auto *val = any_cast<APFloat>(&value)) {
    debugArg(head, op, val, time);
  } else if (auto *val = any_cast<unsigned>(&value)) {
    // Represents an allocated buffer.
    LLVM_DEBUG(dbgs() << "  " << head << ":  " << op << " = Buffer " << *val
                      << "\n");
  } else {
    llvm_unreachable("unknown type");
  }
}

static Any readValueWithType(mlir::Type type, std::stringstream &arg) {
  if (type.isIndex()) {
    int64_t x;
    arg >> x;
    int64_t width = IndexType::kInternalStorageBitWidth;
    APInt aparg(width, x);
    return aparg;
  }
  if (type.isa<mlir::IntegerType>()) {
    int64_t x;
    arg >> x;
    int64_t width = type.getIntOrFloatBitWidth();
    APInt aparg(width, x);
    return aparg;
  }
  if (type.isF32()) {
    float x;
    arg >> x;
    APFloat aparg(x);
    return aparg;
  }
  if (type.isF64()) {
    double x;
    arg >> x;
    APFloat aparg(x);
    return aparg;
  }
  if (auto tupleType = type.dyn_cast<TupleType>()) {
    char tmp;
    arg >> tmp;
    assert(tmp == '(' && "tuple should start with '('");
    std::vector<Any> values;
    unsigned size = tupleType.getTypes().size();
    values.reserve(size);
    // Parse element by element
    for (unsigned i = 0; i < size; ++i) {
      values.push_back(readValueWithType(tupleType.getType(i), arg));
      // Consumes either the ',' or the ')'
      arg >> tmp;
    }
    assert(tmp == ')' && "tuple should end with ')'");
    assert(
        values.size() == tupleType.getTypes().size() &&
        "expected the number of tuple elements to match with the tuple type");
    return values;
  }
  assert(false && "unknown argument type!");
  return {};
}

static Any readValueWithType(mlir::Type type, const std::string &in) {
  std::stringstream stream(in);
  return readValueWithType(type, stream);
}

// Allocate a new matrix with dimensions given by the type, in the
// given store.  Return the pseudo-pointer to the new matrix in the
// store (i.e. the first dimension index).
static unsigned allocateMemRef(mlir::MemRefType type, std::vector<Any> &in,
                               std::vector<std::vector<Any>> &store,
                               std::vector<double> &storeTimes) {
  ArrayRef<int64_t> shape = type.getShape();
  int64_t allocationSize = 1;
  unsigned count = 0;
  for (int64_t dim : shape) {
    if (dim > 0)
      allocationSize *= dim;
    else {
      assert(count < in.size());
      allocationSize *= any_cast<APInt>(in[count++]).getSExtValue();
    }
  }
  unsigned ptr = store.size();
  store.resize(ptr + 1);
  storeTimes.resize(ptr + 1);
  store[ptr].resize(allocationSize);
  storeTimes[ptr] = 0.0;
  mlir::Type elementType = type.getElementType();
  int64_t width = elementType.getIntOrFloatBitWidth();
  for (int i = 0; i < allocationSize; ++i) {
    if (elementType.isa<mlir::IntegerType>()) {
      store[ptr][i] = APInt(width, 0);
    } else if (elementType.isa<mlir::FloatType>()) {
      store[ptr][i] = APFloat(0.0);
    } else {
      fatalValueError("Unknown result type!\n", elementType);
    }
  }
  return ptr;
}

//===----------------------------------------------------------------------===//
// Std executer
//===----------------------------------------------------------------------===//

LogicalResult StdExecuter::execute(mlir::arith::ConstantOp op,
                                   std::vector<Any> &, std::vector<Any> &out) {
  mlir::Type cstType = op.getResult().getType();
  TypedAttr valueAttr = op.getValueAttr();
  if (isa<IndexType>(cstType)) {
    mlir::IntegerAttr attr = cast<mlir::IntegerAttr>(valueAttr);
    out[0] = attr.getValue().sextOrTrunc(IndexType::kInternalStorageBitWidth);
  } else if (isa<mlir::IntegerType>(cstType)) {
    APInt value = cast<mlir::IntegerAttr>(valueAttr).getValue();
    unsigned bitwidth = cstType.getIntOrFloatBitWidth();
    if (cstType.isUnsignedInteger())
      out[0] = value.zextOrTrunc(bitwidth);
    else
      out[0] = value.sextOrTrunc(bitwidth);
  } else if (isa<mlir::FloatType>(cstType)) {
    mlir::FloatAttr attr = cast<mlir::FloatAttr>(valueAttr);
    out[0] = attr.getValue();
  } else {
    fatalValueError("unsupported constant type", op);
  }
  return success();
}

LogicalResult StdExecuter::execute(mlir::LLVM::UndefOp op, std::vector<Any> &in,
                                   std::vector<Any> &out) {
  auto type = op.getRes().getType();
  if (isa<IndexType>(type)) {
    APInt val(IndexType::kInternalStorageBitWidth, 0);
    out[0] = val;
  } else if (isa<mlir::IntegerType>(type)) {
    APInt val(type.getIntOrFloatBitWidth(), 0);
    out[0] = val;
  } else if (isa<FloatType>(type)) {
    APFloat val(0.0);
    out[0] = val;
  } else
    return op.emitError() << "Unsupproted undef result type";
  return success();
}

LogicalResult StdExecuter::execute(mlir::arith::SelectOp op,
                                   std::vector<Any> &in,
                                   std::vector<Any> &out) {
  out[0] = any_cast<APInt>(in[0]) != 0 ? in[1] : in[2];
  return success();
}

LogicalResult StdExecuter::execute(mlir::arith::ShLIOp, std::vector<Any> &in,
                                   std::vector<Any> &out) {
  auto toShift = any_cast<APInt>(in[0]).getSExtValue();
  auto shiftAmount = any_cast<APInt>(in[1]).getZExtValue();
  auto shifted =
      APInt(any_cast<APInt>(in[0]).getBitWidth(), toShift << shiftAmount);
  out[0] = shifted;
  return success();
}

LogicalResult StdExecuter::execute(mlir::arith::ShRSIOp, std::vector<Any> &in,
                                   std::vector<Any> &out) {
  auto toShift = any_cast<APInt>(in[0]).getSExtValue();
  auto shiftAmount = any_cast<APInt>(in[1]).getZExtValue();
  auto shifted =
      APInt(any_cast<APInt>(in[0]).getBitWidth(), toShift >> shiftAmount);
  out[0] = shifted;
  return success();
}

LogicalResult StdExecuter::execute(mlir::arith::ShRUIOp, std::vector<Any> &in,
                                   std::vector<Any> &out) {
  auto toShift = any_cast<APInt>(in[0]).getZExtValue();
  auto shiftAmount = any_cast<APInt>(in[1]).getZExtValue();
  auto shifted =
      APInt(any_cast<APInt>(in[0]).getBitWidth(), toShift >> shiftAmount);
  out[0] = shifted;
  return success();
}

LogicalResult StdExecuter::execute(mlir::arith::OrIOp, std::vector<Any> &in,
                                   std::vector<Any> &out) {
  out[0] = any_cast<APInt>(in[0]) | any_cast<APInt>(in[1]);
  return success();
}

LogicalResult StdExecuter::execute(mlir::arith::TruncIOp op,
                                   std::vector<Any> &in,
                                   std::vector<Any> &out) {
  auto width = dyn_cast<mlir::IntegerType>(op.getResult().getType()).getWidth();
  out[0] = any_cast<APInt>(in[0]).trunc(width);
  return success();
}
LogicalResult StdExecuter::execute(mlir::arith::TruncFOp op,
                                   std::vector<Any> &in,
                                   std::vector<Any> &out) {
  auto width = dyn_cast<mlir::FloatType>(op.getResult().getType()).getWidth();
  assert(width == 32 && "We assume that TruncFOp converts double to float.");
  out[0] = APFloat(float(any_cast<APFloat>(in[0]).convertToDouble()));
  return success();
}

LogicalResult StdExecuter::execute(mlir::arith::AndIOp, std::vector<Any> &in,
                                   std::vector<Any> &out) {
  out[0] = any_cast<APInt>(in[0]) & any_cast<APInt>(in[1]);
  return success();
}

LogicalResult StdExecuter::execute(mlir::arith::XOrIOp, std::vector<Any> &in,
                                   std::vector<Any> &out) {
  out[0] = any_cast<APInt>(in[0]) ^ any_cast<APInt>(in[1]);
  return success();
}

LogicalResult StdExecuter::execute(mlir::arith::AddIOp, std::vector<Any> &in,
                                   std::vector<Any> &out) {
  out[0] = any_cast<APInt>(in[0]) + any_cast<APInt>(in[1]);
  return success();
}

LogicalResult StdExecuter::execute(mlir::arith::AddFOp, std::vector<Any> &in,
                                   std::vector<Any> &out) {
  out[0] = any_cast<APFloat>(in[0]) + any_cast<APFloat>(in[1]);
  return success();
}

LogicalResult StdExecuter::execute(mlir::arith::CmpIOp op, std::vector<Any> &in,
                                   std::vector<Any> &out) {
  APInt in0 = any_cast<APInt>(in[0]);
  APInt in1 = any_cast<APInt>(in[1]);
  APInt out0(1, mlir::arith::applyCmpPredicate(op.getPredicate(), in0, in1));
  out[0] = out0;
  return success();
}

LogicalResult StdExecuter::execute(mlir::arith::CmpFOp op, std::vector<Any> &in,
                                   std::vector<Any> &out) {
  APFloat in0 = any_cast<APFloat>(in[0]);
  APFloat in1 = any_cast<APFloat>(in[1]);
  APInt out0(1, mlir::arith::applyCmpPredicate(op.getPredicate(), in0, in1));
  out[0] = out0;
  return success();
}

LogicalResult StdExecuter::execute(mlir::arith::SubIOp, std::vector<Any> &in,
                                   std::vector<Any> &out) {
  out[0] = any_cast<APInt>(in[0]) - any_cast<APInt>(in[1]);
  return success();
}

LogicalResult StdExecuter::execute(mlir::arith::SubFOp, std::vector<Any> &in,
                                   std::vector<Any> &out) {
  out[0] = any_cast<APFloat>(in[0]) + any_cast<APFloat>(in[1]);
  return success();
}

LogicalResult StdExecuter::execute(mlir::arith::MulIOp, std::vector<Any> &in,
                                   std::vector<Any> &out) {
  out[0] = any_cast<APInt>(in[0]) * any_cast<APInt>(in[1]);
  return success();
}

LogicalResult StdExecuter::execute(mlir::arith::MulFOp, std::vector<Any> &in,
                                   std::vector<Any> &out) {
  out[0] = any_cast<APFloat>(in[0]) * any_cast<APFloat>(in[1]);
  return success();
}

LogicalResult StdExecuter::execute(mlir::arith::DivSIOp op,
                                   std::vector<Any> &in,
                                   std::vector<Any> &out) {
  if (!any_cast<APInt>(in[1]).getZExtValue())
    return op.emitOpError() << "Division By Zero!";

  out[0] = any_cast<APInt>(in[0]).sdiv(any_cast<APInt>(in[1]));
  return success();
}

LogicalResult StdExecuter::execute(mlir::arith::DivUIOp op,
                                   std::vector<Any> &in,
                                   std::vector<Any> &out) {
  if (!any_cast<APInt>(in[1]).getZExtValue())
    return op.emitOpError() << "Division By Zero!";
  out[0] = any_cast<APInt>(in[0]).udiv(any_cast<APInt>(in[1]));
  return success();
}

LogicalResult StdExecuter::execute(mlir::arith::DivFOp, std::vector<Any> &in,
                                   std::vector<Any> &out) {
  out[0] = any_cast<APFloat>(in[0]) / any_cast<APFloat>(in[1]);
  return success();
}

LogicalResult StdExecuter::execute(mlir::arith::NegFOp, std::vector<Any> &in,
                                   std::vector<Any> &out) {
  out[0] = -any_cast<APFloat>(in[0]);
  return success();
}

LogicalResult StdExecuter::execute(mlir::arith::RemFOp, std::vector<Any> &in,
                                   std::vector<Any> &out) {
  out[0] = any_cast<APFloat>(in[0]).mod(any_cast<APFloat>(in[1]));
  return success();
}

LogicalResult StdExecuter::execute(mlir::arith::RemSIOp, std::vector<Any> &in,
                                   std::vector<Any> &out) {
  out[0] = any_cast<APInt>(in[0]).srem(any_cast<APInt>(in[1]));
  return success();
}

LogicalResult StdExecuter::execute(mlir::arith::RemUIOp, std::vector<Any> &in,
                                   std::vector<Any> &out) {
  out[0] = any_cast<APInt>(in[0]).urem(any_cast<APInt>(in[1]));
  return success();
}

LogicalResult StdExecuter::execute(mlir::arith::IndexCastOp op,
                                   std::vector<Any> &in,
                                   std::vector<Any> &out) {
  mlir::Type outType = op.getOut().getType();
  APInt inValue = any_cast<APInt>(in[0]);
  APInt outValue;
  if (outType.isIndex())
    outValue =
        APInt(IndexType::kInternalStorageBitWidth, inValue.getZExtValue());
  else if (outType.isIntOrFloat())
    outValue = APInt(outType.getIntOrFloatBitWidth(), inValue.getZExtValue());
  else {
    return op.emitOpError() << "unhandled output type";
  }

  out[0] = outValue;
  return success();
}

LogicalResult StdExecuter::execute(mlir::arith::ExtSIOp op,
                                   std::vector<Any> &in,
                                   std::vector<Any> &out) {
  int64_t width = op.getType().getIntOrFloatBitWidth();
  out[0] = any_cast<APInt>(in[0]).sext(width);
  return success();
}

LogicalResult StdExecuter::execute(mlir::arith::ExtUIOp op,
                                   std::vector<Any> &in,
                                   std::vector<Any> &out) {
  int64_t width = op.getType().getIntOrFloatBitWidth();
  out[0] = any_cast<APInt>(in[0]).zext(width);
  return success();
}

LogicalResult StdExecuter::execute(mlir::arith::ExtFOp op, std::vector<Any> &in,
                                   std::vector<Any> &out) {
  auto width = dyn_cast<mlir::FloatType>(op.getResult().getType()).getWidth();
  assert(width == 64 && "We assume that ExtFOp converts float to double.");
  out[0] = APFloat(any_cast<APFloat>(in[0]).convertToDouble());
  return success();
}

LogicalResult StdExecuter::execute(mlir::arith::SIToFPOp op,
                                   std::vector<Any> &in,
                                   std::vector<Any> &out) {
  out[0] = APFloat(APIntOps::RoundSignedAPIntToFloat(any_cast<APInt>(in[0])));
  return success();
}

LogicalResult StdExecuter::execute(mlir::arith::UIToFPOp op,
                                   std::vector<Any> &in,
                                   std::vector<Any> &out) {
  out[0] = APFloat(APIntOps::RoundAPIntToFloat(any_cast<APInt>(in[0])));
  return success();
}

LogicalResult StdExecuter::execute(mlir::arith::FPToSIOp op,
                                   std::vector<Any> &in,
                                   std::vector<Any> &out) {
  int64_t width = op.getType().getIntOrFloatBitWidth();

  out[0] = any_cast<APInt>(APIntOps::RoundDoubleToAPInt(
      any_cast<APFloat>(in[0]).convertToDouble(), width));
  return success();
}

LogicalResult StdExecuter::execute(mlir::math::CosOp op, std::vector<Any> &in,
                                   std::vector<Any> &out) {
  out[0] = APFloat(std::cos(any_cast<APFloat>(in[0]).convertToDouble()));
  return success();
}

LogicalResult StdExecuter::execute(mlir::math::ExpOp op, std::vector<Any> &in,
                                   std::vector<Any> &out) {
  out[0] = APFloat(std::exp(any_cast<APFloat>(in[0]).convertToDouble()));
  return success();
}

LogicalResult StdExecuter::execute(mlir::math::Exp2Op op, std::vector<Any> &in,
                                   std::vector<Any> &out) {
  out[0] = APFloat(std::exp2(any_cast<APFloat>(in[0]).convertToDouble()));
  return success();
}

LogicalResult StdExecuter::execute(mlir::math::LogOp op, std::vector<Any> &in,
                                   std::vector<Any> &out) {
  out[0] = APFloat(std::log(any_cast<APFloat>(in[0]).convertToDouble()));
  return success();
}

LogicalResult StdExecuter::execute(mlir::math::Log2Op op, std::vector<Any> &in,
                                   std::vector<Any> &out) {
  out[0] = APFloat(std::log2(any_cast<APFloat>(in[0]).convertToDouble()));
  return success();
}

LogicalResult StdExecuter::execute(mlir::math::Log10Op op, std::vector<Any> &in,
                                   std::vector<Any> &out) {
  out[0] = APFloat(std::log10(any_cast<APFloat>(in[0]).convertToDouble()));
  return success();
}

LogicalResult StdExecuter::execute(mlir::math::SinOp op, std::vector<Any> &in,
                                   std::vector<Any> &out) {
  out[0] = APFloat(std::sin(any_cast<APFloat>(in[0]).convertToDouble()));
  return success();
}

LogicalResult StdExecuter::execute(mlir::math::SqrtOp op, std::vector<Any> &in,
                                   std::vector<Any> &out) {
  out[0] = APFloat(std::sqrt(any_cast<APFloat>(in[0]).convertToDouble()));
  return success();
}

LogicalResult StdExecuter::execute(mlir::math::AbsFOp op, std::vector<Any> &in,
                                   std::vector<Any> &out) {
  out[0] = APFloat(std::abs(any_cast<APFloat>(in[0]).convertToDouble()));
  return success();
}

LogicalResult StdExecuter::execute(mlir::arith::MaxSIOp, std::vector<Any> &in,
                                   std::vector<Any> &out) {
  APInt in0 = any_cast<APInt>(in[0]);
  APInt in1 = any_cast<APInt>(in[1]);
  out[0] = in0.sgt(in1) ? in0 : in1;
  return success();
}

LogicalResult StdExecuter::execute(mlir::arith::MaxUIOp, std::vector<Any> &in,
                                   std::vector<Any> &out) {
  APInt in0 = any_cast<APInt>(in[0]);
  APInt in1 = any_cast<APInt>(in[1]);
  out[0] = in0.ugt(in1) ? in0 : in1;
  return success();
}

LogicalResult StdExecuter::execute(mlir::memref::LoadOp op,
                                   std::vector<Any> &in,
                                   std::vector<Any> &out) {
  ArrayRef<int64_t> shape = op.getMemRefType().getShape();
  unsigned address = 0;
  for (unsigned i = 0; i < shape.size(); ++i) {
    address = address * shape[i] + any_cast<APInt>(in[i + 1]).getZExtValue();
  }
  unsigned ptr = any_cast<unsigned>(in[0]);
  if (ptr >= store.size())
    return op.emitOpError()
           << "Unknown memory identified by pointer '" << ptr << "'";

  auto &ref = store[ptr];
  if (address >= ref.size())
    return op.emitOpError()
           << "Out-of-bounds access to memory '" << ptr << "'. Memory has "
           << ref.size() << " elements but requested element " << address;

  Any result = ref[address];
  out[0] = result;

  double storeTime = storeTimes[ptr];
  LLVM_DEBUG(dbgs() << "STORE: " << storeTime << "\n");
  time = std::max(time, storeTime);
  storeTimes[ptr] = time;
  return success();
}

LogicalResult StdExecuter::execute(mlir::memref::StoreOp op,
                                   std::vector<Any> &in, std::vector<Any> &) {
  ArrayRef<int64_t> shape = op.getMemRefType().getShape();
  unsigned address = 0;
  for (unsigned i = 0; i < shape.size(); ++i) {
    address = address * shape[i] + any_cast<APInt>(in[i + 2]).getZExtValue();
  }
  unsigned ptr = any_cast<unsigned>(in[1]);
  if (ptr >= store.size())
    return op.emitOpError()
           << "Unknown memory identified by pointer '" << ptr << "'";
  auto &ref = store[ptr];
  if (address >= ref.size())
    return op.emitOpError()
           << "Out-of-bounds access to memory '" << ptr << "'. Memory has "
           << ref.size() << " elements but requested element " << address;
  ref[address] = in[0];

  double storeTime = storeTimes[ptr];
  LLVM_DEBUG(dbgs() << "STORE: " << storeTime << "\n");
  time = std::max(time, storeTime);
  storeTimes[ptr] = time;
  return success();
}

LogicalResult StdExecuter::execute(mlir::memref::AllocOp op,
                                   std::vector<Any> &in,
                                   std::vector<Any> &out) {
  out[0] = allocateMemRef(op.getType(), in, store, storeTimes);
  unsigned ptr = any_cast<unsigned>(out[0]);
  storeTimes[ptr] = time;
  return success();
}

LogicalResult StdExecuter::execute(memref::AllocaOp op, std::vector<Any> &in,
                                   std::vector<Any> &out) {
  out[0] = allocateMemRef(op.getType(), in, store, storeTimes);
  unsigned ptr = any_cast<unsigned>(out[0]);
  storeTimes[ptr] = time;
  return success();
}

LogicalResult StdExecuter::execute(memref::GetGlobalOp op, std::vector<Any> &,
                                   std::vector<Any> &out) {
  // This result is a unsigned type (i.e., the pointer to the memory allocated
  // for gbl).
  out[0] = valueMap[op.getResult()];
  return success();
}

LogicalResult StdExecuter::execute(mlir::cf::BranchOp branchOp,
                                   std::vector<Any> &in, std::vector<Any> &) {
  mlir::Block *dest = branchOp.getDest();
  for (auto out : enumerate(dest->getArguments())) {
    LLVM_DEBUG(debugArg("ARG", out.value(), in[out.index()], time));
    valueMap[out.value()] = in[out.index()];
    timeMap[out.value()] = time;
  }
  prof.transitions[std::make_pair(branchOp->getBlock(), dest)]++;
  instIter = dest->begin();
  return success();
}

LogicalResult StdExecuter::execute(mlir::cf::CondBranchOp condBranchOp,
                                   std::vector<Any> &in, std::vector<Any> &) {
  APInt condition = any_cast<APInt>(in[0]);
  mlir::Block *dest;
  std::vector<Any> inArgs;
  double time = 0.0;
  if (condition != 0) {
    dest = condBranchOp.getTrueDest();
    inArgs.resize(condBranchOp.getNumTrueOperands());
    for (auto in : enumerate(condBranchOp.getTrueOperands())) {
      inArgs[in.index()] = valueMap[in.value()];
      time = std::max(time, timeMap[in.value()]);
      LLVM_DEBUG(
          debugArg("IN", in.value(), inArgs[in.index()], timeMap[in.value()]));
    }
  } else {
    dest = condBranchOp.getFalseDest();
    inArgs.resize(condBranchOp.getNumFalseOperands());
    for (auto in : enumerate(condBranchOp.getFalseOperands())) {
      inArgs[in.index()] = valueMap[in.value()];
      time = std::max(time, timeMap[in.value()]);
      LLVM_DEBUG(
          debugArg("IN", in.value(), inArgs[in.index()], timeMap[in.value()]));
    }
  }
  for (auto out : enumerate(dest->getArguments())) {
    LLVM_DEBUG(debugArg("ARG", out.value(), inArgs[out.index()], time));
    valueMap[out.value()] = inArgs[out.index()];
    timeMap[out.value()] = time;
  }
  instIter = dest->begin();
  prof.transitions[std::make_pair(condBranchOp->getBlock(), dest)]++;
  return success();
}

LogicalResult StdExecuter::execute(func::ReturnOp op, std::vector<Any> &in,
                                   std::vector<Any> &) {
  for (unsigned i = 0; i < results.size(); ++i) {
    results[i] = in[i];
    resultTimes[i] = timeMap[op.getOperand(i)];
  }
  return success();
}

LogicalResult StdExecuter::execute(mlir::CallOpInterface callOp,
                                   std::vector<Any> &in, std::vector<Any> &) {
  // implement function calls.
  auto *op = callOp.getOperation();
  mlir::Operation *calledOp = callOp.resolveCallable();
  if (auto funcOp = dyn_cast<mlir::func::FuncOp>(calledOp)) {
    unsigned outputs = funcOp.getNumResults();
    llvm::DenseMap<mlir::Value, Any> newValueMap;
    llvm::DenseMap<mlir::Value, double> newTimeMap;
    std::vector<Any> results(outputs);
    std::vector<double> resultTimes(outputs);
    std::vector<std::vector<Any>> store;
    std::vector<double> storeTimes;
    mlir::Block &entryBlock = funcOp.getBody().front();
    mlir::Block::BlockArgListType blockArgs = entryBlock.getArguments();

    for (auto inIt : enumerate(in)) {
      newValueMap[blockArgs[inIt.index()]] = inIt.value();
      newTimeMap[blockArgs[inIt.index()]] =
          timeMap[op->getOperand(inIt.index())];
    }
    StdExecuter(funcOp, newValueMap, newTimeMap, results, resultTimes, store,
                storeTimes, prof);
    for (auto out : enumerate(op->getResults())) {
      valueMap[out.value()] = results[out.index()];
      timeMap[out.value()] = resultTimes[out.index()];
    }
    ++instIter;
  } else
    return op->emitOpError() << "Callable was not a function";

  return success();
}
enum ExecuteStrategy { Default = 1 << 0, Continue = 1 << 1, Return = 1 << 2 };

StdExecuter::StdExecuter(mlir::func::FuncOp &toplevel,
                         llvm::DenseMap<mlir::Value, Any> &valueMap,
                         llvm::DenseMap<mlir::Value, double> &timeMap,
                         std::vector<Any> &results,
                         std::vector<double> &resultTimes,
                         std::vector<std::vector<Any>> &store,
                         std::vector<double> &storeTimes, StdProfiler &prof)
    : valueMap(valueMap), timeMap(timeMap), results(results),
      resultTimes(resultTimes), store(store), storeTimes(storeTimes),
      prof(prof) {
  successFlag = true;
  mlir::Block &entryBlock = toplevel.getBody().front();
  instIter = entryBlock.begin();

  // Main executive loop.  Start at the first instruction of the entry
  // block.  Fetch and execute instructions until we hit a terminator.
  while (true) {
    mlir::Operation &op = *instIter;
    std::vector<Any> inValues(op.getNumOperands());
    std::vector<Any> outValues(op.getNumResults());
    LLVM_DEBUG(dbgs() << "OP:  " << op.getName() << "\n");
    time = 0.0;
    for (auto in : enumerate(op.getOperands())) {
      inValues[in.index()] = valueMap[in.value()];
      time = std::max(time, timeMap[in.value()]);
      LLVM_DEBUG(debugArg("IN", in.value(), inValues[in.index()],
                          timeMap[in.value()]));
    }

    unsigned strat = ExecuteStrategy::Default;
    auto res =
        llvm::TypeSwitch<Operation *, LogicalResult>(&op)
<<<<<<< HEAD
            .Case<arith::ConstantOp, arith::AddIOp, arith::AddFOp,
                  arith::CmpIOp, arith::CmpFOp, arith::SubIOp, arith::SubFOp,
                  arith::MulIOp, arith::MulFOp, arith::DivSIOp, arith::DivUIOp,
                  arith::DivFOp, arith::RemFOp, arith::RemSIOp, arith::RemUIOp,
                  arith::SIToFPOp, arith::FPToSIOp, arith::IndexCastOp,
                  arith::TruncIOp, arith::TruncFOp, arith::AndIOp, arith::OrIOp,
                  arith::XOrIOp, arith::SelectOp, LLVM::UndefOp, arith::ShRSIOp,
                  arith::ShLIOp, arith::ExtSIOp, arith::ExtUIOp, arith::ExtFOp,
                  arith::NegFOp, math::SqrtOp, math::CosOp, math::ExpOp,
                  math::Exp2Op, math::LogOp, math::Log2Op, math::Log10Op,
                  math::SqrtOp, math::AbsFOp, memref::AllocOp, memref::LoadOp,
                  memref::StoreOp>([&](auto op) {
=======
            .Case<
                // clang-format off
                LLVM::UndefOp,
                arith::AddFOp,
                arith::AddIOp,
                arith::AndIOp,
                arith::CmpFOp,
                arith::CmpIOp,
                arith::ConstantOp,
                arith::DivFOp,
                arith::DivSIOp,
                arith::DivUIOp,
                arith::ExtFOp,
                arith::ExtSIOp,
                arith::ExtUIOp,
                arith::FPToSIOp,
                arith::IndexCastOp,
                arith::MulFOp,
                arith::MulIOp,
                arith::OrIOp,
                arith::RemFOp,
                arith::RemSIOp,
                arith::RemUIOp,
                arith::SIToFPOp,
                arith::UIToFPOp,
                arith::SelectOp,
                arith::ShLIOp,
                arith::ShRSIOp,
                arith::ShRUIOp,
                arith::SubFOp,
                arith::SubIOp,
                arith::TruncFOp,
                arith::TruncIOp,
                arith::XOrIOp,
                arith::MaxUIOp,
                arith::MaxSIOp,
                math::SqrtOp,
                math::CosOp,
                math::ExpOp,
                math::Exp2Op,
                math::LogOp,
                math::Log2Op,
                math::Log10Op,
                math::SqrtOp,
                math::AbsFOp,
                memref::AllocOp,
                memref::AllocaOp,
                memref::LoadOp,
                memref::StoreOp,
                memref::GetGlobalOp
                // clang-format on
                >([&](auto op) {
>>>>>>> 963fe680
              strat = ExecuteStrategy::Default;
              return execute(op, inValues, outValues);
            })
            .Case<cf::BranchOp, cf::CondBranchOp, CallOpInterface>(
                [&](auto op) {
                  strat = ExecuteStrategy::Continue;
                  return execute(op, inValues, outValues);
                })
            .Case<func::ReturnOp>([&](auto op) {
              strat = ExecuteStrategy::Return;
              return execute(op, inValues, outValues);
            })
            .Default([](auto op) {
              return op->emitOpError() << "Unknown operation!";
            });

    if (res.failed()) {
      successFlag = false;
      return;
    }

    if (strat & ExecuteStrategy::Continue)
      continue;

    if (strat & ExecuteStrategy::Return)
      return;

    for (auto out : enumerate(op.getResults())) {
      LLVM_DEBUG(debugArg("OUT", out.value(), outValues[out.index()], time));
      valueMap[out.value()] = outValues[out.index()];
      timeMap[out.value()] = time + 1;
    }
    ++instIter;
    ++instructionsExecuted;
  }
}

LogicalResult simulate(func::FuncOp funcOp, ArrayRef<std::string> inputArgs,
                       StdProfiler &prof) {
  // The "programStackMemory" associates each allocation in the program
  // (represented by a int) with a vector of values which can be accessed by it.
  // Currently values are assumed to be an integer.
  std::vector<std::vector<Any>> programStackMemory;
  std::vector<double> storeTimes;

  // The valueMap associates each SSA statement in the program
  // (represented by a Value*) with it's corresponding value.
  // Currently the value is assumed to be an integer.
  llvm::DenseMap<mlir::Value, Any> valueMap;

  // The timeMap associates each value with the time it was created.
  llvm::DenseMap<mlir::Value, double> timeMap;

  // The type signature of the function.
  mlir::FunctionType ftype;
  // The arguments of the entry block.
  mlir::Block::BlockArgListType blockArgs;

  unsigned numInputs = funcOp.getNumArguments();
  unsigned numOutputs = funcOp.getNumResults();

  ftype = funcOp.getFunctionType();
  mlir::Block &entryBlock = funcOp.getBody().front();
  blockArgs = entryBlock.getArguments();

  if (inputArgs.size() != numInputs) {
    errs() << "Toplevel function " << funcOp->getName() << " has " << numInputs
           << " actual arguments, but " << inputArgs.size()
           << " arguments were provided on the command line.\n";
    return failure();
  }

  for (unsigned i = 0; i < numInputs; ++i) {
    mlir::Type type = ftype.getInput(i);
    if (type.isa<mlir::MemRefType>()) {
      // We require this memref type to be fully specified.
      auto memreftype = type.dyn_cast<mlir::MemRefType>();

      // emptyDims: the dynamic dimension type of alloca takes an array of
      // dimensions. We cannot pass an temporary object "{}" to a reference type
      // "std::vector<Any> &". So we construct an empty array here.
      std::vector<Any> emptyDims;
      std::string x;

      // "pointer" is a (pseudo) pointer to the beginning to the stack memory
      // that is reserved using the alloca.
      unsigned pointer =
          allocateMemRef(memreftype, emptyDims, programStackMemory, storeTimes);
      valueMap[blockArgs[i]] = pointer;
      timeMap[blockArgs[i]] = 0.0;
      std::stringstream arg(inputArgs[i]);
      int64_t j = 0;
      while (!arg.eof()) {
        getline(arg, x, ',');
        // Read the value into the stack memory indicated by the pointer.
        programStackMemory[pointer][j++] =
            readValueWithType(memreftype.getElementType(), x);
      }
    } else {
      Any value = readValueWithType(type, inputArgs[i]);
      valueMap[blockArgs[i]] = value;
      timeMap[blockArgs[i]] = 0.0;
    }
  }

  // Allocate memory for each global variable. Here we need to use modOp.walk
  // instead of funcOp.walk to find the globals, because GlobalOps are in the
  // global scope and not accesible from within the funcOp.
  //
  // builtin.module {
  //    memref.global ...
  //    func.func {
  //      ...
  //    }
  // }
  auto modOp = funcOp->getParentOfType<mlir::ModuleOp>();
  modOp.walk([&](memref::GlobalOp gblOp) {
    auto memreftype = gblOp.getTypeAttr().getValue().dyn_cast<MemRefType>();
    // emptyDims: the dynamic dimension type of alloca takes an array of
    // dimensions. We cannot pass an temporary object "{}" to a reference type
    // "std::vector<Any> &". So we construct an empty array here.
    std::vector<Any> emptyDims;
    std::string x;
    unsigned pointer =
        allocateMemRef(memreftype, emptyDims, programStackMemory, storeTimes);

    StringRef symName = gblOp.getSymName();
    // Register all the results of GetGlobal to buffer
    funcOp.walk([&](memref::GetGlobalOp getGblOp) {
      if (getGblOp.getNameAttr().getValue() == symName) {
        valueMap[getGblOp.getResult()] = pointer;
        timeMap[getGblOp.getResult()] = 0.0;
      }
    });

    // If the GlobalOp has a dense initializer, use it the initialize the memory
    // content:
    mlir::Attribute initValueAttr = gblOp.getInitialValueAttr();
    if (auto denseAttr = initValueAttr.dyn_cast<DenseElementsAttr>()) {
      mlir::Type elemType = denseAttr.getElementType();
      if (elemType.isa<mlir::IntegerType>()) {
        for (auto [id, val] : llvm::enumerate(denseAttr.getValues<APInt>())) {
          programStackMemory[pointer][id] = val;
        }
      } else if (elemType.isa<mlir::FloatType>()) {
        for (auto [id, val] : llvm::enumerate(denseAttr.getValues<APFloat>())) {
          programStackMemory[pointer][id] = val;
        }
      }
    }
  });

  std::vector<Any> results(numOutputs);
  std::vector<double> resultTimes(numOutputs);

  return StdExecuter(funcOp, valueMap, timeMap, results, resultTimes,
                     programStackMemory, storeTimes, prof)
      .succeeded();
}<|MERGE_RESOLUTION|>--- conflicted
+++ resolved
@@ -41,141 +41,6 @@
 using namespace dynamatic;
 using namespace dynamatic::experimental;
 
-<<<<<<< HEAD
-namespace {
-
-class StdExecuter {
-public:
-  StdExecuter(mlir::func::FuncOp &toplevel,
-              llvm::DenseMap<mlir::Value, Any> &valueMap,
-              llvm::DenseMap<mlir::Value, double> &timeMap,
-              std::vector<Any> &results, std::vector<double> &resultTimes,
-              std::vector<std::vector<Any>> &store,
-              std::vector<double> &storeTimes, StdProfiler &prof);
-
-  LogicalResult succeeded() const {
-    return successFlag ? success() : failure();
-  }
-
-private:
-  /// Operation execution visitors
-  LogicalResult execute(mlir::arith::ConstantOp, std::vector<Any> &,
-                        std::vector<Any> &);
-  LogicalResult execute(mlir::arith::AddIOp, std::vector<Any> &,
-                        std::vector<Any> &);
-  LogicalResult execute(mlir::LLVM::UndefOp, std::vector<Any> &,
-                        std::vector<Any> &);
-  LogicalResult execute(mlir::arith::SelectOp, std::vector<Any> &,
-                        std::vector<Any> &);
-  LogicalResult execute(mlir::arith::OrIOp, std::vector<Any> &,
-                        std::vector<Any> &);
-  LogicalResult execute(mlir::arith::ShLIOp, std::vector<Any> &,
-                        std::vector<Any> &);
-  LogicalResult execute(mlir::arith::ShRSIOp, std::vector<Any> &,
-                        std::vector<Any> &);
-  LogicalResult execute(mlir::arith::TruncIOp, std::vector<Any> &,
-                        std::vector<Any> &);
-  LogicalResult execute(mlir::arith::TruncFOp, std::vector<Any> &,
-                        std::vector<Any> &);
-  LogicalResult execute(mlir::arith::AndIOp, std::vector<Any> &,
-                        std::vector<Any> &);
-  LogicalResult execute(mlir::arith::XOrIOp, std::vector<Any> &,
-                        std::vector<Any> &);
-  LogicalResult execute(mlir::arith::AddFOp, std::vector<Any> &,
-                        std::vector<Any> &);
-  LogicalResult execute(mlir::arith::SIToFPOp, std::vector<Any> &,
-                        std::vector<Any> &);
-  LogicalResult execute(mlir::arith::FPToSIOp, std::vector<Any> &,
-                        std::vector<Any> &);
-  LogicalResult execute(mlir::arith::CmpIOp, std::vector<Any> &,
-                        std::vector<Any> &);
-  LogicalResult execute(mlir::arith::CmpFOp, std::vector<Any> &,
-                        std::vector<Any> &);
-  LogicalResult execute(mlir::arith::SubIOp, std::vector<Any> &,
-                        std::vector<Any> &);
-  LogicalResult execute(mlir::arith::SubFOp, std::vector<Any> &,
-                        std::vector<Any> &);
-  LogicalResult execute(mlir::arith::MulIOp, std::vector<Any> &,
-                        std::vector<Any> &);
-  LogicalResult execute(mlir::arith::MulFOp, std::vector<Any> &,
-                        std::vector<Any> &);
-  LogicalResult execute(mlir::arith::DivSIOp, std::vector<Any> &,
-                        std::vector<Any> &);
-  LogicalResult execute(mlir::arith::DivUIOp, std::vector<Any> &,
-                        std::vector<Any> &);
-  LogicalResult execute(mlir::arith::DivFOp, std::vector<Any> &,
-                        std::vector<Any> &);
-  LogicalResult execute(mlir::arith::NegFOp, std::vector<Any> &,
-                        std::vector<Any> &);
-  LogicalResult execute(mlir::arith::RemFOp, std::vector<Any> &,
-                        std::vector<Any> &);
-  LogicalResult execute(mlir::arith::RemSIOp, std::vector<Any> &,
-                        std::vector<Any> &);
-  LogicalResult execute(mlir::arith::RemUIOp, std::vector<Any> &,
-                        std::vector<Any> &);
-  LogicalResult execute(mlir::arith::IndexCastOp, std::vector<Any> &,
-                        std::vector<Any> &);
-  LogicalResult execute(mlir::arith::ExtSIOp, std::vector<Any> &,
-                        std::vector<Any> &);
-  LogicalResult execute(mlir::arith::ExtUIOp, std::vector<Any> &,
-                        std::vector<Any> &);
-  LogicalResult execute(mlir::arith::ExtFOp, std::vector<Any> &,
-                        std::vector<Any> &);
-  LogicalResult execute(mlir::math::CosOp, std::vector<Any> &,
-                        std::vector<Any> &);
-  LogicalResult execute(mlir::math::ExpOp, std::vector<Any> &,
-                        std::vector<Any> &);
-  LogicalResult execute(mlir::math::Exp2Op, std::vector<Any> &,
-                        std::vector<Any> &);
-  LogicalResult execute(mlir::math::LogOp, std::vector<Any> &,
-                        std::vector<Any> &);
-  LogicalResult execute(mlir::math::Log2Op, std::vector<Any> &,
-                        std::vector<Any> &);
-  LogicalResult execute(mlir::math::Log10Op, std::vector<Any> &,
-                        std::vector<Any> &);
-  LogicalResult execute(mlir::math::SinOp, std::vector<Any> &,
-                        std::vector<Any> &);
-  LogicalResult execute(mlir::math::SqrtOp, std::vector<Any> &,
-                        std::vector<Any> &);
-  LogicalResult execute(mlir::math::AbsFOp, std::vector<Any> &,
-                        std::vector<Any> &);
-  LogicalResult execute(memref::LoadOp, std::vector<Any> &, std::vector<Any> &);
-  LogicalResult execute(memref::StoreOp, std::vector<Any> &,
-                        std::vector<Any> &);
-  LogicalResult execute(memref::AllocOp, std::vector<Any> &,
-                        std::vector<Any> &);
-  LogicalResult execute(mlir::cf::BranchOp, std::vector<Any> &,
-                        std::vector<Any> &);
-  LogicalResult execute(mlir::cf::CondBranchOp, std::vector<Any> &,
-                        std::vector<Any> &);
-  LogicalResult execute(func::ReturnOp, std::vector<Any> &, std::vector<Any> &);
-  LogicalResult execute(mlir::CallOpInterface, std::vector<Any> &,
-                        std::vector<Any> &);
-
-private:
-  /// Execution context variables.
-  llvm::DenseMap<mlir::Value, Any> &valueMap;
-  llvm::DenseMap<mlir::Value, double> &timeMap;
-  std::vector<Any> &results;
-  std::vector<double> &resultTimes;
-  std::vector<std::vector<Any>> &store;
-  std::vector<double> &storeTimes;
-  double time;
-
-  /// Profiler to gather statistics.
-  StdProfiler &prof;
-
-  /// Flag indicating whether execution was successful.
-  bool successFlag = true;
-
-  /// An iterator which walks over the instructions.
-  mlir::Block::iterator instIter;
-};
-
-} // namespace
-
-=======
->>>>>>> 963fe680
 //===----------------------------------------------------------------------===//
 // Utility functions
 //===----------------------------------------------------------------------===//
@@ -864,20 +729,6 @@
     unsigned strat = ExecuteStrategy::Default;
     auto res =
         llvm::TypeSwitch<Operation *, LogicalResult>(&op)
-<<<<<<< HEAD
-            .Case<arith::ConstantOp, arith::AddIOp, arith::AddFOp,
-                  arith::CmpIOp, arith::CmpFOp, arith::SubIOp, arith::SubFOp,
-                  arith::MulIOp, arith::MulFOp, arith::DivSIOp, arith::DivUIOp,
-                  arith::DivFOp, arith::RemFOp, arith::RemSIOp, arith::RemUIOp,
-                  arith::SIToFPOp, arith::FPToSIOp, arith::IndexCastOp,
-                  arith::TruncIOp, arith::TruncFOp, arith::AndIOp, arith::OrIOp,
-                  arith::XOrIOp, arith::SelectOp, LLVM::UndefOp, arith::ShRSIOp,
-                  arith::ShLIOp, arith::ExtSIOp, arith::ExtUIOp, arith::ExtFOp,
-                  arith::NegFOp, math::SqrtOp, math::CosOp, math::ExpOp,
-                  math::Exp2Op, math::LogOp, math::Log2Op, math::Log10Op,
-                  math::SqrtOp, math::AbsFOp, memref::AllocOp, memref::LoadOp,
-                  memref::StoreOp>([&](auto op) {
-=======
             .Case<
                 // clang-format off
                 LLVM::UndefOp,
@@ -930,7 +781,6 @@
                 memref::GetGlobalOp
                 // clang-format on
                 >([&](auto op) {
->>>>>>> 963fe680
               strat = ExecuteStrategy::Default;
               return execute(op, inValues, outValues);
             })
