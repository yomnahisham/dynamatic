--- conflicted
+++ resolved
@@ -10,23 +10,10 @@
 
 By default the tool uses NuSMV for the verification. The official version only supports printing 2^16 state spaces. To circumvent this problem, we provide a modified binary supporting 2^24 states.
 
-<<<<<<< HEAD
-=======
-Setting the `--enable-leq-binaries` flag when building Dynamatic enables the automatic download of the modified binary:
-
-```
-$ ./build.sh --enable-leq-binaries -f
-```
-
-Don't forget to add the `-f` flag to force CMake to re-run if you've already built Dynamatic.
-
-Currently, the conversion to SMV requires the [dot2smv](https://github.com/Jiahui17/dot2smv) converter (soon to be replaced by a dedicated SMV backend). It is also downloaded when `--enable-leq-binaries` is used.
-
-The binary will be located at `bin/elastic-miter`.
+TODO
 
 ## Usage
 
->>>>>>> 0bcbe640
 The tool supports following options:
 ```bash
 $ ./bin/elastic-miter --lhs=<lhs-file-path> --rhs=<lhs-file-path> -o <out-dir> [--loop=<string>] [--loop_strict=<string>] [--seq_length=<string>] [--token_limit=<string>] [--cex]
