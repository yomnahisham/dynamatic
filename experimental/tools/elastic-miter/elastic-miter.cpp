--- conflicted
+++ resolved
@@ -202,11 +202,7 @@
 
   // Create wrapper (main) for the elastic-miter
 
-<<<<<<< HEAD
-  std::string testbench = dynamatic::experimental::createSmvFormalTestbench(
-=======
   std::string testbench = dynamatic::experimental::createElasticMiterTestBench(
->>>>>>> 0bcbe640
       context, config, smvModelName, nrOfTokens, true, constraints);
   std::ofstream mainFile(wrapperPath);
   mainFile << testbench;
