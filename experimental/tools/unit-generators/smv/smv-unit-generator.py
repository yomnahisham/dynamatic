import argparse
import sys
import ast
from generators.support.utils import *

import generators.handshake.br as br
import generators.handshake.buffer as buffer
import generators.handshake.cond_br as cond_br
import generators.handshake.constant as constant
import generators.handshake.control_merge as control_merge
import generators.handshake.join as join
import generators.handshake.fork as fork
import generators.handshake.lazy_fork as lazy_fork
import generators.handshake.load as load
import generators.handshake.merge as merge
import generators.handshake.mux as mux
import generators.handshake.select as select
import generators.handshake.sink as sink
import generators.handshake.source as source
import generators.handshake.store as store
import generators.handshake.ndwire as ndwire

import generators.arith.absf as absf
import generators.arith.addf as addf
import generators.arith.addi as addi
import generators.arith.andi as andi
import generators.arith.cmpi as cmpi
import generators.arith.cmpf as cmpf
import generators.arith.divf as divf
import generators.arith.divsi as divsi
import generators.arith.divui as divui
import generators.arith.extf as extf
import generators.arith.extsi as extsi
import generators.arith.extui as extui
import generators.arith.fptosi as fptosi
import generators.arith.maximumf as maximumf
import generators.arith.minimumf as minimumf
import generators.arith.muli as muli
import generators.arith.mulf as mulf
import generators.arith.negf as negf
import generators.arith.noti as noti
import generators.arith.ori as ori
import generators.arith.shli as shli
import generators.arith.shrsi as shrsi
import generators.arith.shrui as shrui
import generators.arith.sitofp as sitofp
import generators.arith.subf as subf
import generators.arith.subi as subi
import generators.arith.truncf as truncf
import generators.arith.trunci as trunci
import generators.arith.xori as xori
import generators.handshake.ndwire as ndwire
import generators.handshake.init as init

import generators.memory.memory_controller as memory_controller
import generators.memory.lsq as lsq


def generate_code(name, mod_type, parameters):
    match mod_type:
        case "br":
            return br.generate_br(name, parameters)
        case "buffer":
            return buffer.generate_buffer(name, parameters)
        case "cond_br":
            return cond_br.generate_cond_br(name, parameters)
        case "constant":
            return constant.generate_constant(name, parameters)
        case "control_merge":
            return control_merge.generate_control_merge(name, parameters)
        case "join":
            return join.generate_join(name, parameters)
        case "fork":
            return fork.generate_fork(name, parameters)
        case "lazy_fork":
            return lazy_fork.generate_lazy_fork(name, parameters)
        case "load":
            return load.generate_load(name, parameters)
        case "merge":
            return merge.generate_merge(name, parameters)
        case "mux":
            return mux.generate_mux(name, parameters)
        case "select":
            return select.generate_select(name, parameters)
        case "sink":
            return sink.generate_sink(name, parameters)
        case "source":
            return source.generate_source(name, parameters)
        case "store":
            return store.generate_store(name, parameters)
        case "absf":
            return absf.generate_absf(name, parameters)
        case "addf":
            return addf.generate_addf(name, parameters)
        case "addi":
            return addi.generate_addi(name, parameters)
        case "andi":
            return andi.generate_andi(name, parameters)
        case "cmpi":
            return cmpi.generate_cmpi(name, parameters)
        case "cmpf":
            return cmpf.generate_cmpf(name, parameters)
        case "divf":
            return divf.generate_divf(name, parameters)
        case "divsi":
            return divsi.generate_divsi(name, parameters)
        case "divui":
            return divui.generate_divui(name, parameters)
        case "extf":
            return extf.generate_extf(name, parameters)
        case "extsi":
            return extsi.generate_extsi(name, parameters)
        case "extui":
            return extui.generate_extui(name, parameters)
        case "fptosi":
            return fptosi.generate_fptosi(name, parameters)
        case "maximumf":
            return maximumf.generate_maximumf(name, parameters)
        case "minimumf":
            return minimumf.generate_minimumf(name, parameters)
        case "mulf":
            return mulf.generate_mulf(name, parameters)
        case "muli":
            return muli.generate_muli(name, parameters)
        case "negf":
            return negf.generate_negf(name, parameters)
        case "not":
            return noti.generate_not(name, parameters)
        case "ori":
            return ori.generate_ori(name, parameters)
        case "shli":
            return shli.generate_shli(name, parameters)
        case "shrsi":
            return shrsi.generate_shrsi(name, parameters)
        case "shrui":
            return shrui.generate_shrui(name, parameters)
        case "sitofp":
            return sitofp.generate_sitofp(name, parameters)
        case "subf":
            return subf.generate_subf(name, parameters)
        case "subi":
            return subi.generate_subi(name, parameters)
        case "truncf":
            return truncf.generate_truncf(name, parameters)
        case "trunci":
            return trunci.generate_trunci(name, parameters)
        case "xori":
            return xori.generate_xori(name, parameters)
        case "memory_controller":
            return memory_controller.generate_memory_controller(name, parameters)
        case "ndwire":
            return ndwire.generate_ndwire(name, parameters)
<<<<<<< HEAD
        case "init":
            return init.generate_init(name, parameters)
=======
        case "lsq":
            return lsq.generate_lsq(name, parameters)
>>>>>>> c62cb794
        case _:
            raise ValueError(f"Module type {mod_type} not found")


def parse_parameters(param_list):
    try:
        param_dict = {}
        if param_list is not None:
            for pair in param_list:
                key, value = pair.split("=")
                if value != "":
                    param_dict[key.strip()] = ast.literal_eval(value.strip())
        return param_dict
    except ValueError:
        raise ValueError(
            "Invalid parameter format. Use key=value key=value,...\n")


def main():
    parser = argparse.ArgumentParser(description="SMV Generator Script")
    parser.add_argument(
        "-n", "--name", required=True, help="Name of the generated module"
    )
    parser.add_argument("-o", "--output", required=True,
                        help="Name of the output file")
    parser.add_argument(
        "-t", "--type", required=True, help="Type of the generated module"
    )
    parser.add_argument(
        "--abstract-data",
        action="store_true",
        help="Enable abstract data mode",
    )
    parser.add_argument(
        "-p",
        "--parameters",
        required=False,
        nargs="*",
        help="Set of parameters in key=value key=value format",
    )

    args = parser.parse_args()

    try:
        parameters = parse_parameters(args.parameters)
    except ValueError as e:
        sys.stderr.write(f"Error parsing parameters: {e}")
        sys.exit(1)

    parameters[ATTR_ABSTRACT_DATA] = args.abstract_data

    # Printing parameters for diagnostic purposes
    header = f"-- {args.name} : {args.type}({args.parameters})\n\n"

    with open(args.output, "w") as file:
        print(header + generate_code(args.name, args.type, parameters), file=file)


if __name__ == "__main__":
    main()<|MERGE_RESOLUTION|>--- conflicted
+++ resolved
@@ -150,13 +150,10 @@
             return memory_controller.generate_memory_controller(name, parameters)
         case "ndwire":
             return ndwire.generate_ndwire(name, parameters)
-<<<<<<< HEAD
         case "init":
             return init.generate_init(name, parameters)
-=======
         case "lsq":
             return lsq.generate_lsq(name, parameters)
->>>>>>> c62cb794
         case _:
             raise ValueError(f"Module type {mod_type} not found")
 
