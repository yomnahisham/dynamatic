--- conflicted
+++ resolved
@@ -6,13 +6,8 @@
 
 
 def generate_merge(name, params):
-<<<<<<< HEAD
-    size = params[ATTR_SIZE]
-    data_type = SmvScalarType(params[ATTR_PORT_TYPES]["outs"])
-=======
   size = params[ATTR_SIZE]
   data_type = SmvScalarType(params[ATTR_BITWIDTH])
->>>>>>> 13f60039
 
     if data_type.bitwidth == 0:
         return _generate_merge_dataless(name, size)
