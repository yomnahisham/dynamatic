--- conflicted
+++ resolved
@@ -3,11 +3,7 @@
 
 
 def generate_cond_br(name, params):
-<<<<<<< HEAD
-    data_type = SmvScalarType(params[ATTR_PORT_TYPES]["data"])
-=======
   data_type = SmvScalarType(params[ATTR_BITWIDTH])
->>>>>>> 13f60039
 
     if data_type.bitwidth == 0:
         return _generate_cond_br_dataless(name)
