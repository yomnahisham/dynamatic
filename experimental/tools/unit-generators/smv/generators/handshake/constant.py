--- conflicted
+++ resolved
@@ -2,13 +2,8 @@
 
 
 def generate_constant(name, params):
-<<<<<<< HEAD
-    value = params[ATTR_VALUE]
-    data_type = SmvScalarType(params[ATTR_PORT_TYPES]["outs"])
-=======
   value = params[ATTR_VALUE]
   data_type = SmvScalarType(params[ATTR_BITWIDTH])
->>>>>>> 13f60039
 
     return _generate_constant(name, value, data_type)
 
