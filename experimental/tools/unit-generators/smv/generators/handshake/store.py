from generators.support.utils import *


def generate_store(name, params):
    data_type = SmvScalarType(params[ATTR_PORT_TYPES]["dataIn"])
    addr_type = SmvScalarType(params[ATTR_PORT_TYPES]["addrIn"])

    return _generate_store(name, data_type, addr_type)


def _generate_store(name, data_type, addr_type):
<<<<<<< HEAD
    return f"""
MODULE {name}(dataIn, dataIn_valid, addrIn, addrIn_valid, dataToMem_ready, addrOut_ready)
=======
  return f"""
MODULE {name}(addrIn, addrIn_valid, dataIn, dataIn_valid, addrOut_ready, dataToMem_ready)
>>>>>>> 361e3390

  //output
  DEFINE
  dataIn_ready := dataToMem_ready;
  addrIn_ready := addrOut_ready;
  dataToMem := dataIn;
  dataToMem_valid := dataIn_valid;
  addrOut := addrIn;
  addrOut_valid := addrIn_valid;
"""<|MERGE_RESOLUTION|>--- conflicted
+++ resolved
@@ -9,13 +9,8 @@
 
 
 def _generate_store(name, data_type, addr_type):
-<<<<<<< HEAD
-    return f"""
-MODULE {name}(dataIn, dataIn_valid, addrIn, addrIn_valid, dataToMem_ready, addrOut_ready)
-=======
   return f"""
 MODULE {name}(addrIn, addrIn_valid, dataIn, dataIn_valid, addrOut_ready, dataToMem_ready)
->>>>>>> 361e3390
 
   //output
   DEFINE
