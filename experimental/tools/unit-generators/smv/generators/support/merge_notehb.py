--- conflicted
+++ resolved
@@ -2,13 +2,8 @@
 
 
 def generate_merge_notehb(name, params):
-<<<<<<< HEAD
-    size = params[ATTR_SIZE]
-    data_type = SmvScalarType(params[ATTR_DATA_TYPE])
-=======
   size = params[ATTR_SIZE]
   data_type = SmvScalarType(params[ATTR_BITWIDTH])
->>>>>>> 13f60039
 
     if data_type.bitwidth == 0:
         return _generate_merge_notehb_dataless(name, size)
