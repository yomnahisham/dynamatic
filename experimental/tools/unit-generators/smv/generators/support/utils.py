import re

ATTR_DATA_TYPE = "data_type"
ATTR_TIMING = "timing"
ATTR_SIZE = "size"
ATTR_SLOTS = "slots"
ATTR_VALUE = "value"
ATTR_PORT_TYPES = "port_types"
ATTR_LATENCY = "latency"
ATTR_PREDICATE = "predicate"
ATTR_ABSTRACT_DATA = "abstract_data"


class SmvScalarType:

  mlir_type: str
  bitwidth: int
  floating_point: bool
  signed: bool
  smv_type: str

  def __init__(self, mlir_type: str):
    """
    Constructor for SmvScalarType.
    Parses an incoming MLIR type string.
    """
    self.mlir_type = mlir_type

    control_pattern = "!handshake.control<>"
    channel_pattern = r"^!handshake\.channel<([u]?i|f)(\d+)>$"
    match = re.match(channel_pattern, mlir_type)

    if mlir_type == control_pattern:
      self.bitwidth = 0
    elif match:
      type_prefix = match.group(1)
      self.bitwidth = int(match.group(2))
      if type_prefix == "f":
        self.floating_point = True
        if self.bitwidth != 32 and self.bitwidth != 64:
          raise ValueError(
              f"Bitwidth {self.bitwidth} is not supported for floats")
        self.smv_type = f"unsigned word [{self.bitwidth}]"
      else:
        self.signed = not type_prefix.startswith("u")
        if self.bitwidth == 1:
          self.smv_type = "boolean"
        elif self.signed:
          self.smv_type = f"signed word [{self.bitwidth}]"
        else:
          self.smv_type = f"unsigned word [{self.bitwidth}]"
    else:
      raise ValueError(f"Type {mlir_type} doesn't correspond to any SMV type")

  def format_constant(self, value) -> str:
    """
    Formats a given constant value based on the type.
    """
    if self.bitwidth == 1:
      return "TRUE" if bool(value) else "FALSE"
    else:
      return str(value)

  def __str__(self):
    return f"{self.smv_type}"


<<<<<<< HEAD
HANDSHAKE_CONTROL_TYPE = SmvScalarType("!handshake.control<>")


def TEHB_BUFFER_PARAMS(data_type):
  return {
      ATTR_SLOTS: 1,
      ATTR_TIMING: "R: 1",
      ATTR_PORT_TYPES: {"outs": data_type.mlir_type},
  }
=======
HANDSHAKE_CONTROL_TYPE = SmvScalarType("!handshake.control<>")
>>>>>>> ed7b0003
<|MERGE_RESOLUTION|>--- conflicted
+++ resolved
@@ -65,16 +65,4 @@
     return f"{self.smv_type}"
 
 
-<<<<<<< HEAD
-HANDSHAKE_CONTROL_TYPE = SmvScalarType("!handshake.control<>")
-
-
-def TEHB_BUFFER_PARAMS(data_type):
-  return {
-      ATTR_SLOTS: 1,
-      ATTR_TIMING: "R: 1",
-      ATTR_PORT_TYPES: {"outs": data_type.mlir_type},
-  }
-=======
-HANDSHAKE_CONTROL_TYPE = SmvScalarType("!handshake.control<>")
->>>>>>> ed7b0003
+HANDSHAKE_CONTROL_TYPE = SmvScalarType("!handshake.control<>")