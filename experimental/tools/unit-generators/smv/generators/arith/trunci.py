from generators.support.delay_buffer import generate_delay_buffer
from generators.support.arith_utils import *
from generators.support.utils import *


def generate_trunci(name, params):
    latency = params[ATTR_LATENCY]
    input_type = SmvScalarType(params[ATTR_PORT_TYPES]["ins"])
    output_type = SmvScalarType(params[ATTR_PORT_TYPES]["outs"])
    abstract_data = params[ATTR_ABSTRACT_DATA]

<<<<<<< HEAD
    if abstract_data:
        return generate_abstract_binary_op(name, latency, output_type)
    else:
        return _generate_trunci(name, latency, input_type, output_type)
=======
  if abstract_data:
    return generate_abstract_unary_op(name, latency, output_type)
  else:
    return _generate_trunci(name, latency, input_type, output_type)
>>>>>>> 361e3390


def _generate_trunci(name, latency, input_type, output_type):
    return f"""
{generate_unanary_op_header(name)}
  DEFINE outs := ins[{output_type.bitwidth}:0];
  
  {generate_delay_buffer(f"{name}__delay_buffer", {ATTR_LATENCY: latency})}
"""<|MERGE_RESOLUTION|>--- conflicted
+++ resolved
@@ -9,17 +9,10 @@
     output_type = SmvScalarType(params[ATTR_PORT_TYPES]["outs"])
     abstract_data = params[ATTR_ABSTRACT_DATA]
 
-<<<<<<< HEAD
-    if abstract_data:
-        return generate_abstract_binary_op(name, latency, output_type)
-    else:
-        return _generate_trunci(name, latency, input_type, output_type)
-=======
   if abstract_data:
     return generate_abstract_unary_op(name, latency, output_type)
   else:
     return _generate_trunci(name, latency, input_type, output_type)
->>>>>>> 361e3390
 
 
 def _generate_trunci(name, latency, input_type, output_type):
