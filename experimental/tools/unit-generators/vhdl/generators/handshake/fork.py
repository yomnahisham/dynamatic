<<<<<<< HEAD
from generators.support.utils import VhdlScalarType, generate_extra_signal_ports, ExtraSignalMapping, generate_ins_concat_statements, generate_ins_concat_statements_dataless, generate_outs_concat_statements, generate_outs_concat_statements_dataless
=======
from generators.support.signal_manager import generate_signal_manager, get_concat_extra_signals_bitwidth
>>>>>>> c856349b
from generators.support.logic import generate_or_n
from generators.support.eager_fork_register_block import generate_eager_fork_register_block


def generate_fork(name, params):
  # Number of output ports
  size = params["size"]

<<<<<<< HEAD
  if data_type.has_extra_signals():
    if data_type.is_channel():
      return _generate_fork_signal_manager(name, size, data_type)
    else:
      return _generate_fork_signal_manager_dataless(name, size, data_type)
  elif data_type.is_channel():
    return _generate_fork(name, size, data_type.bitwidth)
  else:
=======
  bitwidth = params["bitwidth"]
  extra_signals = params.get("extra_signals", None)

  if extra_signals:
    return _generate_fork_signal_manager(name, size, bitwidth, extra_signals)
  elif bitwidth == 0:
>>>>>>> c856349b
    return _generate_fork_dataless(name, size)
  else:
    return _generate_fork(name, size, bitwidth)


def _generate_fork_dataless(name, size):
  or_n_name = f"{name}_or_n"
  regblock_name = f"{name}_regblock"

  dependencies = \
      generate_or_n(or_n_name, {"size": size}) + \
      generate_eager_fork_register_block(regblock_name)

  entity = f"""
library ieee;
use ieee.std_logic_1164.all;
use ieee.numeric_std.all;

-- Entity of fork_dataless
entity {name} is
  port (
    clk, rst : in std_logic;
    -- input channel
    ins_valid : in  std_logic;
    ins_ready : out std_logic;
    -- output channels
    outs_valid : out std_logic_vector({size} - 1 downto 0);
    outs_ready : in  std_logic_vector({size} - 1 downto 0)
  );
end entity;
"""

  architecture = f"""
-- Architecture of fork_dataless
architecture arch of {name} is
  signal blockStopArray : std_logic_vector({size} - 1 downto 0);
  signal anyBlockStop   : std_logic;
  signal backpressure   : std_logic;
begin
  anyBlockFull : entity work.{or_n_name}
    port map(
      blockStopArray,
      anyBlockStop
    );

  ins_ready    <= not anyBlockStop;
  backpressure <= ins_valid and anyBlockStop;

  generateBlocks : for i in {size} - 1 downto 0 generate
    regblock : entity work.{regblock_name}(arch)
      port map(
        -- inputs
        clk          => clk,
        rst          => rst,
        ins_valid    => ins_valid,
        outs_ready   => outs_ready(i),
        backpressure => backpressure,
        -- outputs
        outs_valid => outs_valid(i),
        blockStop  => blockStopArray(i)
      );
  end generate;

end architecture;
"""

  return dependencies + entity + architecture


def _generate_fork(name, size, bitwidth):
  inner_name = f"{name}_inner"

  dependencies = _generate_fork_dataless(inner_name, size)

  entity = f"""
library ieee;
use ieee.std_logic_1164.all;
use work.types.all;

-- Entity of fork
entity {name} is
  port (
    clk, rst : in std_logic;
    -- input channel
    ins       : in  std_logic_vector({bitwidth} - 1 downto 0);
    ins_valid : in  std_logic;
    ins_ready : out std_logic;
    -- output channels
    outs       : out data_array({size} - 1 downto 0)({bitwidth} - 1 downto 0);
    outs_valid : out std_logic_vector({size} - 1 downto 0);
    outs_ready : in  std_logic_vector({size} - 1 downto 0)
  );
end entity;
"""

  architecture = f"""
-- Architecture of fork
architecture arch of {name} is
begin
  control : entity work.{inner_name}
    port map(
      clk        => clk,
      rst        => rst,
      ins_valid  => ins_valid,
      ins_ready  => ins_ready,
      outs_valid => outs_valid,
      outs_ready => outs_ready
    );

  process (ins)
  begin
    for i in 0 to {size} - 1 loop
      outs(i) <= ins;
    end loop;
  end process;
end architecture;
"""

  return dependencies + entity + architecture


<<<<<<< HEAD
def _generate_fork_signal_manager(name, size, data_type):
  inner_name = f"{name}_inner"

  bitwidth = data_type.bitwidth

  extra_signal_mapping = ExtraSignalMapping(bitwidth)
  for signal_name, signal_bitwidth in data_type.extra_signals.items():
    extra_signal_mapping.add(signal_name, signal_bitwidth)
  full_bitwidth = extra_signal_mapping.total_bitwidth

  dependencies = _generate_fork(inner_name, size, full_bitwidth)

  entity = f"""
library ieee;
use ieee.std_logic_1164.all;
use work.types.all;

-- Entity of fork signal manager
entity {name} is
  port (
    clk, rst : in std_logic;
    [EXTRA_SIGNAL_PORTS]
    -- input channel
    ins       : in  std_logic_vector({bitwidth} - 1 downto 0);
    ins_valid : in  std_logic;
    ins_ready : out std_logic;
    -- output channels
    outs       : out data_array({size} - 1 downto 0)({bitwidth} - 1 downto 0);
    outs_valid : out std_logic_vector({size} - 1 downto 0);
    outs_ready : in  std_logic_vector({size} - 1 downto 0)
  );
end entity;
"""

  # Add extra signal ports
  extra_signal_need_ports = [("ins", "in")]
  for i in range(size):
    extra_signal_need_ports.append((f"outs_{i}", "out"))
  extra_signal_ports = generate_extra_signal_ports(
      extra_signal_need_ports, data_type.extra_signals)
  entity = entity.replace("    [EXTRA_SIGNAL_PORTS]\n", extra_signal_ports)

  architecture = f"""
-- Architecture of fork signal manager
architecture arch of {name} is
  signal ins_inner : std_logic_vector({full_bitwidth} - 1 downto 0);
  signal outs_inner : data_array({size} - 1 downto 0)({full_bitwidth} - 1 downto 0);
begin
  [EXTRA_SIGNAL_LOGIC]

  inner : entity work.{inner_name}(arch)
    port map(
      clk        => clk,
      rst        => rst,
      ins        => ins_inner,
      ins_valid  => ins_valid,
      ins_ready  => ins_ready,
      outs       => outs_inner,
      outs_valid => outs_valid,
      outs_ready => outs_ready
    );
end architecture;
"""

  ins_conversion = generate_ins_concat_statements(
      "ins", "ins_inner", extra_signal_mapping, bitwidth)
  outs_conversion = []
  for i in range(size):
    outs_conversion.append(generate_outs_concat_statements(
        f"outs_{i}", f"outs_inner({i})", extra_signal_mapping, bitwidth, custom_data_name=f"outs({i})"))

  architecture = architecture.replace(
      "  [EXTRA_SIGNAL_LOGIC]",
      ins_conversion + "\n" + "\n".join(outs_conversion)
  )

  return dependencies + entity + architecture


def _generate_fork_signal_manager_dataless(name, size, data_type):
  inner_name = f"{name}_inner"

  extra_signal_mapping = ExtraSignalMapping()
  for signal_name, signal_bitwidth in data_type.extra_signals.items():
    extra_signal_mapping.add(signal_name, signal_bitwidth)
  full_bitwidth = extra_signal_mapping.total_bitwidth

  dependencies = _generate_fork(inner_name, size, full_bitwidth)

  entity = f"""
library ieee;
use ieee.std_logic_1164.all;
use work.types.all;

-- Entity of fork signal manager dataless
entity {name} is
  port (
    clk, rst : in std_logic;
    [EXTRA_SIGNAL_PORTS]
    -- input channel
    ins_valid : in  std_logic;
    ins_ready : out std_logic;
    -- output channels
    outs_valid : out std_logic_vector({size} - 1 downto 0);
    outs_ready : in  std_logic_vector({size} - 1 downto 0)
  );
end entity;
"""

  # Add extra signal ports
  extra_signal_need_ports = [("ins", "in")]
  for i in range(size):
    extra_signal_need_ports.append((f"outs_{i}", "out"))
  extra_signal_ports = generate_extra_signal_ports(
      extra_signal_need_ports, data_type.extra_signals)
  entity = entity.replace("    [EXTRA_SIGNAL_PORTS]\n", extra_signal_ports)

  architecture = f"""
-- Architecture of fork signal manager dataless
architecture arch of {name} is
  signal ins_inner : std_logic_vector({full_bitwidth} - 1 downto 0);
  signal outs_inner : data_array({size} - 1 downto 0)({full_bitwidth} - 1 downto 0);
begin
  [EXTRA_SIGNAL_LOGIC]

  inner : entity work.{inner_name}(arch)
    port map(
      clk        => clk,
      rst        => rst,
      ins        => ins_inner,
      ins_valid  => ins_valid,
      ins_ready  => ins_ready,
      outs       => outs_inner,
      outs_valid => outs_valid,
      outs_ready => outs_ready
    );
end architecture;
"""

  ins_conversion = generate_ins_concat_statements_dataless(
      "ins", "ins_inner", extra_signal_mapping)
  outs_conversion = []
  for i in range(size):
    outs_conversion.append(generate_outs_concat_statements_dataless(
        f"outs_{i}", f"outs_inner({i})", extra_signal_mapping))

  architecture = architecture.replace(
      "  [EXTRA_SIGNAL_LOGIC]",
      ins_conversion + "\n".join(outs_conversion)
  )

  return dependencies + entity + architecture
=======
def _generate_fork_signal_manager(name, size, bitwidth, extra_signals):
  extra_signals_bitwidth = get_concat_extra_signals_bitwidth(extra_signals)
  return generate_signal_manager(name, {
      "type": "concat",
      "in_ports": [{
          "name": "ins",
          "bitwidth": bitwidth,
          "extra_signals": extra_signals
      }],
      "out_ports": [{
          "name": "outs",
          "bitwidth": bitwidth,
          "extra_signals": extra_signals,
          "2d": True,
          "size": size
      }],
      "extra_signals": extra_signals
  }, lambda name: _generate_fork(name, size, bitwidth + extra_signals_bitwidth))
>>>>>>> c856349b
<|MERGE_RESOLUTION|>--- conflicted
+++ resolved
@@ -1,8 +1,4 @@
-<<<<<<< HEAD
-from generators.support.utils import VhdlScalarType, generate_extra_signal_ports, ExtraSignalMapping, generate_ins_concat_statements, generate_ins_concat_statements_dataless, generate_outs_concat_statements, generate_outs_concat_statements_dataless
-=======
 from generators.support.signal_manager import generate_signal_manager, get_concat_extra_signals_bitwidth
->>>>>>> c856349b
 from generators.support.logic import generate_or_n
 from generators.support.eager_fork_register_block import generate_eager_fork_register_block
 
@@ -11,23 +7,12 @@
   # Number of output ports
   size = params["size"]
 
-<<<<<<< HEAD
-  if data_type.has_extra_signals():
-    if data_type.is_channel():
-      return _generate_fork_signal_manager(name, size, data_type)
-    else:
-      return _generate_fork_signal_manager_dataless(name, size, data_type)
-  elif data_type.is_channel():
-    return _generate_fork(name, size, data_type.bitwidth)
-  else:
-=======
   bitwidth = params["bitwidth"]
   extra_signals = params.get("extra_signals", None)
 
   if extra_signals:
     return _generate_fork_signal_manager(name, size, bitwidth, extra_signals)
   elif bitwidth == 0:
->>>>>>> c856349b
     return _generate_fork_dataless(name, size)
   else:
     return _generate_fork(name, size, bitwidth)
@@ -149,160 +134,6 @@
   return dependencies + entity + architecture
 
 
-<<<<<<< HEAD
-def _generate_fork_signal_manager(name, size, data_type):
-  inner_name = f"{name}_inner"
-
-  bitwidth = data_type.bitwidth
-
-  extra_signal_mapping = ExtraSignalMapping(bitwidth)
-  for signal_name, signal_bitwidth in data_type.extra_signals.items():
-    extra_signal_mapping.add(signal_name, signal_bitwidth)
-  full_bitwidth = extra_signal_mapping.total_bitwidth
-
-  dependencies = _generate_fork(inner_name, size, full_bitwidth)
-
-  entity = f"""
-library ieee;
-use ieee.std_logic_1164.all;
-use work.types.all;
-
--- Entity of fork signal manager
-entity {name} is
-  port (
-    clk, rst : in std_logic;
-    [EXTRA_SIGNAL_PORTS]
-    -- input channel
-    ins       : in  std_logic_vector({bitwidth} - 1 downto 0);
-    ins_valid : in  std_logic;
-    ins_ready : out std_logic;
-    -- output channels
-    outs       : out data_array({size} - 1 downto 0)({bitwidth} - 1 downto 0);
-    outs_valid : out std_logic_vector({size} - 1 downto 0);
-    outs_ready : in  std_logic_vector({size} - 1 downto 0)
-  );
-end entity;
-"""
-
-  # Add extra signal ports
-  extra_signal_need_ports = [("ins", "in")]
-  for i in range(size):
-    extra_signal_need_ports.append((f"outs_{i}", "out"))
-  extra_signal_ports = generate_extra_signal_ports(
-      extra_signal_need_ports, data_type.extra_signals)
-  entity = entity.replace("    [EXTRA_SIGNAL_PORTS]\n", extra_signal_ports)
-
-  architecture = f"""
--- Architecture of fork signal manager
-architecture arch of {name} is
-  signal ins_inner : std_logic_vector({full_bitwidth} - 1 downto 0);
-  signal outs_inner : data_array({size} - 1 downto 0)({full_bitwidth} - 1 downto 0);
-begin
-  [EXTRA_SIGNAL_LOGIC]
-
-  inner : entity work.{inner_name}(arch)
-    port map(
-      clk        => clk,
-      rst        => rst,
-      ins        => ins_inner,
-      ins_valid  => ins_valid,
-      ins_ready  => ins_ready,
-      outs       => outs_inner,
-      outs_valid => outs_valid,
-      outs_ready => outs_ready
-    );
-end architecture;
-"""
-
-  ins_conversion = generate_ins_concat_statements(
-      "ins", "ins_inner", extra_signal_mapping, bitwidth)
-  outs_conversion = []
-  for i in range(size):
-    outs_conversion.append(generate_outs_concat_statements(
-        f"outs_{i}", f"outs_inner({i})", extra_signal_mapping, bitwidth, custom_data_name=f"outs({i})"))
-
-  architecture = architecture.replace(
-      "  [EXTRA_SIGNAL_LOGIC]",
-      ins_conversion + "\n" + "\n".join(outs_conversion)
-  )
-
-  return dependencies + entity + architecture
-
-
-def _generate_fork_signal_manager_dataless(name, size, data_type):
-  inner_name = f"{name}_inner"
-
-  extra_signal_mapping = ExtraSignalMapping()
-  for signal_name, signal_bitwidth in data_type.extra_signals.items():
-    extra_signal_mapping.add(signal_name, signal_bitwidth)
-  full_bitwidth = extra_signal_mapping.total_bitwidth
-
-  dependencies = _generate_fork(inner_name, size, full_bitwidth)
-
-  entity = f"""
-library ieee;
-use ieee.std_logic_1164.all;
-use work.types.all;
-
--- Entity of fork signal manager dataless
-entity {name} is
-  port (
-    clk, rst : in std_logic;
-    [EXTRA_SIGNAL_PORTS]
-    -- input channel
-    ins_valid : in  std_logic;
-    ins_ready : out std_logic;
-    -- output channels
-    outs_valid : out std_logic_vector({size} - 1 downto 0);
-    outs_ready : in  std_logic_vector({size} - 1 downto 0)
-  );
-end entity;
-"""
-
-  # Add extra signal ports
-  extra_signal_need_ports = [("ins", "in")]
-  for i in range(size):
-    extra_signal_need_ports.append((f"outs_{i}", "out"))
-  extra_signal_ports = generate_extra_signal_ports(
-      extra_signal_need_ports, data_type.extra_signals)
-  entity = entity.replace("    [EXTRA_SIGNAL_PORTS]\n", extra_signal_ports)
-
-  architecture = f"""
--- Architecture of fork signal manager dataless
-architecture arch of {name} is
-  signal ins_inner : std_logic_vector({full_bitwidth} - 1 downto 0);
-  signal outs_inner : data_array({size} - 1 downto 0)({full_bitwidth} - 1 downto 0);
-begin
-  [EXTRA_SIGNAL_LOGIC]
-
-  inner : entity work.{inner_name}(arch)
-    port map(
-      clk        => clk,
-      rst        => rst,
-      ins        => ins_inner,
-      ins_valid  => ins_valid,
-      ins_ready  => ins_ready,
-      outs       => outs_inner,
-      outs_valid => outs_valid,
-      outs_ready => outs_ready
-    );
-end architecture;
-"""
-
-  ins_conversion = generate_ins_concat_statements_dataless(
-      "ins", "ins_inner", extra_signal_mapping)
-  outs_conversion = []
-  for i in range(size):
-    outs_conversion.append(generate_outs_concat_statements_dataless(
-        f"outs_{i}", f"outs_inner({i})", extra_signal_mapping))
-
-  architecture = architecture.replace(
-      "  [EXTRA_SIGNAL_LOGIC]",
-      ins_conversion + "\n".join(outs_conversion)
-  )
-
-  return dependencies + entity + architecture
-=======
 def _generate_fork_signal_manager(name, size, bitwidth, extra_signals):
   extra_signals_bitwidth = get_concat_extra_signals_bitwidth(extra_signals)
   return generate_signal_manager(name, {
@@ -320,5 +151,4 @@
           "size": size
       }],
       "extra_signals": extra_signals
-  }, lambda name: _generate_fork(name, size, bitwidth + extra_signals_bitwidth))
->>>>>>> c856349b
+  }, lambda name: _generate_fork(name, size, bitwidth + extra_signals_bitwidth))