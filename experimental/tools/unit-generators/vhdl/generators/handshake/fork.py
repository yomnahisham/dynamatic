<<<<<<< HEAD
from generators.support.utils import VhdlScalarType, generate_extra_signal_ports, ExtraSignalMapping, generate_ins_concat_statements, generate_ins_concat_statements_dataless, generate_outs_concat_statements, generate_outs_concat_statements_dataless
=======
>>>>>>> 66767926
from generators.support.logic import generate_or_n
from generators.support.eager_fork_register_block import generate_eager_fork_register_block


def generate_fork(name, params):
  bitwidth = params["bitwidth"]
  size = params["size"]

<<<<<<< HEAD
  if data_type.has_extra_signals():
    if data_type.is_channel():
      return _generate_fork_signal_manager(name, size, data_type)
    else:
      return _generate_fork_signal_manager_dataless(name, size, data_type)
  elif data_type.is_channel():
    return _generate_fork(name, size, data_type.bitwidth)
  else:
=======
  if bitwidth == 0:
>>>>>>> 66767926
    return _generate_fork_dataless(name, size)
  else:
    return _generate_fork(name, size, bitwidth)


def _generate_fork_dataless(name, size):
  or_n_name = f"{name}_or_n"
  regblock_name = f"{name}_regblock"

  dependencies = \
      generate_or_n(or_n_name, {"size": size}) + \
      generate_eager_fork_register_block(regblock_name)

  entity = f"""
library ieee;
use ieee.std_logic_1164.all;
use ieee.numeric_std.all;

-- Entity of fork_dataless
entity {name} is
  port (
    clk, rst : in std_logic;
    -- input channel
    ins_valid : in  std_logic;
    ins_ready : out std_logic;
    -- output channels
    outs_valid : out std_logic_vector({size} - 1 downto 0);
    outs_ready : in  std_logic_vector({size} - 1 downto 0)
  );
end entity;
"""

  architecture = f"""
-- Architecture of fork_dataless
architecture arch of {name} is
  signal blockStopArray : std_logic_vector({size} - 1 downto 0);
  signal anyBlockStop   : std_logic;
  signal backpressure   : std_logic;
begin
  anyBlockFull : entity work.{or_n_name}
    port map(
      blockStopArray,
      anyBlockStop
    );

  ins_ready    <= not anyBlockStop;
  backpressure <= ins_valid and anyBlockStop;

  generateBlocks : for i in {size} - 1 downto 0 generate
    regblock : entity work.{regblock_name}(arch)
      port map(
        -- inputs
        clk          => clk,
        rst          => rst,
        ins_valid    => ins_valid,
        outs_ready   => outs_ready(i),
        backpressure => backpressure,
        -- outputs
        outs_valid => outs_valid(i),
        blockStop  => blockStopArray(i)
      );
  end generate;

end architecture;
"""

  return dependencies + entity + architecture


def _generate_fork(name, size, bitwidth):
  inner_name = f"{name}_inner"

  dependencies = _generate_fork_dataless(inner_name, size)

  entity = f"""
library ieee;
use ieee.std_logic_1164.all;
use work.types.all;

-- Entity of fork
entity {name} is
  port (
    clk, rst : in std_logic;
    -- input channel
    ins       : in  std_logic_vector({bitwidth} - 1 downto 0);
    ins_valid : in  std_logic;
    ins_ready : out std_logic;
    -- output channels
    outs       : out data_array({size} - 1 downto 0)({bitwidth} - 1 downto 0);
    outs_valid : out std_logic_vector({size} - 1 downto 0);
    outs_ready : in  std_logic_vector({size} - 1 downto 0)
  );
end entity;
"""

  architecture = f"""
-- Architecture of fork
architecture arch of {name} is
begin
  control : entity work.{inner_name}
    port map(
      clk        => clk,
      rst        => rst,
      ins_valid  => ins_valid,
      ins_ready  => ins_ready,
      outs_valid => outs_valid,
      outs_ready => outs_ready
    );

  process (ins)
  begin
    for i in 0 to {size} - 1 loop
      outs(i) <= ins;
    end loop;
  end process;
end architecture;
"""

  return dependencies + entity + architecture


def _generate_fork_signal_manager(name, size, data_type):
  inner_name = f"{name}_inner"

  bitwidth = data_type.bitwidth

  extra_signal_mapping = ExtraSignalMapping(bitwidth)
  for signal_name, signal_bitwidth in data_type.extra_signals.items():
    extra_signal_mapping.add(signal_name, signal_bitwidth)
  full_bitwidth = extra_signal_mapping.total_bitwidth

  dependencies = _generate_fork(inner_name, size, full_bitwidth)

  entity = f"""
library ieee;
use ieee.std_logic_1164.all;
use work.types.all;

-- Entity of fork signal manager
entity {name} is
  port (
    clk, rst : in std_logic;
    [EXTRA_SIGNAL_PORTS]
    -- input channel
    ins       : in  std_logic_vector({bitwidth} - 1 downto 0);
    ins_valid : in  std_logic;
    ins_ready : out std_logic;
    -- output channels
    outs       : out data_array({size} - 1 downto 0)({bitwidth} - 1 downto 0);
    outs_valid : out std_logic_vector({size} - 1 downto 0);
    outs_ready : in  std_logic_vector({size} - 1 downto 0)
  );
end entity;
"""

  # Add extra signal ports
  extra_signal_need_ports = [("ins", "in")]
  for i in range(size):
    extra_signal_need_ports.append((f"outs_{i}", "out"))
  extra_signal_ports = generate_extra_signal_ports(
      extra_signal_need_ports, data_type.extra_signals)
  entity = entity.replace("    [EXTRA_SIGNAL_PORTS]\n", extra_signal_ports)

  architecture = f"""
-- Architecture of fork signal manager
architecture arch of {name} is
  signal ins_inner : std_logic_vector({full_bitwidth} - 1 downto 0);
  signal outs_inner : data_array({size} - 1 downto 0)({full_bitwidth} - 1 downto 0);
begin
  [EXTRA_SIGNAL_LOGIC]

  inner : entity work.{inner_name}(arch)
    port map(
      clk        => clk,
      rst        => rst,
      ins        => ins_inner,
      ins_valid  => ins_valid,
      ins_ready  => ins_ready,
      outs       => outs_inner,
      outs_valid => outs_valid,
      outs_ready => outs_ready
    );
end architecture;
"""

  ins_conversion = generate_ins_concat_statements(
      "ins", "ins_inner", extra_signal_mapping, bitwidth)
  outs_conversion = []
  for i in range(size):
    outs_conversion.append(generate_outs_concat_statements(
        f"outs_{i}", f"outs_inner({i})", extra_signal_mapping, bitwidth, custom_data_name=f"outs({i})"))

  architecture = architecture.replace(
      "  [EXTRA_SIGNAL_LOGIC]",
      ins_conversion + "\n" + "\n".join(outs_conversion)
  )

  return dependencies + entity + architecture


def _generate_fork_signal_manager_dataless(name, size, data_type):
  inner_name = f"{name}_inner"

  extra_signal_mapping = ExtraSignalMapping()
  for signal_name, signal_bitwidth in data_type.extra_signals.items():
    extra_signal_mapping.add(signal_name, signal_bitwidth)
  full_bitwidth = extra_signal_mapping.total_bitwidth

  dependencies = _generate_fork(inner_name, size, full_bitwidth)

  entity = f"""
library ieee;
use ieee.std_logic_1164.all;
use work.types.all;

-- Entity of fork signal manager dataless
entity {name} is
  port (
    clk, rst : in std_logic;
    [EXTRA_SIGNAL_PORTS]
    -- input channel
    ins_valid : in  std_logic;
    ins_ready : out std_logic;
    -- output channels
    outs_valid : out std_logic_vector({size} - 1 downto 0);
    outs_ready : in  std_logic_vector({size} - 1 downto 0)
  );
end entity;
"""

  # Add extra signal ports
  extra_signal_need_ports = [("ins", "in")]
  for i in range(size):
    extra_signal_need_ports.append((f"outs_{i}", "out"))
  extra_signal_ports = generate_extra_signal_ports(
      extra_signal_need_ports, data_type.extra_signals)
  entity = entity.replace("    [EXTRA_SIGNAL_PORTS]\n", extra_signal_ports)

  architecture = f"""
-- Architecture of fork signal manager dataless
architecture arch of {name} is
  signal ins_inner : std_logic_vector({full_bitwidth} - 1 downto 0);
  signal outs_inner : data_array({size} - 1 downto 0)({full_bitwidth} - 1 downto 0);
begin
  [EXTRA_SIGNAL_LOGIC]

  inner : entity work.{inner_name}(arch)
    port map(
      clk        => clk,
      rst        => rst,
      ins        => ins_inner,
      ins_valid  => ins_valid,
      ins_ready  => ins_ready,
      outs       => outs_inner,
      outs_valid => outs_valid,
      outs_ready => outs_ready
    );
end architecture;
"""

  ins_conversion = generate_ins_concat_statements_dataless(
      "ins", "ins_inner", extra_signal_mapping)
  outs_conversion = []
  for i in range(size):
    outs_conversion.append(generate_outs_concat_statements_dataless(
        f"outs_{i}", f"outs_inner({i})", extra_signal_mapping))

  architecture = architecture.replace(
      "  [EXTRA_SIGNAL_LOGIC]",
      ins_conversion + "\n".join(outs_conversion)
  )

  return dependencies + entity + architecture<|MERGE_RESOLUTION|>--- conflicted
+++ resolved
@@ -1,7 +1,4 @@
-<<<<<<< HEAD
 from generators.support.utils import VhdlScalarType, generate_extra_signal_ports, ExtraSignalMapping, generate_ins_concat_statements, generate_ins_concat_statements_dataless, generate_outs_concat_statements, generate_outs_concat_statements_dataless
-=======
->>>>>>> 66767926
 from generators.support.logic import generate_or_n
 from generators.support.eager_fork_register_block import generate_eager_fork_register_block
 
@@ -10,7 +7,6 @@
   bitwidth = params["bitwidth"]
   size = params["size"]
 
-<<<<<<< HEAD
   if data_type.has_extra_signals():
     if data_type.is_channel():
       return _generate_fork_signal_manager(name, size, data_type)
@@ -19,9 +15,6 @@
   elif data_type.is_channel():
     return _generate_fork(name, size, data_type.bitwidth)
   else:
-=======
-  if bitwidth == 0:
->>>>>>> 66767926
     return _generate_fork_dataless(name, size)
   else:
     return _generate_fork(name, size, bitwidth)
