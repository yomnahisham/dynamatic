<<<<<<< HEAD
from generators.support.utils import VhdlScalarType
from generators.support.signal_manager.binary_no_latency import generate_binary_no_latency_signal_manager_full
from generators.support.join import generate_join
=======
from generators.handshake.join import generate_join
>>>>>>> 66767926


def generate_cmpi(name, params):
  bitwidth = params["bitwidth"]
  predicate = params["predicate"]

<<<<<<< HEAD
  if data_type.has_extra_signals():
    return _generate_cmpi_signal_manager(name, predicate, data_type)
  else:
    return _generate_cmpi(name, predicate, data_type.bitwidth)
=======
  return _generate_cmpi(name, predicate, bitwidth)
>>>>>>> 66767926


def _get_symbol_from_predicate(pred):
  match pred:
    case "eq":
      return "="
    case "neq":
      return "/="
    case "slt" | "ult":
      return "<"
    case "sle" | "ule":
      return "<="
    case "sgt" | "ugt":
      return ">"
    case "sge" | "uge":
      return ">="
    case _:
      raise ValueError(f"Predicate {pred} not known")


def _get_sign_from_predicate(pred):
  match pred:
    case "eq" | "neq":
      return ""
    case "slt" | "sle" | "sgt" | "sge":
      return "signed"
    case "ult" | "ule" | "ugt" | "uge":
      return "unsigned"
    case _:
      raise ValueError(f"Predicate {pred} not known")


def _generate_cmpi(name, predicate, bitwidth):
  join_name = f"{name}_join"

  dependencies = generate_join(join_name, {"size": 2})

  entity = f"""
library ieee;
use ieee.std_logic_1164.all;
use ieee.numeric_std.all;

-- Entity of cmpi
entity {name} is
  port (
    -- inputs
    clk          : in std_logic;
    rst          : in std_logic;
    lhs          : in std_logic_vector({bitwidth} - 1 downto 0);
    lhs_valid    : in std_logic;
    rhs          : in std_logic_vector({bitwidth} - 1 downto 0);
    rhs_valid    : in std_logic;
    result_ready : in std_logic;
    -- outputs
    result       : out std_logic_vector(0 downto 0);
    result_valid : out std_logic;
    lhs_ready    : out std_logic;
    rhs_ready    : out std_logic
  );
end entity;
"""

  modifier = _get_sign_from_predicate(predicate)
  comparator = _get_symbol_from_predicate(predicate)

  architecture = f"""
-- Architecture of cmpi
architecture arch of {name} is
begin
  join_inputs : entity work.{join_name}(arch)
    port map(
      -- inputs
      ins_valid(0) => lhs_valid,
      ins_valid(1) => rhs_valid,
      outs_ready   => result_ready,
      -- outputs
      outs_valid   => result_valid,
      ins_ready(0) => lhs_ready,
      ins_ready(1) => rhs_ready
    );

  result(0) <= '1' when ({modifier}(lhs) {comparator} {modifier}(rhs)) else '0';
end architecture;
"""

  return dependencies + entity + architecture


def _generate_cmpi_signal_manager(name, predicate, data_type):
  def _generate_inner(inner_name, in_bitwidth, _):
    return _generate_cmpi(inner_name, predicate, in_bitwidth)
  return generate_binary_no_latency_signal_manager_full(name, data_type, VhdlScalarType("!handshake.channel<i1>"), _generate_inner)<|MERGE_RESOLUTION|>--- conflicted
+++ resolved
@@ -1,24 +1,16 @@
-<<<<<<< HEAD
 from generators.support.utils import VhdlScalarType
 from generators.support.signal_manager.binary_no_latency import generate_binary_no_latency_signal_manager_full
-from generators.support.join import generate_join
-=======
 from generators.handshake.join import generate_join
->>>>>>> 66767926
 
 
 def generate_cmpi(name, params):
   bitwidth = params["bitwidth"]
   predicate = params["predicate"]
 
-<<<<<<< HEAD
   if data_type.has_extra_signals():
     return _generate_cmpi_signal_manager(name, predicate, data_type)
   else:
     return _generate_cmpi(name, predicate, data_type.bitwidth)
-=======
-  return _generate_cmpi(name, predicate, bitwidth)
->>>>>>> 66767926
 
 
 def _get_symbol_from_predicate(pred):
