<<<<<<< HEAD
from generators.support.utils import VhdlScalarType
from generators.support.signal_manager.binary_no_latency import generate_binary_no_latency_signal_manager_full
from generators.support.join import generate_join
=======
from generators.support.signal_manager import generate_signal_manager
from generators.handshake.join import generate_join
>>>>>>> c856349b


def generate_cmpi(name, params):
  bitwidth = params["bitwidth"]
  predicate = params["predicate"]
  extra_signals = params.get("extra_signals", None)

<<<<<<< HEAD
  if data_type.has_extra_signals():
    return _generate_cmpi_signal_manager(name, predicate, data_type)
  else:
    return _generate_cmpi(name, predicate, data_type.bitwidth)
=======
  if extra_signals:
    return _generate_cmpi_signal_manager(name, predicate, bitwidth, extra_signals)
  else:
    return _generate_cmpi(name, predicate, bitwidth)
>>>>>>> c856349b


def _get_symbol_from_predicate(pred):
  match pred:
    case "eq":
      return "="
    case "neq":
      return "/="
    case "slt" | "ult":
      return "<"
    case "sle" | "ule":
      return "<="
    case "sgt" | "ugt":
      return ">"
    case "sge" | "uge":
      return ">="
    case _:
      raise ValueError(f"Predicate {pred} not known")


def _get_sign_from_predicate(pred):
  match pred:
    case "eq" | "neq":
      return ""
    case "slt" | "sle" | "sgt" | "sge":
      return "signed"
    case "ult" | "ule" | "ugt" | "uge":
      return "unsigned"
    case _:
      raise ValueError(f"Predicate {pred} not known")


def _generate_cmpi(name, predicate, bitwidth):
  join_name = f"{name}_join"

  dependencies = generate_join(join_name, {"size": 2})

  entity = f"""
library ieee;
use ieee.std_logic_1164.all;
use ieee.numeric_std.all;

-- Entity of cmpi
entity {name} is
  port (
    -- inputs
    clk          : in std_logic;
    rst          : in std_logic;
    lhs          : in std_logic_vector({bitwidth} - 1 downto 0);
    lhs_valid    : in std_logic;
    rhs          : in std_logic_vector({bitwidth} - 1 downto 0);
    rhs_valid    : in std_logic;
    result_ready : in std_logic;
    -- outputs
    result       : out std_logic_vector(0 downto 0);
    result_valid : out std_logic;
    lhs_ready    : out std_logic;
    rhs_ready    : out std_logic
  );
end entity;
"""

  modifier = _get_sign_from_predicate(predicate)
  comparator = _get_symbol_from_predicate(predicate)

  architecture = f"""
-- Architecture of cmpi
architecture arch of {name} is
begin
  join_inputs : entity work.{join_name}(arch)
    port map(
      -- inputs
      ins_valid(0) => lhs_valid,
      ins_valid(1) => rhs_valid,
      outs_ready   => result_ready,
      -- outputs
      outs_valid   => result_valid,
      ins_ready(0) => lhs_ready,
      ins_ready(1) => rhs_ready
    );

  result(0) <= '1' when ({modifier}(lhs) {comparator} {modifier}(rhs)) else '0';
end architecture;
"""

  return dependencies + entity + architecture


<<<<<<< HEAD
def _generate_cmpi_signal_manager(name, predicate, data_type):
  def _generate_inner(inner_name, in_bitwidth, _):
    return _generate_cmpi(inner_name, predicate, in_bitwidth)
  return generate_binary_no_latency_signal_manager_full(name, data_type, VhdlScalarType("!handshake.channel<i1>"), _generate_inner)
=======
def _generate_cmpi_signal_manager(name, predicate, bitwidth, extra_signals):
  return generate_signal_manager(name, {
      "type": "normal",
      "in_ports": [{
          "name": "lhs",
          "bitwidth": bitwidth,
          "extra_signals": extra_signals
      }, {
          "name": "rhs",
          "bitwidth": bitwidth,
          "extra_signals": extra_signals
      }],
      "out_ports": [{
          "name": "result",
          "bitwidth": 1,
          "extra_signals": extra_signals
      }],
      "extra_signals": extra_signals
  }, lambda name: _generate_cmpi(name, predicate, bitwidth))
>>>>>>> c856349b
<|MERGE_RESOLUTION|>--- conflicted
+++ resolved
@@ -1,11 +1,5 @@
-<<<<<<< HEAD
-from generators.support.utils import VhdlScalarType
-from generators.support.signal_manager.binary_no_latency import generate_binary_no_latency_signal_manager_full
-from generators.support.join import generate_join
-=======
 from generators.support.signal_manager import generate_signal_manager
 from generators.handshake.join import generate_join
->>>>>>> c856349b
 
 
 def generate_cmpi(name, params):
@@ -13,17 +7,10 @@
   predicate = params["predicate"]
   extra_signals = params.get("extra_signals", None)
 
-<<<<<<< HEAD
-  if data_type.has_extra_signals():
-    return _generate_cmpi_signal_manager(name, predicate, data_type)
-  else:
-    return _generate_cmpi(name, predicate, data_type.bitwidth)
-=======
   if extra_signals:
     return _generate_cmpi_signal_manager(name, predicate, bitwidth, extra_signals)
   else:
     return _generate_cmpi(name, predicate, bitwidth)
->>>>>>> c856349b
 
 
 def _get_symbol_from_predicate(pred):
@@ -112,12 +99,6 @@
   return dependencies + entity + architecture
 
 
-<<<<<<< HEAD
-def _generate_cmpi_signal_manager(name, predicate, data_type):
-  def _generate_inner(inner_name, in_bitwidth, _):
-    return _generate_cmpi(inner_name, predicate, in_bitwidth)
-  return generate_binary_no_latency_signal_manager_full(name, data_type, VhdlScalarType("!handshake.channel<i1>"), _generate_inner)
-=======
 def _generate_cmpi_signal_manager(name, predicate, bitwidth, extra_signals):
   return generate_signal_manager(name, {
       "type": "normal",
@@ -136,5 +117,4 @@
           "extra_signals": extra_signals
       }],
       "extra_signals": extra_signals
-  }, lambda name: _generate_cmpi(name, predicate, bitwidth))
->>>>>>> c856349b
+  }, lambda name: _generate_cmpi(name, predicate, bitwidth))