--- conflicted
+++ resolved
@@ -149,20 +149,14 @@
 def _generate_merge_signal_manager(name, size, bitwidth, extra_signals):
   inner_name = f"{name}_inner"
 
-<<<<<<< HEAD
-=======
   # Construct extra signal mapping
   # Specify offset for data bitwidth
->>>>>>> fbc0c411
   extra_signal_mapping = ExtraSignalMapping(offset=bitwidth)
   for signal_name, signal_bitwidth in extra_signals.items():
     extra_signal_mapping.add(signal_name, signal_bitwidth)
   full_bitwidth = extra_signal_mapping.total_bitwidth
 
-<<<<<<< HEAD
-=======
   # Generate merge for concatenated data and extra signals
->>>>>>> fbc0c411
   dependencies = _generate_merge(inner_name, size, full_bitwidth)
 
   entity = f"""
@@ -199,10 +193,7 @@
   architecture = f"""
 -- Architecture of merge signal manager
 architecture arch of {name} is
-<<<<<<< HEAD
-=======
   -- Concatenated data and extra signals
->>>>>>> fbc0c411
   signal ins_inner : data_array({size} - 1 downto 0)({full_bitwidth} - 1 downto 0);
   signal outs_inner : std_logic_vector({full_bitwidth} - 1 downto 0);
 begin
@@ -222,10 +213,7 @@
 end architecture;
 """
 
-<<<<<<< HEAD
-=======
   # Concatenate data and extra signals based on extra signal mapping
->>>>>>> fbc0c411
   ins_conversion = []
   for i in range(size):
     ins_conversion.append(generate_ins_concat_statements(
@@ -244,19 +232,13 @@
 def _generate_merge_signal_manager_dataless(name, size, extra_signals):
   inner_name = f"{name}_inner"
 
-<<<<<<< HEAD
-=======
   # Construct extra signal mapping
->>>>>>> fbc0c411
   extra_signal_mapping = ExtraSignalMapping()
   for signal_name, signal_bitwidth in extra_signals.items():
     extra_signal_mapping.add(signal_name, signal_bitwidth)
   full_bitwidth = extra_signal_mapping.total_bitwidth
 
-<<<<<<< HEAD
-=======
   # Generate merge for concatenated extra signals
->>>>>>> fbc0c411
   dependencies = _generate_merge(inner_name, size, full_bitwidth)
 
   entity = f"""
@@ -291,10 +273,7 @@
   architecture = f"""
 -- Architecture of merge signal manager dataless
 architecture arch of {name} is
-<<<<<<< HEAD
-=======
   -- Concatenated extra signals
->>>>>>> fbc0c411
   signal ins_inner : data_array({size} - 1 downto 0)({full_bitwidth} - 1 downto 0);
   signal outs_inner : std_logic_vector({full_bitwidth} - 1 downto 0);
 begin
@@ -314,10 +293,7 @@
 end architecture;
 """
 
-<<<<<<< HEAD
-=======
   # Concatenate extra signals based on extra signal mapping
->>>>>>> fbc0c411
   ins_conversion = []
   for i in range(size):
     ins_conversion.append(generate_ins_concat_statements_dataless(
