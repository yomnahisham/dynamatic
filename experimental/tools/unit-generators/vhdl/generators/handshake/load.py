from generators.support.signal_manager import generate_entity, generate_concat_signal_decls, generate_concat_logic, ConcatenationInfo
from generators.handshake.tehb import generate_tehb
<<<<<<< HEAD
from generators.handshake.tfifo import generate_tfifo
=======
from generators.handshake.ofifo import generate_ofifo
>>>>>>> 152e406f


def generate_load(name, params):
  addr_bitwidth = params["addr_bitwidth"]
  data_bitwidth = params["data_bitwidth"]
  extra_signals = params.get("extra_signals", None)

  if extra_signals:
    return _generate_load_signal_manager(name, data_bitwidth, addr_bitwidth, extra_signals)
  else:
    return _generate_load(name, data_bitwidth, addr_bitwidth)


def _generate_load(name, data_bitwidth, addr_bitwidth):
  addr_tehb_name = f"{name}_addr_tehb"
  data_tehb_name = f"{name}_data_tehb"

  dependencies = \
      generate_tehb(addr_tehb_name, {"bitwidth": addr_bitwidth}) + \
      generate_tehb(data_tehb_name, {"bitwidth": data_bitwidth})

  entity = f"""
library ieee;
use ieee.std_logic_1164.all;
use ieee.numeric_std.all;

-- Entity of load
entity {name} is
  port (
    clk, rst : in std_logic;
    -- address from circuit channel
    addrIn       : in  std_logic_vector({addr_bitwidth} - 1 downto 0);
    addrIn_valid : in  std_logic;
    addrIn_ready : out std_logic;
    -- address to interface channel
    addrOut       : out std_logic_vector({addr_bitwidth} - 1 downto 0);
    addrOut_valid : out std_logic;
    addrOut_ready : in  std_logic;
    -- data from interface channel
    dataFromMem       : in  std_logic_vector({data_bitwidth} - 1 downto 0);
    dataFromMem_valid : in  std_logic;
    dataFromMem_ready : out std_logic;
    -- data from memory channel
    dataOut       : out std_logic_vector({data_bitwidth} - 1 downto 0);
    dataOut_valid : out std_logic;
    dataOut_ready : in  std_logic
  );
end entity;
"""

  architecture = f"""
-- Architecture of load
architecture arch of {name} is
begin
  addr_tehb : entity work.{addr_tehb_name}(arch)
    port map(
      clk => clk,
      rst => rst,
      -- input channel
      ins       => addrIn,
      ins_valid => addrIn_valid,
      ins_ready => addrIn_ready,
      -- output channel
      outs       => addrOut,
      outs_valid => addrOut_valid,
      outs_ready => addrOut_ready
    );

  data_tehb : entity work.{data_tehb_name}(arch)
    port map(
      clk => clk,
      rst => rst,
      -- input channel
      ins       => dataFromMem,
      ins_valid => dataFromMem_valid,
      ins_ready => dataFromMem_ready,
      -- output channel
      outs       => dataOut,
      outs_valid => dataOut_valid,
      outs_ready => dataOut_ready
    );
end architecture;
"""

  return dependencies + entity + architecture


def _generate_load_signal_manager(name, data_bitwidth, addr_bitwidth, extra_signals):
  # Get concatenation details for extra signals
  concat_info = ConcatenationInfo(extra_signals)
  extra_signals_total_bitwidth = concat_info.total_bitwidth

  inner_name = f"{name}_inner"
  inner = _generate_load(inner_name, data_bitwidth, addr_bitwidth)

<<<<<<< HEAD
  # Generate tfifo to store extra signals for in-flight memory requests
  tfifo_name = f"{name}_tfifo"
  tfifo = generate_tfifo(tfifo_name, {
      "bitwidth": extra_signals_total_bitwidth,
      "num_slots": 32  # todo
=======
  # Generate ofifo to store extra signals for in-flight memory requests
  ofifo_name = f"{name}_ofifo"
  ofifo = generate_ofifo(ofifo_name, {
      "bitwidth": extra_signals_total_bitwidth,
      "num_slots": 1  # Assume LoadOp is connected to a memory controller
>>>>>>> 152e406f
  })

  entity = generate_entity(name, [{
      "name": "addrIn",
      "bitwidth": addr_bitwidth,
      "extra_signals": extra_signals
  }, {
      "name": "dataFromMem",
      "bitwidth": data_bitwidth,
      "extra_signals": {}
  }], [{
      "name": "addrOut",
      "bitwidth": addr_bitwidth,
      "extra_signals": {}
  }, {
      "name": "dataOut",
      "bitwidth": data_bitwidth,
      "extra_signals": extra_signals
  }])

  # Only extra signals (not data) are concatenated, so set inner port bitwidth to 0.
  addrIn_inner_port = {
      "name": "addrIn",
      "bitwidth": 0,
      "extra_signals": extra_signals
  }
  dataOut_inner_port = {
      "name": "dataOut",
      "bitwidth": 0,
      "extra_signals": extra_signals
  }
  concat_signal_decls = generate_concat_signal_decls(
      [addrIn_inner_port, dataOut_inner_port], extra_signals_total_bitwidth)
  concat_signal_logic = generate_concat_logic(
      [addrIn_inner_port], [dataOut_inner_port], concat_info)

  architecture = f"""
-- Architecture of load signal manager
architecture arch of {name} is
  signal addrIn_ready_inner : std_logic;
<<<<<<< HEAD
  signal tfifo_ready : std_logic;
=======
  signal ofifo_ready : std_logic;
>>>>>>> 152e406f
  -- Concatenated signals
  {concat_signal_decls}
  -- Transfer signals
  signal transfer_in, transfer_out : std_logic;
begin
<<<<<<< HEAD
  -- addrIn is ready only when inner load and tfifo are ready
  addrIn_ready <= addrIn_ready_inner and tfifo_ready;
=======
  -- addrIn_ready <= addrIn_ready_inner and ofifo_ready; -- Conservative
  addrIn_ready <= addrIn_ready_inner; -- Assuming MC latency is 1 and ofifo is always ready
>>>>>>> 152e406f

  -- Transfer signal assignments
  transfer_in <= addrIn_valid and addrIn_ready_inner;
  transfer_out <= dataOut_valid and dataOut_ready;

  -- Concatenate extra signals
  {concat_signal_logic}

  -- Buffer to store extra signals for in-flight memory requests
<<<<<<< HEAD
  -- Use tfifo because the latency is unknown
  tfifo : entity work.{tfifo_name}(arch)
=======
  -- LoadOp is assumed to be connected to a memory controller
  -- Use ofifo with latency 1 (MC latency)
  ofifo : entity work.{ofifo_name}(arch)
>>>>>>> 152e406f
    port map(
      clk => clk,
      rst => rst,
      ins => addrIn_inner,
      ins_valid => transfer_in,
<<<<<<< HEAD
      ins_ready => tfifo_ready,
=======
      ins_ready => ofifo_ready,
>>>>>>> 152e406f
      outs => dataOut_inner,
      outs_valid => open,
      outs_ready => transfer_out
    );

  inner : entity work.{inner_name}(arch)
    port map(
      clk => clk,
      rst => rst,
      addrIn => addrIn,
      addrIn_valid => addrIn_valid,
      addrIn_ready => addrIn_ready_inner,
      addrOut => addrOut,
      addrOut_valid => addrOut_valid,
      addrOut_ready => addrOut_ready,
      dataFromMem => dataFromMem,
      dataFromMem_valid => dataFromMem_valid,
      dataFromMem_ready => dataFromMem_ready,
      dataOut => dataOut,
      dataOut_valid => dataOut_valid,
      dataOut_ready => dataOut_ready
    );
end architecture;
"""

<<<<<<< HEAD
  return inner + tfifo + entity + architecture
=======
  return inner + ofifo + entity + architecture
>>>>>>> 152e406f
<|MERGE_RESOLUTION|>--- conflicted
+++ resolved
@@ -1,10 +1,6 @@
 from generators.support.signal_manager import generate_entity, generate_concat_signal_decls, generate_concat_logic, ConcatenationInfo
 from generators.handshake.tehb import generate_tehb
-<<<<<<< HEAD
-from generators.handshake.tfifo import generate_tfifo
-=======
 from generators.handshake.ofifo import generate_ofifo
->>>>>>> 152e406f
 
 
 def generate_load(name, params):
@@ -100,19 +96,11 @@
   inner_name = f"{name}_inner"
   inner = _generate_load(inner_name, data_bitwidth, addr_bitwidth)
 
-<<<<<<< HEAD
-  # Generate tfifo to store extra signals for in-flight memory requests
-  tfifo_name = f"{name}_tfifo"
-  tfifo = generate_tfifo(tfifo_name, {
-      "bitwidth": extra_signals_total_bitwidth,
-      "num_slots": 32  # todo
-=======
   # Generate ofifo to store extra signals for in-flight memory requests
   ofifo_name = f"{name}_ofifo"
   ofifo = generate_ofifo(ofifo_name, {
       "bitwidth": extra_signals_total_bitwidth,
       "num_slots": 1  # Assume LoadOp is connected to a memory controller
->>>>>>> 152e406f
   })
 
   entity = generate_entity(name, [{
@@ -153,23 +141,14 @@
 -- Architecture of load signal manager
 architecture arch of {name} is
   signal addrIn_ready_inner : std_logic;
-<<<<<<< HEAD
-  signal tfifo_ready : std_logic;
-=======
   signal ofifo_ready : std_logic;
->>>>>>> 152e406f
   -- Concatenated signals
   {concat_signal_decls}
   -- Transfer signals
   signal transfer_in, transfer_out : std_logic;
 begin
-<<<<<<< HEAD
-  -- addrIn is ready only when inner load and tfifo are ready
-  addrIn_ready <= addrIn_ready_inner and tfifo_ready;
-=======
   -- addrIn_ready <= addrIn_ready_inner and ofifo_ready; -- Conservative
   addrIn_ready <= addrIn_ready_inner; -- Assuming MC latency is 1 and ofifo is always ready
->>>>>>> 152e406f
 
   -- Transfer signal assignments
   transfer_in <= addrIn_valid and addrIn_ready_inner;
@@ -179,24 +158,15 @@
   {concat_signal_logic}
 
   -- Buffer to store extra signals for in-flight memory requests
-<<<<<<< HEAD
-  -- Use tfifo because the latency is unknown
-  tfifo : entity work.{tfifo_name}(arch)
-=======
   -- LoadOp is assumed to be connected to a memory controller
   -- Use ofifo with latency 1 (MC latency)
   ofifo : entity work.{ofifo_name}(arch)
->>>>>>> 152e406f
     port map(
       clk => clk,
       rst => rst,
       ins => addrIn_inner,
       ins_valid => transfer_in,
-<<<<<<< HEAD
-      ins_ready => tfifo_ready,
-=======
       ins_ready => ofifo_ready,
->>>>>>> 152e406f
       outs => dataOut_inner,
       outs_valid => open,
       outs_ready => transfer_out
@@ -222,8 +192,4 @@
 end architecture;
 """
 
-<<<<<<< HEAD
-  return inner + tfifo + entity + architecture
-=======
-  return inner + ofifo + entity + architecture
->>>>>>> 152e406f
+  return inner + ofifo + entity + architecture