--- conflicted
+++ resolved
@@ -132,19 +132,11 @@
   return dependencies + entity + architecture
 
 
-<<<<<<< HEAD
-# todo: can be reusable among various unit generators
-=======
->>>>>>> fbc0c411
 extra_signal_logic = {
     "spec": """
   trueOut_spec <= data_spec or condition_spec;
   falseOut_spec <= data_spec or condition_spec;
-<<<<<<< HEAD
-"""  # todo: generate_normal_spec_logic(["trueOut", "falseOut"], ["data", "condition"])
-=======
-"""
->>>>>>> fbc0c411
+"""
 }
 
 
@@ -186,13 +178,6 @@
   ], extra_signals)
   entity = entity.replace("    [EXTRA_SIGNAL_PORTS]\n", extra_signal_ports)
 
-<<<<<<< HEAD
-  for signal_name in extra_signals:
-    if signal_name not in extra_signal_logic:
-      raise ValueError(f"Extra signal {signal_name} is not supported")
-
-=======
->>>>>>> fbc0c411
   architecture = f"""
 architecture arch of {name} is
 begin
@@ -262,13 +247,6 @@
   ], extra_signals)
   entity = entity.replace("    [EXTRA_SIGNAL_PORTS]\n", extra_signal_ports)
 
-<<<<<<< HEAD
-  for signal_name in extra_signals:
-    if signal_name not in extra_signal_logic:
-      raise ValueError(f"Extra signal {signal_name} is not supported")
-
-=======
->>>>>>> fbc0c411
   architecture = f"""
 architecture arch of {name} is
 begin
