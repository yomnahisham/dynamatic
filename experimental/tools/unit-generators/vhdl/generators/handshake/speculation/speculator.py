from generators.handshake.fork import generate_fork
from generators.support.signal_manager import generate_signal_manager, get_concat_extra_signals_bitwidth


def generate_speculator(name, params):
  bitwidth = params["bitwidth"]
  fifo_depth = params["fifo_depth"]
  extra_signals = params["extra_signals"]

  # Always contains spec signal
  if len(extra_signals) > 1:
    return _generate_speculator_signal_manager(name, bitwidth, fifo_depth, extra_signals)
  return _generate_speculator(name, bitwidth, fifo_depth)


def _generate_specGen_core(name, bitwidth):
  entity = f"""
library ieee;
use ieee.std_logic_1164.all;
use ieee.numeric_std.all;

-- Entity of specgenCore
entity {name} is
  port (
    clk, rst : in std_logic;

    ins : in std_logic_vector({bitwidth} - 1 downto 0);
    ins_valid : in std_logic;
    ins_spec : in std_logic_vector(0 downto 0);
    ins_ready : out std_logic;

    predict_ins : in std_logic_vector({bitwidth} - 1 downto 0);
    predict_ins_valid : in std_logic;
    predict_ins_ready : out std_logic;

    fifo_ins : in std_logic_vector({bitwidth} - 1 downto 0);
    fifo_ins_valid : in std_logic;
    fifo_ins_ready : out std_logic;

    outs : out std_logic_vector({bitwidth} - 1 downto 0);
    outs_spec : out std_logic_vector(0 downto 0);

    fifo_outs : out std_logic_vector({bitwidth} - 1 downto 0);
    fifo_outs_valid : out std_logic;
    fifo_outs_ready : in std_logic;

    control_outs : out std_logic_vector(2 downto 0); -- 000:spec, 001:no cmp, 010:cmp correct, 011:resend, 100:kill, 101:correct-spec
    control_outs_valid : out std_logic;
    control_outs_ready : in std_logic
  );
end entity;
"""

  architecture = f"""
-- Architecture of specgenCore
architecture arch of {name} is

type State_type is (PASS, SPEC, NO_CMP, CMP_CORRECT, CMP_WRONG, KILL1, KILL2, KILL3, KILL_SPEC);
type Control_type is (CONTROL_SPEC, CONTROL_NO_CMP, CONTROL_CMP_CORRECT, CONTROL_RESEND, CONTROL_KILL, CONTROL_CORRECT_SPEC);
signal State : State_type;

signal DatapV : std_logic;
signal PredictpV : std_logic;
signal FifoNotEmpty : std_logic;
signal ControlnR : std_logic;
signal FifoNotFull : std_logic;

signal DataR : std_logic;
signal PredictR : std_logic;
signal FifoR : std_logic;
signal ControlV : std_logic;
signal FifoV : std_logic;

signal StateInternal : std_logic_vector(3 downto 0);
signal ControlInternal : Control_type;

begin
    DatapV <= ins_valid;
    PredictpV <= predict_ins_valid;
    FifoNotEmpty <= fifo_ins_valid;
    ControlnR <= control_outs_ready;
    FifoNotFull <= fifo_outs_ready;

    ins_ready <= DataR;
    predict_ins_ready <= PredictR;
    fifo_ins_ready <= FifoR;
    control_outs_valid <= ControlV;
    fifo_outs_valid <= FifoV;

process(ControlInternal)
    begin
        case ControlInternal is
            when CONTROL_SPEC =>
                control_outs <= "000";
            when CONTROL_NO_CMP =>
                control_outs <= "001";
            when CONTROL_CMP_CORRECT =>
                control_outs <= "010";
            when CONTROL_RESEND =>
                control_outs <= "011";
            when CONTROL_KILL =>
                control_outs <= "100";
            when CONTROL_CORRECT_SPEC =>
                control_outs <= "101";
        end case;
    end process;

process(State)
    begin
        case State is
            when PASS => -- 0
                StateInternal <= "0000";
            when SPEC => -- 1
                StateInternal <= "0001";
            when NO_CMP => -- 2
                StateInternal <= "0010";
            when CMP_CORRECT => -- 3
                StateInternal <= "0011";
            when CMP_WRONG => -- 4
                StateInternal <= "0100";
            when KILL1 => -- 5
                StateInternal <= "0101";
            when KILL2 => -- 6
                StateInternal <= "0110";
            when KILL3 => -- 7
                StateInternal <= "0111";
            when KILL_SPEC => -- 8
                StateInternal <= "1000";

        end case;

    end process;

state_proc : process (clk)
    begin
        if rising_edge(clk) then
            if rst = '1' then
                State <= PASS;
            else
                case State is
                    when PASS =>
                        if (DatapV = '0' and PredictpV = '1' and FifoNotFull = '1' and ControlnR = '0') then
                            State <= SPEC;
                        elsif (DatapV = '1' and FifoNotEmpty = '0' and ControlnR = '0') then
                            State <= NO_CMP;
                        elsif (DatapV = '1' and FifoNotEmpty = '1' and ins = fifo_ins and ControlnR = '0') then
                            State <= CMP_CORRECT;
                        elsif (DatapV = '1' and FifoNotEmpty = '1' and ins /= fifo_ins and ControlnR = '0') then
                            State <= CMP_WRONG;
                        elsif (DatapV = '1' and FifoNotEmpty = '1' and ins /= fifo_ins and ControlnR = '1') then
                            State <= KILL1;
                        end if;
                    when SPEC =>
                        if (ControlnR = '1') then
                            State <= PASS;
                        end if;
                    when NO_CMP =>
                        if (ControlnR = '1') then
                            State <= PASS;
                        end if;
                    when CMP_CORRECT =>
                        if (ControlnR = '1') then
                            State <= PASS;
                        end if;
                    when CMP_WRONG =>
                        if (ControlnR = '1') then
                            State <= KILL1;
                        end if;
                    when KILL1 =>
                        if (DatapV = '1' and ins_spec = "0") then
                            if (FifoNotEmpty = '0') then
                                State <= PASS;
                            else
                                State <= KILL2;
                            end if;
                        elsif (FifoNotEmpty = '0') then
                            State <= KILL3;
                        end if;

                    when KILL2 =>
                        if (FifoNotEmpty = '0') then
                            State <= PASS;
                        end if;

                    when KILL3 =>
                        if ((DatapV = '0' or (DatapV = '1' and ins_spec = "1")) and PredictpV = '1' and FifoNotFull = '1' and ControlnR = '0') then
                            State <= KILL_SPEC;
                        elsif (DatapV = '1' and ins_spec = "0" and PredictpV = '1' and FifoNotFull = '1' and ControlnR = '0') then
                            State <= SPEC;
                        elsif (DatapV = '1' and ins_spec = "0") then
                            State <= PASS;
                        end if;
                    when KILL_SPEC =>
                        if ((DatapV = '0' or (DatapV = '1' and ins_spec = "1")) and ControlnR = '1') then
                            State <= KILL3;
                        elsif (DatapV = '1' and ins_spec = "0" and ControlnR = '0') then
                            State <= SPEC;
                        elsif (DatapV = '1' and ins_spec = "0" and ControlnR = '1') then
                            State <= PASS;
                        end if;
                end case;
            end if;
        end if;

    end process;

output_proc : process (State, ins, ins_spec, fifo_ins, predict_ins, DatapV, PredictpV, FifoNotEmpty, ControlnR, FifoNotFull)
    begin

        outs <= ins;
        outs_spec <= "0";
        fifo_outs <= predict_ins;
        ControlInternal <= CONTROL_SPEC;

        case State is
            when PASS =>
                DataR <= ControlnR;
                PredictR <= FifoNotFull and ControlnR;

                if (DatapV = '1' and FifoNotEmpty = '1' and ins = fifo_ins) then
                    FifoR <= '1';
                else
                    FifoR <= '0';
                end if;

                --FifoV <= not DatapV and PredictpV;
                FifoV <= '0';

                if (DatapV = '0' and PredictpV = '1' and FifoNotFull = '1') then
                    ControlV <= '1';
                    ControlInternal <= CONTROL_SPEC;
                    outs <= predict_ins;
                    outs_spec <= "1";
                    FifoV <= '1';
                elsif (DatapV = '1' and FifoNotEmpty = '0') then
                    ControlV <= '1';
                    ControlInternal <= CONTROL_NO_CMP;
                    outs <= ins;
                    outs_spec <= "0";
                elsif (DatapV = '1' and PredictpV = '1' and FifoNotEmpty = '1' and ins = fifo_ins) then
                    ControlV <= '1';
                    ControlInternal <= CONTROL_CORRECT_SPEC;
                    outs <= predict_ins;
                    outs_spec <= "1";
                    FifoV <= '1';
                elsif (DatapV = '1' and PredictpV = '0' and FifoNotEmpty = '1' and ins = fifo_ins) then
                    ControlV <= '1';
                    ControlInternal <= CONTROL_CMP_CORRECT;
                elsif (DatapV = '1' and FifoNotEmpty = '1' and ins /= fifo_ins) then
                    ControlV <= '1';
                    ControlInternal <= CONTROL_RESEND;
                    outs <= ins;
                    outs_spec <= "0";
                else
                    ControlV <= '0';
                end if;

            when SPEC =>
                DataR <= '0';
                PredictR <= ControlnR;
                FifoR <= '0';
                ControlV <= '1';
                FifoV <= '0';

                ControlInternal <= CONTROL_SPEC;

                outs <= predict_ins;
                outs_spec <= "1";

            when NO_CMP =>
                DataR <= ControlnR;
                PredictR <= '0';
                FifoR <= '0';
                ControlV <= '1';
                FifoV <= '0';

                ControlInternal <= CONTROL_NO_CMP;

                outs <= ins;
                outs_spec <= "0";

            when CMP_CORRECT =>
                DataR <= ControlnR;
                PredictR <= '0';
                FifoR <= '0';
                ControlV <= '1';
                FifoV <= '0';

                ControlInternal <= CONTROL_CMP_CORRECT;

            when CMP_WRONG =>
                DataR <= ControlnR;
                PredictR <= '0';
                FifoR <= '0';
                ControlV <= '1';
                FifoV <= '0';

                ControlInternal <= CONTROL_RESEND;

                outs <= ins;
                outs_spec <= "0";

            when KILL1 =>
                DataR <= DatapV and ins_spec(0);
                FifoR <= ControlnR;
                PredictR<= '0';
                ControlV <= FifoNotEmpty;
                FifoV <= '0';

                ControlInternal <= CONTROL_KILL;

            when KILL2 =>
                DataR <= '0';
                FifoR <= ControlnR;
                PredictR<= '0';
                ControlV <= FifoNotEmpty;
                FifoV <= '0';

                ControlInternal <= CONTROL_KILL;

            when KILL3 =>
                DataR <= DatapV and ins_spec(0);
                PredictR <= ControlnR;
                FifoR <= '0';
                ControlV <= PredictpV and FifoNotFull;
                FifoV <= PredictpV;

                ControlInternal <= CONTROL_SPEC;

                outs <= predict_ins;
                outs_spec <= "1";

            when KILL_SPEC =>
                DataR <= DatapV and ins_spec(0);
                PredictR <= ControlnR;
                FifoR <= '0';
                ControlV <= '1';
                FifoV <= '0';

                ControlInternal <= CONTROL_SPEC;

                outs <= predict_ins;
                outs_spec <= "1";

        end case;

    end process;

end architecture;
"""

  return entity + architecture


def _generate_decodeSave(name):
  entity = f"""
library ieee;
use ieee.std_logic_1164.all;
use ieee.numeric_std.all;

-- Entity of decodeSave
entity {name} is
  port (
    control_in : in std_logic_vector(2 downto 0);
    control_in_valid : in std_logic;
    control_in_ready : out std_logic;

    control_out : out std_logic_vector(0 downto 0); -- 0:resend, 1:drop
    control_out_valid : out std_logic;
    control_out_ready : in std_logic
  );
end entity;
"""

  architecture = f"""
-- Architecture of decodeSave
architecture arch of {name} is

begin
    process (control_in, control_in_valid, control_out_ready)
    begin
        if (control_in = "001" or control_in = "010" or control_in = "011" or control_in = "101") then
            control_in_ready <= control_out_ready;
        else
            control_in_ready <= '1';
        end if;

        control_out_valid <= '0';
        control_out(0) <= '0';

        if (control_in_valid = '1') then
            if control_in = "001" then -- no cmp
                control_out_valid <= '1';
                control_out(0) <= '1';
            elsif control_in = "010" then -- cmp correct
                control_out_valid <= '1';
                control_out(0) <= '1';
            elsif control_in = "101" then -- correct-spec
                control_out_valid <= '1';
                control_out(0) <= '1';
            elsif control_in = "011" then --cmp wrong
                control_out_valid <= '1';
                control_out(0) <= '0';
            end if;
        end if;

    end process;
end architecture;
"""

  return entity + architecture


def _generate_decodeCommit(name):
  entity = f"""
library ieee;
use ieee.std_logic_1164.all;
use ieee.numeric_std.all;

-- Entity of decodeCommit
entity {name} is
  port (
    control_in : in std_logic_vector(2 downto 0);
    control_in_valid : in std_logic;
    control_in_ready : out std_logic;

    control_out : out std_logic_vector(0 downto 0); -- 0:pass, 1:discard
    control_out_valid : out std_logic;
    control_out_ready : in std_logic
  );
end entity;
"""

  architecture = f"""
-- Architecture of decodeCommit
architecture arch of {name} is
begin
    process (control_in, control_in_valid, control_out_ready)
    begin
        if (control_in = "010" or control_in = "100" or control_in = "101") then
            control_in_ready <= control_out_ready;
        else
            control_in_ready <= '1';
        end if;

        control_out_valid <= '0';
        control_out(0) <= '0';

        if (control_in_valid = '1') then
            if control_in = "010" then -- cmp correct
                control_out_valid <= '1';
                control_out(0) <= '0';
            elsif control_in = "101" then -- correct-spec
                control_out_valid <= '1';
                control_out(0) <= '0';
            elsif control_in = "100" then -- cmp wrong
                control_out_valid <= '1';
                control_out(0) <= '1';
            end if;
        end if;

    end process;
end architecture;
"""

  return entity + architecture


def _generate_decodeBranch(name):
  entity = f"""
library ieee;
use ieee.std_logic_1164.all;
use ieee.numeric_std.all;

-- Entity of decodeBranch
entity {name} is
  port (
    control_in : in std_logic_vector(2 downto 0);
    control_in_valid : in std_logic;
    control_in_ready : out std_logic;

    control_out : out std_logic_vector(0 downto 0); -- 1:pass, 0:discard
    control_out_valid : out std_logic;
    control_out_ready : in std_logic
  );
end entity;
"""

  architecture = f"""
-- Architecture of decodeBranch
architecture arch of {name} is
begin
    process (control_in, control_in_valid, control_out_ready)
    begin
        if (control_in = "010" or control_in = "100" or control_in = "101") then
            control_in_ready <= control_out_ready;
        else
            control_in_ready <= '1';
        end if;

        control_out_valid <= '0';
        control_out(0) <= '0';

        if (control_in_valid = '1') then
            if control_in = "010" then -- cmp correct
                control_out_valid <= '1';
                control_out(0) <= '0';
            elsif control_in = "101" then -- correct-spec
                control_out_valid <= '1';
                control_out(0) <= '0';
            elsif control_in = "100" then --cmp wrong
                control_out_valid <= '1';
                control_out(0) <= '1';
            end if;
        end if;

    end process;
end architecture;
"""

  return entity + architecture


def _generate_decodeSC(name):
  entity = f"""
library ieee;
use ieee.std_logic_1164.all;
use ieee.numeric_std.all;

-- Entity of decodeSC
entity {name} is
  port (
    control_in : in std_logic_vector(2 downto 0);
    control_in_valid : in std_logic;
    control_in_ready : out std_logic;

    control_out0 : out std_logic_vector(2 downto 0); -- 000:pass, 001:kill, 010:resend, 011:kill-pass, 100:no_cmp
    control_out0_valid : out std_logic;
    control_out0_ready : in std_logic;

    control_out1 : out std_logic_vector(2 downto 0); -- 000:pass, 001:kill, 010:resend, 011:kill-pass, 100:no_cmp
    control_out1_valid : out std_logic;
    control_out1_ready : in std_logic
  );
end entity;
"""

  architecture = f"""
-- Architecture of decodeSC
architecture arch of {name} is
begin
    process (control_in, control_in_valid, control_out0_ready, control_out1_ready)
    begin
        if (control_in = "000" or control_in = "001" or control_in = "010" or control_in = "011" or control_in = "101") then
            control_in_ready <= control_out0_ready;
        else
            control_in_ready <= control_out1_ready;
        end if;

        control_out0_valid <= '0';
        control_out1_valid <= '0';
        control_out0 <= "000";
        control_out1 <= "000";

        if (control_in_valid = '1') then
            if control_in = "000" then -- spec
                control_out0_valid <= '1';
                control_out0 <= "000";
            elsif control_in = "001" then -- no cmp
                control_out0_valid <= '1';
                control_out0 <= "100";
            elsif control_in = "010" then -- cmp correct
                control_out0_valid <= '1';
                control_out0 <= "001";
            elsif control_in = "101" then -- correct-spec
                control_out0_valid <= '1';
                control_out0 <= "011";
            elsif control_in = "011" then -- cmp wrong resend
                control_out0_valid <= '1';
                control_out0 <= "010";
            elsif control_in = "100" then -- cmp wrong kill
                control_out1_valid <= '1';
                control_out1 <= "001";
            end if;
        end if;

    end process;
end architecture;
"""

  return entity + architecture


def _generate_decodeOutput(name):
  entity = f"""
library ieee;
use ieee.std_logic_1164.all;
use ieee.numeric_std.all;

-- Entity of decodeOutput
entity {name} is
  port (
    control_in : in std_logic_vector(2 downto 0);
    control_in_valid : in std_logic;
    control_in_ready : out std_logic;

    out_valid : out std_logic;
    out_ready : in std_logic
  );
end entity;
"""

  architecture = f"""
-- Architecture of decodeOutput
architecture arch of {name} is
begin
    process (control_in, control_in_valid, out_ready)
    begin
        if (control_in = "000" or control_in = "001" or control_in = "011" or control_in = "101") then
            control_in_ready <= out_ready;
        else
            control_in_ready <= '1';
        end if;

        out_valid <= '0';

        if (control_in_valid = '1') then
            if control_in = "000" then -- spec
                out_valid <= '1';
            elsif control_in = "101" then -- correct-spec
                out_valid <= '1';
            elsif control_in = "001" then -- no cmp
                out_valid <= '1';
            elsif control_in = "011" then -- cmp wrong resend
                out_valid <= '1';
            end if;
        end if;

    end process;
end architecture;
"""

  return entity + architecture


def _generate_predictor(name, bitwidth):
  entity = f"""
library ieee;
use ieee.std_logic_1164.all;
use ieee.numeric_std.all;

-- Entity of predictor
entity {name} is
  port (
    clk, rst     : in  std_logic;

    trigger_valid : in std_logic;
    trigger_ready : out std_logic;

    data_in      : in std_logic_vector({bitwidth} - 1 downto 0);
    data_in_valid : in std_logic;
    data_in_ready : out std_logic;

    data_out     : out std_logic_vector({bitwidth} - 1 downto 0);
    data_out_valid : out std_logic;
    data_out_ready : in std_logic
  );
end entity;
"""

  architecture = f"""
-- Architecture of predictor
architecture arch of {name} is
    signal zeros : std_logic_vector({bitwidth}-2 downto 0);
    signal data_reg: std_logic_vector({bitwidth}-1 downto 0);

begin

    zeros <= (others => '0');

    --predicted value is 1 by default and updated to the latest real value
    process(clk, rst) is
          begin
           if (rst = '1') then

            data_reg <= zeros & '1';

            elsif (rising_edge(clk)) then
                if (data_in_valid = '1') then
                    data_reg <= data_in;
                end if;
            end if;
    end process;

    trigger_ready <= data_out_ready;
    data_in_ready <= data_out_ready;

    -- Predictor output valid if triggered
    data_out <= data_reg; -- zeros & '1';
    data_out_valid <= trigger_valid;
end architecture;
"""

  return entity + architecture


def _generate_predFifo(name, bitwidth, fifo_depth):
  entity = f"""
library ieee;
use ieee.std_logic_1164.all;
use ieee.numeric_std.all;

-- Entity of predFifo
entity {name} is
  port (
    clk, rst : in std_logic;

    data_in : in std_logic_vector({bitwidth} - 1 downto 0);
    data_in_valid : in std_logic;
    data_in_ready : out std_logic;

    data_out : out std_logic_vector({bitwidth} - 1 downto 0);
    data_out_valid : out std_logic;
    data_out_ready : in std_logic
  );
end entity;
"""

  architecture = f"""
-- Architecture of predFifo
architecture arch of {name} is
    signal HeadEn   : std_logic := '0';
    signal TailEn  : std_logic := '0';

    signal Tail : natural range 0 to {fifo_depth} - 1;
    signal Head : natural range 0 to {fifo_depth} - 1;

    signal Empty    : std_logic;
    signal Full : std_logic;

    type FIFO_Memory is array (0 to {fifo_depth} - 1) of STD_LOGIC_VECTOR ({bitwidth}-1 downto 0);
    signal Memory : FIFO_Memory;


begin
    data_out_valid <= not Empty;
    data_in_ready <= not Full;

    TailEn <= not Full and data_in_valid;
    HeadEn <= not Empty and data_out_ready;
    data_out <= Memory(Head);

----------------------------------------------------------------

-- Sequential Process

----------------------------------------------------------------

-------------------------------------------
-- process for writing data
fifo_proc : process (clk)

     begin
        if rising_edge(clk) then
          if rst = '1' then

          else

            if (TailEn = '1' ) then
                -- Write Data to Memory
                Memory(Tail) <= data_in;

            end if;

          end if;
        end if;
    end process;



-------------------------------------------
-- process for updating tail
TailUpdate_proc : process (clk)

      begin
        if rising_edge(clk) then

            if rst = '1' then
               Tail <= 0;
            else

                if (TailEn = '1') then

                    Tail  <= (Tail + 1) mod {fifo_depth};

                end if;

            end if;
        end if;
    end process;

-------------------------------------------
-- process for updating head
HeadUpdate_proc : process (clk)

  begin
  if rising_edge(clk) then

    if rst = '1' then
       Head <= 0;
    else

        if (HeadEn = '1') then

            Head  <= (Head + 1) mod {fifo_depth};

        end if;

    end if;
  end if;
end process;

-------------------------------------------
-- process for updating full
FullUpdate_proc : process (clk)

  begin
  if rising_edge(clk) then

    if rst = '1' then
       Full <= '0';
    else

        -- if only filling but not emptying
        if (TailEn = '1') and (HeadEn = '0') then

            -- if new tail index will reach head index
            if ((Tail +1) mod {fifo_depth} = Head) then

                Full  <= '1';

            end if;
        -- if only emptying but not filling
        elsif (TailEn = '0') and (HeadEn = '1') then
                Full <= '0';
        -- otherwise, nothing is happening or simultaneous read and write

        end if;

    end if;
  end if;
end process;

 -------------------------------------------
-- process for updating empty
EmptyUpdate_proc : process (clk)

  begin
  if rising_edge(clk) then

    if rst = '1' then
       Empty <= '1';
    else
        -- if only emptying but not filling
        if (TailEn = '0') and (HeadEn = '1') then

            -- if new head index will reach tail index
            if ((Head +1) mod {fifo_depth} = Tail) then

                Empty  <= '1';

            end if;
        -- if only filling but not emptying
        elsif (TailEn = '1') and (HeadEn = '0') then
                Empty <= '0';
       -- otherwise, nothing is happening or simultaneous read and write

        end if;

    end if;
  end if;
end process;

end architecture;
"""

  return entity + architecture


def _generate_speculator(name, bitwidth, fifo_depth):
  data_fork_name = f"{name}_data_fork"
  specGen_name = f"{name}_specGen"
  predictor_name = f"{name}_predictor"
  predFifo_name = f"{name}_predFifo"
  control_fork_name = f"{name}_control_fork"
  decodeSave_name = f"{name}_decodeSave"
  decodeCommit_name = f"{name}_decodeCommit"
  decodeSC_name = f"{name}_decodeSC"
  decodeOutput_name = f"{name}_decodeOutput"
  decodeBranch_name = f"{name}_decodeBranch"

  dependencies = \
      generate_fork(data_fork_name, {
          "size": 2,
          "bitwidth": bitwidth,
          "extra_signals": {"spec": 1}
      }) + \
      _generate_specGen_core(specGen_name, bitwidth) + \
      _generate_predictor(predictor_name, bitwidth) + \
      _generate_predFifo(predFifo_name, bitwidth, fifo_depth) + \
      generate_fork(control_fork_name, {
          "size": 5,
          "bitwidth": 3
      }) + \
      _generate_decodeSave(decodeSave_name) + \
      _generate_decodeCommit(decodeCommit_name) + \
      _generate_decodeSC(decodeSC_name) + \
      _generate_decodeOutput(decodeOutput_name) + \
      _generate_decodeBranch(decodeBranch_name)

  entity = f"""
library ieee;
use ieee.std_logic_1164.all;
use work.types.all;

-- Entity of speculator
entity {name} is
  port (
    clk, rst : in  std_logic;
    -- inputs
    ins: in std_logic_vector({bitwidth} - 1 downto 0);
    ins_valid: in std_logic;
    ins_spec: in std_logic_vector(0 downto 0);
    ins_ready: out std_logic;
    -- trigger is dataless (control token)
    trigger_valid: in std_logic;
    trigger_spec: in std_logic_vector(0 downto 0);
    trigger_ready: out std_logic;
    -- outputs
    outs: out std_logic_vector({bitwidth} - 1 downto 0);
    outs_valid: out std_logic;
    outs_spec: out std_logic_vector(0 downto 0);
    outs_ready: in std_logic;
    -- control signals
    ctrl_save: out std_logic_vector(0 downto 0);
    ctrl_save_valid: out std_logic;
    ctrl_save_ready: in std_logic;
    ctrl_commit: out std_logic_vector(0 downto 0);
    ctrl_commit_valid: out std_logic;
    ctrl_commit_ready: in std_logic;
    ctrl_sc_save: out std_logic_vector(2 downto 0);
    ctrl_sc_save_valid: out std_logic;
    ctrl_sc_save_ready: in std_logic;
    ctrl_sc_commit: out std_logic_vector(2 downto 0);
    ctrl_sc_commit_valid: out std_logic;
    ctrl_sc_commit_ready: in std_logic;
    ctrl_sc_branch: out std_logic_vector(0 downto 0);
    ctrl_sc_branch_valid: out std_logic;
    ctrl_sc_branch_ready: in std_logic
  );
end entity;
"""

  architecture = f"""
-- Architecture of speculator
architecture arch of {name} is
signal fork_data_outs : data_array(1 downto 0)({bitwidth} - 1 downto 0);
signal fork_data_outs_valid : std_logic_vector(1 downto 0);
signal fork_data_outs_0_spec : std_logic_vector(0 downto 0);
signal fork_data_outs_ready : std_logic_vector(1 downto 0);

signal predictor_data_out : std_logic_vector({bitwidth} - 1 downto 0);
signal predictor_data_out_valid : std_logic;
signal predictor_data_out_ready : std_logic;

signal specgenCore_fifo_outs : std_logic_vector({bitwidth} - 1 downto 0);
signal specgenCore_fifo_outs_valid : std_logic;
signal specgenCore_fifo_outs_ready : std_logic;

signal specgenCore_control_outs : std_logic_vector(2 downto 0);
signal specgenCore_control_outs_valid : std_logic;
signal specgenCore_control_outs_ready : std_logic;

signal predFifo_data_out : std_logic_vector({bitwidth} - 1 downto 0);
signal predFifo_data_out_valid : std_logic;
signal predFifo_data_out_ready : std_logic;

signal fork_control_outs : data_array(4 downto 0)(2 downto 0);
signal fork_control_outs_valid : std_logic_vector(4 downto 0);
signal fork_control_outs_ready : std_logic_vector(4 downto 0);
begin

data_fork: entity work.{data_fork_name}(arch)
  port map(
    clk => clk,
    rst => rst,
    ins => ins,
    ins_valid => ins_valid,
    ins_spec => ins_spec,
    ins_ready => ins_ready,
    outs => fork_data_outs,
    outs_valid => fork_data_outs_valid,
    outs_0_spec => fork_data_outs_0_spec,
    outs_1_spec => open,
    outs_ready => fork_data_outs_ready
  );

spengenCore0: entity work.{specGen_name}(arch)
  port map (
    clk => clk,
    rst => rst,

    ins => fork_data_outs(0),
    ins_valid => fork_data_outs_valid(0),
    ins_spec => fork_data_outs_0_spec,
    ins_ready => fork_data_outs_ready(0),

    predict_ins => predictor_data_out,
    predict_ins_valid => predictor_data_out_valid,
    predict_ins_ready => predictor_data_out_ready,

    fifo_ins => predFifo_data_out,
    fifo_ins_valid => predFifo_data_out_valid,
    fifo_ins_ready => predFifo_data_out_ready,

    outs => outs,
    outs_spec => outs_spec,

    fifo_outs => specgenCore_fifo_outs,
    fifo_outs_valid => specgenCore_fifo_outs_valid,
    fifo_outs_ready => specgenCore_fifo_outs_ready,

    control_outs => specgenCore_control_outs,
    control_outs_valid => specgenCore_control_outs_valid,
    control_outs_ready => specgenCore_control_outs_ready
  );

predictor0: entity work.{predictor_name}(arch)
  port map (
    clk => clk,
    rst => rst,

    trigger_valid => trigger_valid,
    trigger_ready => trigger_ready,

    data_in => fork_data_outs(1),
    data_in_valid => fork_data_outs_valid(1),
    data_in_ready => fork_data_outs_ready(1),

    data_out => predictor_data_out,
    data_out_valid => predictor_data_out_valid,
    data_out_ready => predictor_data_out_ready
  );

predFifo0: entity work.{predFifo_name}(arch)
  port map (
    clk => clk,
    rst => rst,

    data_in => specgenCore_fifo_outs,
    data_in_valid => specgenCore_fifo_outs_valid,
    data_in_ready => specgenCore_fifo_outs_ready,

    data_out => predFifo_data_out,
    data_out_valid => predFifo_data_out_valid,
    data_out_ready => predFifo_data_out_ready
  );

fork0: entity work.{control_fork_name}(arch)
  port map (
    clk => clk,
    rst => rst,
    ins => specgenCore_control_outs,
    ins_valid => specgenCore_control_outs_valid,
    ins_ready => specgenCore_control_outs_ready,
    outs => fork_control_outs,
    outs_valid => fork_control_outs_valid,
    outs_ready => fork_control_outs_ready
  );

decodeSave0: entity work.{decodeSave_name}(arch)
  port map (
    control_in => fork_control_outs(3),
    control_in_valid => fork_control_outs_valid(3),
    control_in_ready => fork_control_outs_ready(3),
    control_out => ctrl_save,
    control_out_valid => ctrl_save_valid,
    control_out_ready => ctrl_save_ready
  );

decodeCommit0: entity work.{decodeCommit_name}(arch)
  port map (
    control_in => fork_control_outs(2),
    control_in_valid => fork_control_outs_valid(2),
    control_in_ready => fork_control_outs_ready(2),
    control_out => ctrl_commit,
    control_out_valid => ctrl_commit_valid,
    control_out_ready => ctrl_commit_ready
);

decodeSC0: entity work.{decodeSC_name}(arch)
  port map (
    control_in => fork_control_outs(1),
    control_in_valid => fork_control_outs_valid(1),
    control_in_ready => fork_control_outs_ready(1),
    control_out0 => ctrl_sc_save,
    control_out0_valid => ctrl_sc_save_valid,
    control_out0_ready => ctrl_sc_save_ready,
    control_out1 => ctrl_sc_commit,
    control_out1_valid => ctrl_sc_commit_valid,
    control_out1_ready => ctrl_sc_commit_ready
  );

decodeOutput0: entity work.{decodeOutput_name}(arch)
  port map (
    control_in => fork_control_outs(4),
    control_in_valid => fork_control_outs_valid(4),
    control_in_ready => fork_control_outs_ready(4),
    out_valid => outs_valid,
    out_ready => outs_ready
  );

decodeBranch0: entity work.{decodeBranch_name}(arch)
  port map (
    control_in => fork_control_outs(0),
    control_in_valid => fork_control_outs_valid(0),
    control_in_ready => fork_control_outs_ready(0),
    control_out => ctrl_sc_branch,
    control_out_valid => ctrl_sc_branch_valid,
    control_out_ready => ctrl_sc_branch_ready
  );
end architecture;
"""

  return dependencies + entity + architecture


def _generate_speculator_signal_manager(name, bitwidth, fifo_depth, extra_signals):
  extra_signals_without_spec = extra_signals.copy()
  extra_signals_without_spec.pop("spec")

  extra_signals_bitwidth = get_concat_extra_signals_bitwidth(
      extra_signals)
  return generate_signal_manager(name, {
      "type": "concat",
      "in_ports": [{
          "name": "ins",
          "bitwidth": bitwidth,
          "extra_signals": extra_signals
      }, {
          "name": "trigger",
          "bitwidth": 0,
          "extra_signals": extra_signals
      }],
      "out_ports": [{
          "name": "outs",
          "bitwidth": bitwidth,
          "extra_signals": extra_signals
      }, {
          "name": "ctrl_save",
          "bitwidth": 1,
          "extra_signals": {}
      }, {
          "name": "ctrl_commit",
          "bitwidth": 1,
          "extra_signals": {}
      }, {
          "name": "ctrl_sc_save",
          "bitwidth": 3,
          "extra_signals": {}
      }, {
          "name": "ctrl_sc_commit",
          "bitwidth": 3,
          "extra_signals": {}
      }, {
          "name": "ctrl_sc_branch",
          "bitwidth": 1,
          "extra_signals": {}
      }],
      "extra_signals": extra_signals_without_spec,
<<<<<<< HEAD
      "simple_ports": ["ctrl_save", "ctrl_commit", "ctrl_sc_save", "ctrl_sc_commit", "ctrl_sc_branch"]
=======
      "ignore_ports": ["ctrl_save", "ctrl_commit", "ctrl_sc_save", "ctrl_sc_commit", "ctrl_sc_branch"]
>>>>>>> c856349b
  }, lambda name: _generate_speculator(name, bitwidth + extra_signals_bitwidth - 1, fifo_depth))<|MERGE_RESOLUTION|>--- conflicted
+++ resolved
@@ -1178,9 +1178,5 @@
           "extra_signals": {}
       }],
       "extra_signals": extra_signals_without_spec,
-<<<<<<< HEAD
-      "simple_ports": ["ctrl_save", "ctrl_commit", "ctrl_sc_save", "ctrl_sc_commit", "ctrl_sc_branch"]
-=======
       "ignore_ports": ["ctrl_save", "ctrl_commit", "ctrl_sc_save", "ctrl_sc_commit", "ctrl_sc_branch"]
->>>>>>> c856349b
   }, lambda name: _generate_speculator(name, bitwidth + extra_signals_bitwidth - 1, fifo_depth))