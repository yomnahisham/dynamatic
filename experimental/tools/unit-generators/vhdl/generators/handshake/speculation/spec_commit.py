from generators.handshake.tfifo import generate_tfifo
from generators.handshake.cond_br import generate_cond_br
from generators.handshake.merge import generate_merge
from generators.support.signal_manager import generate_signal_manager, get_concat_extra_signals_bitwidth
from generators.support.utils import data


def generate_spec_commit(name, params):
  bitwidth = params["bitwidth"]
  extra_signals = params["extra_signals"]

  # Always contains spec signal
  if len(extra_signals) > 1:
    return _generate_spec_commit_signal_manager(name,  bitwidth, extra_signals)
  return _generate_spec_commit(name, bitwidth)


def _generate_spec_commit(name, bitwidth):
  fifo_disc_name = f"{name}_fifo_disc"
  cond_br_name = f"{name}_cond_br"
  buff_name = f"{name}_buff"
  merge_name = f"{name}_merge"

  dependencies = \
      generate_tfifo(fifo_disc_name, {
          "num_slots": 1,
          "bitwidth": 1
      }) + \
      generate_cond_br(cond_br_name, {
          "bitwidth": bitwidth,
      }) + \
      generate_tfifo(buff_name, {
          "num_slots": 1,
          "bitwidth": bitwidth
      }) + \
      generate_merge(merge_name, {
          "size": 2,
          "bitwidth": bitwidth,
      })

  entity = f"""
library ieee;
use ieee.std_logic_1164.all;
use ieee.numeric_std.all;
use work.types.all;

-- Entity of spec_commit
entity {name} is
  port (
    clk, rst : in  std_logic;
    {data(f"ins : in std_logic_vector({bitwidth} - 1 downto 0);", bitwidth)}
    ins_valid : in std_logic;
    ins_ready : out std_logic;
    ins_spec : in std_logic_vector(0 downto 0);
    ctrl : in std_logic_vector(0 downto 0);
    ctrl_valid : in std_logic;
    ctrl_ready : out std_logic;
    {data(f"outs : out std_logic_vector({bitwidth} - 1 downto 0);", bitwidth)}
    outs_valid : out std_logic;
    outs_ready : in std_logic
  );
end entity;
"""

  architecture = f"""
-- Architecture of spec_commit
architecture arch of {name} is
signal fifo_disc_outs : std_logic_vector(0 downto 0);
signal fifo_disc_outs_valid : std_logic;
signal fifo_disc_outs_ready : std_logic;

signal branch_in_condition : std_logic_vector(0 downto 0);
signal branch_in_condition_ready : std_logic;
{data(f"signal branch_in_trueOut : std_logic_vector({bitwidth} - 1 downto 0);", bitwidth)}
signal branch_in_trueOut_valid : std_logic;
signal branch_in_trueOut_ready : std_logic;
{data(f"signal branch_in_falseOut : std_logic_vector({bitwidth} - 1 downto 0);", bitwidth)}
signal branch_in_falseOut_valid : std_logic;
signal branch_in_falseOut_ready : std_logic;

{data(f"signal buff_outs : std_logic_vector({bitwidth} - 1 downto 0);", bitwidth)}
signal buff_outs_valid : std_logic;
signal buff_outs_ready : std_logic;

{data(f"signal branch_disc_trueOut : std_logic_vector({bitwidth} - 1 downto 0);", bitwidth)}
signal branch_disc_trueOut_valid : std_logic;
signal branch_disc_trueOut_ready : std_logic;
{data(f"signal branch_disc_falseOut : std_logic_vector({bitwidth} - 1 downto 0);", bitwidth)}
signal branch_disc_falseOut_valid : std_logic;
signal branch_disc_falseOut_ready : std_logic;

{data(f"signal merge_ins : data_array(1 downto 0)({bitwidth} - 1 downto 0);", bitwidth)}
signal merge_ins_valid : std_logic_vector(1 downto 0);
signal merge_ins_ready : std_logic_vector(1 downto 0);

begin

-- Design taken directly from the Speculation 2019 paper

fifo_disc: entity work.{fifo_disc_name}(arch)
  port map (
    clk => clk,
    rst => rst,
    ins => ctrl,
    ins_valid => ctrl_valid,
    ins_ready => ctrl_ready,
    outs => fifo_disc_outs,
    outs_valid => fifo_disc_outs_valid,
    outs_ready => fifo_disc_outs_ready
  );

branch_in_condition <= ins_spec;
branch_in: entity work.{cond_br_name}(arch)
  port map (
    clk => clk,
    rst => rst,
    {data("data => ins,", bitwidth)}
    data_valid => ins_valid,
    data_ready => ins_ready,
    condition => branch_in_condition,
    condition_valid => '1', -- always valid
    condition_ready => branch_in_condition_ready,
    {data("trueOut => branch_in_trueOut,", bitwidth)}
    trueOut_valid => branch_in_trueOut_valid,
    trueOut_ready => branch_in_trueOut_ready,
    {data("falseOut => branch_in_falseOut,", bitwidth)}
    falseOut_valid => branch_in_falseOut_valid,
    falseOut_ready => branch_in_falseOut_ready
  );

buff: entity work.{buff_name}(arch)
  port map (
    clk => clk,
    rst => rst,
    {data("ins => branch_in_trueOut,", bitwidth)}
    ins_valid => branch_in_trueOut_valid,
    ins_ready => branch_in_trueOut_ready,
    {data("outs => buff_outs,", bitwidth)}
    outs_valid => buff_outs_valid,
    outs_ready => buff_outs_ready
  );

branch_disc_trueOut_ready <= '1'; -- sink
branch_disc: entity work.{cond_br_name}(arch)
  port map (
    clk => clk,
    rst => rst,
    {data("data => buff_outs,", bitwidth)}
    data_valid => buff_outs_valid,
    data_ready => buff_outs_ready,
    condition => fifo_disc_outs,
    condition_valid => fifo_disc_outs_valid,
    condition_ready => fifo_disc_outs_ready,
    {data("trueOut => branch_disc_trueOut,", bitwidth)}
    trueOut_valid => branch_disc_trueOut_valid,
    trueOut_ready => branch_disc_trueOut_ready,
    {data("falseOut => branch_disc_falseOut,", bitwidth)}
    falseOut_valid => branch_disc_falseOut_valid,
    falseOut_ready => branch_disc_falseOut_ready
  );

{data("merge_ins <= (branch_disc_falseOut, branch_in_falseOut);", bitwidth)}
merge_ins_valid <= (branch_disc_falseOut_valid, branch_in_falseOut_valid);
branch_disc_falseOut_ready <= merge_ins_ready(1);
branch_in_falseOut_ready <= merge_ins_ready(0);

merge_out: entity work.{merge_name}(arch)
  port map (
    clk => clk,
    rst => rst,
    {data("ins => merge_ins,", bitwidth)}
    ins_valid => merge_ins_valid,
    ins_ready => merge_ins_ready,
    {data("outs => outs,", bitwidth)}
    outs_valid => outs_valid,
    outs_ready => outs_ready
  );

end architecture;
"""

  return dependencies + entity + architecture


def _generate_spec_commit_signal_manager(name, bitwidth, extra_signals):
  extra_signals_without_spec = extra_signals.copy()
  extra_signals_without_spec.pop("spec")

  extra_signals_bitwidth = get_concat_extra_signals_bitwidth(
      extra_signals)
  return generate_signal_manager(name, {
      "type": "concat",
      "in_ports": [{
          "name": "ins",
          "bitwidth": bitwidth,
          "extra_signals": extra_signals
      }, {
          "name": "ctrl",
          "bitwidth": 1
      }],
      "out_ports": [{
          "name": "outs",
          "bitwidth": bitwidth,
          "extra_signals": extra_signals_without_spec,
      }],
      "extra_signals": extra_signals_without_spec,
<<<<<<< HEAD
      "simple_ports": ["ctrl"]
=======
      "ignore_ports": ["ctrl"]
>>>>>>> c856349b
  }, lambda name: _generate_spec_commit(name, bitwidth + extra_signals_bitwidth - 1))<|MERGE_RESOLUTION|>--- conflicted
+++ resolved
@@ -204,9 +204,5 @@
           "extra_signals": extra_signals_without_spec,
       }],
       "extra_signals": extra_signals_without_spec,
-<<<<<<< HEAD
-      "simple_ports": ["ctrl"]
-=======
       "ignore_ports": ["ctrl"]
->>>>>>> c856349b
   }, lambda name: _generate_spec_commit(name, bitwidth + extra_signals_bitwidth - 1))