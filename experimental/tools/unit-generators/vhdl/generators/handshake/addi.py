--- conflicted
+++ resolved
@@ -65,16 +65,5 @@
   return dependencies + entity + architecture
 
 
-<<<<<<< HEAD
-# todo: can be reusable among various unit generators
-extra_signal_logic = {
-    "spec": """
-  result_spec <= lhs_spec or rhs_spec;
-"""  # todo: generate_normal_spec_logic(["trueOut", "falseOut"], ["data", "condition"])
-}
-
-
-=======
->>>>>>> fbc0c411
 def _generate_addi_signal_manager(name, bitwidth, extra_signals):
   return generate_binary_no_latency_signal_manager(name, bitwidth, extra_signals, _generate_addi)