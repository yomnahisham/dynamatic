--- conflicted
+++ resolved
@@ -1,28 +1,15 @@
-<<<<<<< HEAD
-from generators.support.utils import VhdlScalarType, generate_extra_signal_ports
-from generators.support.signal_manager.binary_no_latency import generate_binary_no_latency_signal_manager
-from generators.support.join import generate_join
-=======
 from generators.support.signal_manager import generate_signal_manager
 from generators.handshake.join import generate_join
->>>>>>> c856349b
 
 
 def generate_addi(name, params):
   bitwidth = params["bitwidth"]
   extra_signals = params.get("extra_signals", None)
 
-<<<<<<< HEAD
-  if data_type.has_extra_signals():
-    return _generate_addi_signal_manager(name, data_type)
-  else:
-    return _generate_addi(name, data_type.bitwidth)
-=======
   if extra_signals:
     return _generate_addi_signal_manager(name, bitwidth, extra_signals)
   else:
     return _generate_addi(name, bitwidth)
->>>>>>> c856349b
 
 
 def _generate_addi(name, bitwidth):
@@ -78,18 +65,6 @@
   return dependencies + entity + architecture
 
 
-<<<<<<< HEAD
-# todo: can be reusable among various unit generators
-extra_signal_logic = {
-    "spec": """
-  result_spec <= lhs_spec or rhs_spec;
-"""  # todo: generate_normal_spec_logic(["trueOut", "falseOut"], ["data", "condition"])
-}
-
-
-def _generate_addi_signal_manager(name, data_type):
-  return generate_binary_no_latency_signal_manager(name, data_type, _generate_addi)
-=======
 def _generate_addi_signal_manager(name, bitwidth, extra_signals):
   return generate_signal_manager(name, {
       "type": "normal",
@@ -108,5 +83,4 @@
           "extra_signals": extra_signals
       }],
       "extra_signals": extra_signals
-  }, lambda name: _generate_addi(name, bitwidth))
->>>>>>> c856349b
+  }, lambda name: _generate_addi(name, bitwidth))