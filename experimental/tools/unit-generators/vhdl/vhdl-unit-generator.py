--- conflicted
+++ resolved
@@ -4,10 +4,6 @@
 
 from generators.support.utils import VhdlScalarType
 import generators.handshake.addi as addi
-<<<<<<< HEAD
-import generators.handshake.addf as addf
-=======
->>>>>>> 66767926
 import generators.handshake.buffer as buffer
 import generators.handshake.cmpi as cmpi
 import generators.handshake.cond_br as cond_br
@@ -22,13 +18,10 @@
 import generators.handshake.mux as mux
 import generators.handshake.sink as sink
 import generators.handshake.source as source
-<<<<<<< HEAD
 import generators.handshake.spec_commit as spec_commit
 import generators.handshake.spec_save_commit as spec_save_commit
 import generators.handshake.speculating_branch as speculating_branch
 import generators.handshake.speculator as speculator
-=======
->>>>>>> 66767926
 import generators.handshake.store as store
 import generators.handshake.trunci as trunci
 import generators.support.mem_to_bram as mem_to_bram
@@ -38,11 +31,6 @@
   match mod_type:
     case "addi":
       return addi.generate_addi(name, parameters)
-<<<<<<< HEAD
-    case "addf":
-      return addf.generate_addf(name, parameters)
-=======
->>>>>>> 66767926
     case "buffer":
       return buffer.generate_buffer(name, parameters)
     case "cmpi":
@@ -71,7 +59,6 @@
       return sink.generate_sink(name, parameters)
     case "source":
       return source.generate_source(name, parameters)
-<<<<<<< HEAD
     case "spec_commit":
       return spec_commit.generate_spec_commit(name, parameters)
     case "spec_save_commit":
@@ -80,8 +67,6 @@
       return speculating_branch.generate_speculating_branch(name, parameters)
     case "speculator":
       return speculator.generate_speculator(name, parameters)
-=======
->>>>>>> 66767926
     case "store":
       return store.generate_store(name, parameters)
     case "trunci":
