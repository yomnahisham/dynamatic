--- conflicted
+++ resolved
@@ -42,19 +42,15 @@
 import generators.handshake.out_of_order_execution.tagger as tagger
 import generators.handshake.out_of_order_execution.untagger as untagger
 import generators.handshake.out_of_order_execution.free_tags_fifo as fifo
-import generators.handshake.out_of_order_execution.blocker as blocker
 import generators.handshake.demux as demux
 import generators.handshake.shli as shli
-<<<<<<< HEAD
 import generators.handshake.extract as extract
 import generators.handshake.sitofp as sitofp
 import generators.handshake.fptosi as fptosi
 import generators.handshake.tehb as init
-=======
 import generators.handshake.blocker as blocker
 import generators.handshake.sitofp as sitofp
 import generators.handshake.fptosi as fptosi
->>>>>>> ff9d0885
 
 
 def generate_code(name, mod_type, parameters):
@@ -129,7 +125,6 @@
       return extui.generate_extui(name, parameters)
     case "shli":
       return shli.generate_shli(name, parameters)
-<<<<<<< HEAD
     case "tagger":
       return tagger.generate_tagger(name, parameters)
     case "untagger":
@@ -142,14 +137,12 @@
       return extract.generate_extract(name, parameters)
     case "init":
       return init.generate_tehb(name, parameters)
-=======
     case "blocker":
       return blocker.generate_blocker(name, parameters)
     case "sitofp":
       return sitofp.generate_sitofp(name, parameters)
     case "fptosi":
       return fptosi.generate_fptosi(name, parameters)
->>>>>>> ff9d0885
     case _:
       raise ValueError(f"Module type {mod_type} not found")
 
