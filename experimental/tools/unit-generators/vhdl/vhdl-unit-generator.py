--- conflicted
+++ resolved
@@ -19,11 +19,8 @@
 import generators.handshake.mulf as mulf
 import generators.handshake.muli as muli
 import generators.handshake.mux as mux
-<<<<<<< HEAD
 import generators.handshake.shli as shli
-=======
 import generators.handshake.select as select
->>>>>>> 539a0dca
 import generators.handshake.sink as sink
 import generators.handshake.source as source
 import generators.handshake.speculation.spec_commit as spec_commit
@@ -80,13 +77,10 @@
       return muli.generate_muli(name, parameters)
     case "mux":
       return mux.generate_mux(name, parameters)
-<<<<<<< HEAD
     case "shli":
       return shli.generate_shli(name, parameters)
-=======
     case "select":
       return select.generate_select(name, parameters)
->>>>>>> 539a0dca
     case "sink":
       return sink.generate_sink(name, parameters)
     case "source":
