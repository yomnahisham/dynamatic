--- conflicted
+++ resolved
@@ -4,13 +4,9 @@
 
 import generators.handshake.addf as addf
 import generators.handshake.addi as addi
-<<<<<<< HEAD
 import generators.handshake.andi as andi
 import generators.handshake.buffer as buffer
 import generators.handshake.cmpf as cmpf
-=======
-import generators.handshake.buffer as buffer
->>>>>>> c856349b
 import generators.handshake.cmpi as cmpi
 import generators.handshake.cond_br as cond_br
 import generators.handshake.constant as constant
@@ -20,32 +16,19 @@
 import generators.handshake.load as load
 import generators.handshake.mem_controller as mem_controller
 import generators.handshake.merge as merge
-<<<<<<< HEAD
 import generators.handshake.mulf as mulf
 import generators.handshake.muli as muli
 import generators.handshake.mux as mux
 import generators.handshake.shli as shli
 import generators.handshake.sink as sink
 import generators.handshake.source as source
-import generators.handshake.spec_commit as spec_commit
-import generators.handshake.spec_save_commit as spec_save_commit
-import generators.handshake.speculating_branch as speculating_branch
-import generators.handshake.speculator as speculator
-import generators.handshake.store as store
-import generators.handshake.subi as subi
-import generators.handshake.trunci as trunci
-=======
-import generators.handshake.muli as muli
-import generators.handshake.mux as mux
-import generators.handshake.sink as sink
-import generators.handshake.source as source
-import generators.handshake.store as store
-import generators.handshake.trunci as trunci
 import generators.handshake.speculation.spec_commit as spec_commit
 import generators.handshake.speculation.spec_save_commit as spec_save_commit
 import generators.handshake.speculation.speculating_branch as speculating_branch
 import generators.handshake.speculation.speculator as speculator
->>>>>>> c856349b
+import generators.handshake.store as store
+import generators.handshake.subi as subi
+import generators.handshake.trunci as trunci
 import generators.support.mem_to_bram as mem_to_bram
 
 
@@ -55,17 +38,12 @@
       return addf.generate_addf(name, parameters)
     case "addi":
       return addi.generate_addi(name, parameters)
-<<<<<<< HEAD
     case "andi":
       return andi.generate_andi(name, parameters)
     case "buffer":
       return buffer.generate_buffer(name, parameters)
     case "cmpf":
       return cmpf.generate_cmpf(name, parameters)
-=======
-    case "buffer":
-      return buffer.generate_buffer(name, parameters)
->>>>>>> c856349b
     case "cmpi":
       return cmpi.generate_cmpi(name, parameters)
     case "cond_br":
@@ -84,31 +62,24 @@
       return mem_controller.generate_mem_controller(name, parameters)
     case "merge":
       return merge.generate_merge(name, parameters)
-<<<<<<< HEAD
     case "mulf":
       return mulf.generate_mulf(name, parameters)
-=======
->>>>>>> c856349b
     case "muli":
       return muli.generate_muli(name, parameters)
     case "mux":
       return mux.generate_mux(name, parameters)
-<<<<<<< HEAD
     case "shli":
       return shli.generate_shli(name, parameters)
-=======
->>>>>>> c856349b
     case "sink":
       return sink.generate_sink(name, parameters)
     case "source":
       return source.generate_source(name, parameters)
-<<<<<<< HEAD
-=======
     case "store":
       return store.generate_store(name, parameters)
+    case "subi":
+      return subi.generate_subi(name, parameters)
     case "trunci":
       return trunci.generate_trunci(name, parameters)
->>>>>>> c856349b
     case "spec_commit":
       return spec_commit.generate_spec_commit(name, parameters)
     case "spec_save_commit":
@@ -117,15 +88,6 @@
       return speculating_branch.generate_speculating_branch(name, parameters)
     case "speculator":
       return speculator.generate_speculator(name, parameters)
-<<<<<<< HEAD
-    case "store":
-      return store.generate_store(name, parameters)
-    case "subi":
-      return subi.generate_subi(name, parameters)
-    case "trunci":
-      return trunci.generate_trunci(name, parameters)
-=======
->>>>>>> c856349b
     case "mem_to_bram":
       return mem_to_bram.generate_mem_to_bram(name, parameters)
     case _:
