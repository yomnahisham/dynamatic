#!/bin/bash

source "$1"/tools/dynamatic/scripts/utils.sh

# ============================================================================ #
# Variable definitions
# ============================================================================ #

# Script arguments
DYNAMATIC_DIR=$1
SRC_DIR=$2
OUTPUT_DIR=$3
KERNEL_NAME=$4
BUFFER_ALGORITHM=$5
TARGET_CP=$6
POLYGEIST_PATH=$7
USE_SHARING=$8
FAST_TOKEN_DELIVERY=$9
STRAIGHT_TO_QUEUE=${10}
ADD_SEQ_MEM=${11}


POLYGEIST_CLANG_BIN="$DYNAMATIC_DIR/bin/cgeist"
CLANGXX_BIN="$DYNAMATIC_DIR/bin/clang++"
DYNAMATIC_OPT_BIN="$DYNAMATIC_DIR/bin/dynamatic-opt"
DYNAMATIC_PROFILER_BIN="$DYNAMATIC_DIR/bin/exp-frequency-profiler"
DYNAMATIC_EXPORT_DOT_BIN="$DYNAMATIC_DIR/bin/export-dot"

# Generated directories/files
COMP_DIR="$OUTPUT_DIR/comp"
F_AFFINE="$COMP_DIR/affine.mlir"
F_AFFINE_MEM="$COMP_DIR/affine_mem.mlir"
F_SCF="$COMP_DIR/scf.mlir"
F_CF="$COMP_DIR/cf.mlir"
F_CF_TRANFORMED="$COMP_DIR/cf_transformed.mlir"
F_CF_DYN_TRANSFORMED="$COMP_DIR/cf_dyn_transformed.mlir"
F_PROFILER_BIN="$COMP_DIR/$KERNEL_NAME-profile"
F_PROFILER_INPUTS="$COMP_DIR/profiler-inputs.txt"
F_HANDSHAKE="$COMP_DIR/handshake.mlir"
F_HANDSHAKE_SQ="$COMP_DIR/handshake_sq.mlir"
F_HANDSHAKE_TRANSFORMED="$COMP_DIR/handshake_transformed.mlir"
F_HANDSHAKE_BUFFERED="$COMP_DIR/handshake_buffered.mlir"
F_HANDSHAKE_EXPORT="$COMP_DIR/handshake_export.mlir"
F_HW="$COMP_DIR/hw.mlir"
F_FREQUENCIES="$COMP_DIR/frequencies.csv"

# ============================================================================ #
# Helper funtions
# ============================================================================ #

# Exports Handshake-level IR to DOT using Dynamatic, then converts the DOT to
# a PNG using dot.
#   $1: input handshake-level IR filename
#   $1: output filename, without extension (will use .dot and .png)
export_dot() {
  local f_handshake="$1"
  local f_dot="$COMP_DIR/$2.dot"
  local f_png="$COMP_DIR/$2.png"

  # Export to DOT
  "$DYNAMATIC_EXPORT_DOT_BIN" "$f_handshake" "--edge-style=spline" \
    > "$f_dot"
  exit_on_fail "Failed to create $2 DOT" "Created $2 DOT"

  # Convert DOT graph to PNG
  dot -Tpng "$f_dot" > "$f_png"
  exit_on_fail "Failed to convert $2 DOT to PNG" "Converted $2 DOT to PNG"
  return 0
}

# ============================================================================ #
# Compilation flow
# ============================================================================ #

# Reset output directory
rm -rf "$COMP_DIR" && mkdir -p "$COMP_DIR"

# source -> affine level
"$POLYGEIST_CLANG_BIN" "$SRC_DIR/$KERNEL_NAME.c" --function="$KERNEL_NAME" \
  -I "$POLYGEIST_PATH/llvm-project/clang/lib/Headers" \
  -I "$DYNAMATIC_DIR/include" \
  -S -O3 --memref-fullrank --raise-scf-to-affine \
  > "$F_AFFINE"
exit_on_fail "Failed to compile source to affine" "Compiled source to affine"

# affine level -> pre-processing and memory analysis
"$DYNAMATIC_OPT_BIN" "$F_AFFINE" --allow-unregistered-dialect \
  --remove-polygeist-attributes \
  --func-set-arg-names="source=$SRC_DIR/$KERNEL_NAME.c" \
  --mark-memory-dependencies \
  > "$F_AFFINE_MEM"
exit_on_fail "Failed to run memory analysis" "Ran memory analysis"

# affine level -> scf level
"$DYNAMATIC_OPT_BIN" "$F_AFFINE_MEM" --lower-affine-to-scf \
  --flatten-memref-row-major --scf-simple-if-to-select \
  --scf-rotate-for-loops \
  > "$F_SCF"
exit_on_fail "Failed to compile affine to scf" "Compiled affine to scf"

# scf level -> cf level
"$DYNAMATIC_OPT_BIN" "$F_SCF" --lower-scf-to-cf > "$F_CF"
exit_on_fail "Failed to compile scf to cf" "Compiled scf to cf"

# cf transformations (standard)
"$DYNAMATIC_OPT_BIN" "$F_CF" --canonicalize --cse --sccp --symbol-dce \
    --control-flow-sink --loop-invariant-code-motion --canonicalize \
    > "$F_CF_TRANFORMED"
exit_on_fail "Failed to apply standard transformations to cf" \
  "Applied standard transformations to cf"

# cf transformations (dynamatic)
"$DYNAMATIC_OPT_BIN" "$F_CF_TRANFORMED" \
  --arith-reduce-strength="max-adder-depth-mul=1" --push-constants \
  --mark-memory-interfaces \
  > "$F_CF_DYN_TRANSFORMED"
exit_on_fail "Failed to apply Dynamatic transformations to cf" \
  "Applied Dynamatic transformations to cf"

# cf level -> handshake level
if [[ $FAST_TOKEN_DELIVERY -ne 0 ]]; then

  echo_info "Running FTD algorithm for handshake conversion"

    "$DYNAMATIC_OPT_BIN" "$F_CF_DYN_TRANSFORMED" \
      --ftd-lower-cf-to-handshake \
      --handshake-combine-steering-logic \
      > "$F_HANDSHAKE"
    exit_on_fail "Failed to compile cf to handshake with FTD + SQ" "Compiled cf to handshake with FTD + SQ"

  if [[ $STRAIGHT_TO_QUEUE -ne 0 ]]; then
    echo_info "Using FPGA'23 for LSQ connection"

    "$DYNAMATIC_OPT_BIN" "$F_HANDSHAKE" \
      --handshake-straight-to-queue \
      --handshake-combine-steering-logic \
      > "$F_HANDSHAKE_SQ"
    exit_on_fail "Failed to apply Straight to the Queue" "Applied Straight to the Queue"

    F_HANDSHAKE=$F_HANDSHAKE_SQ
  fi

<<<<<<< HEAD
  if [[ $ADD_SEQ_MEM -ne 0 ]]; then
      # handshake transformations
      "$DYNAMATIC_OPT_BIN" "$F_HANDSHAKE" \
        --handshake-add-seq-mem \
        --handshake-combine-steering-logic \
        --handshake-analyze-lsq-usage\
        --handshake-minimize-cst-width --handshake-optimize-bitwidths \
        --handshake-materialize --handshake-infer-basic-blocks \
        > "$F_HANDSHAKE_TRANSFORMED"
      exit_on_fail "Failed to apply transformations to handshake with FTD and Seq mem" \
        "Applied transformations to handshake with FTD and Seq mem"
  else
      # handshake transformations
      "$DYNAMATIC_OPT_BIN" "$F_HANDSHAKE" \
        --handshake-combine-steering-logic \
        --handshake-analyze-lsq-usage \
        --handshake-minimize-cst-width --handshake-optimize-bitwidths \
        --handshake-materialize --handshake-infer-basic-blocks \
        > "$F_HANDSHAKE_TRANSFORMED"
      exit_on_fail "Failed to apply transformations to handshake with FTD without Seq mem" \
        "Applied transformations to handshake with FTD without Seq mem"

  fi

=======
>>>>>>> 0a74cef5
else
  "$DYNAMATIC_OPT_BIN" "$F_CF_DYN_TRANSFORMED" --lower-cf-to-handshake \
    > "$F_HANDSHAKE"
  exit_on_fail "Failed to compile cf to handshake" "Compiled cf to handshake"
fi

# handshake transformations
"$DYNAMATIC_OPT_BIN" "$F_HANDSHAKE" \
  --handshake-analyze-lsq-usage --handshake-replace-memory-interfaces \
  --handshake-minimize-cst-width --handshake-optimize-bitwidths \
  --handshake-materialize --handshake-infer-basic-blocks \
  > "$F_HANDSHAKE_TRANSFORMED"
exit_on_fail "Failed to apply transformations to handshake" \
  "Applied transformations to handshake"


# Credit-based sharing
if [[ $USE_SHARING -ne 0 ]]; then
  BUFFER_PLACEMENT_PASS="credit-based-sharing"
  echo_info "Set to apply credit-based sharing after buffer placement."
else
  BUFFER_PLACEMENT_PASS="handshake-place-buffers"
fi

# Buffer placement
if [[ "$BUFFER_ALGORITHM" == "on-merges" ]]; then
  # Simple buffer placement
  echo_info "Running simple buffer placement (on-merges)."
  "$DYNAMATIC_OPT_BIN" "$F_HANDSHAKE_TRANSFORMED" \
    --handshake-set-buffering-properties="version=fpga20" \
    --$BUFFER_PLACEMENT_PASS="algorithm=$BUFFER_ALGORITHM timing-models=$DYNAMATIC_DIR/data/components.json" \
    > "$F_HANDSHAKE_BUFFERED"
  exit_on_fail "Failed to place simple buffers" "Placed simple buffers"
else
  # Compile kernel's main function to extract profiling information
  "$CLANGXX_BIN" "$SRC_DIR/$KERNEL_NAME.c" -D PRINT_PROFILING_INFO -I \
    "$DYNAMATIC_DIR/include" -Wno-deprecated -o "$F_PROFILER_BIN"
  exit_on_fail "Failed to build kernel for profiling" "Built kernel for profiling"

  "$F_PROFILER_BIN" > "$F_PROFILER_INPUTS"
  exit_on_fail "Failed to kernel for profiling" "Ran kernel for profiling"

  # cf-level profiler
  "$DYNAMATIC_PROFILER_BIN" "$F_CF_DYN_TRANSFORMED" \
    --top-level-function="$KERNEL_NAME" --input-args-file="$F_PROFILER_INPUTS" \
    > $F_FREQUENCIES
  exit_on_fail "Failed to profile cf-level" "Profiled cf-level"

  # Smart buffer placement
  echo_info "Running smart buffer placement with CP = $TARGET_CP and algorithm = '$BUFFER_ALGORITHM'"
  cd "$COMP_DIR"
  "$DYNAMATIC_OPT_BIN" "$F_HANDSHAKE_TRANSFORMED" \
    --handshake-set-buffering-properties="version=fpga20" \
    --$BUFFER_PLACEMENT_PASS="algorithm=$BUFFER_ALGORITHM frequencies=$F_FREQUENCIES timing-models=$DYNAMATIC_DIR/data/components.json target-period=$TARGET_CP timeout=300 dump-logs" \
    > "$F_HANDSHAKE_BUFFERED"
  exit_on_fail "Failed to place smart buffers" "Placed smart buffers"
  cd - > /dev/null
fi

# handshake canonicalization
"$DYNAMATIC_OPT_BIN" "$F_HANDSHAKE_BUFFERED" \
  --handshake-canonicalize \
  --handshake-hoist-ext-instances \
  --handshake-reshape-channels \
  > "$F_HANDSHAKE_EXPORT"
exit_on_fail "Failed to canonicalize Handshake" "Canonicalized handshake"

# Export to DOT
export_dot "$F_HANDSHAKE_EXPORT" "$KERNEL_NAME"

# handshake level -> hw level
"$DYNAMATIC_OPT_BIN" "$F_HANDSHAKE_EXPORT" --lower-handshake-to-hw \
  > "$F_HW"
exit_on_fail "Failed to lower to HW" "Lowered to HW"

echo_info "Compilation succeeded"<|MERGE_RESOLUTION|>--- conflicted
+++ resolved
@@ -140,33 +140,6 @@
     F_HANDSHAKE=$F_HANDSHAKE_SQ
   fi
 
-<<<<<<< HEAD
-  if [[ $ADD_SEQ_MEM -ne 0 ]]; then
-      # handshake transformations
-      "$DYNAMATIC_OPT_BIN" "$F_HANDSHAKE" \
-        --handshake-add-seq-mem \
-        --handshake-combine-steering-logic \
-        --handshake-analyze-lsq-usage\
-        --handshake-minimize-cst-width --handshake-optimize-bitwidths \
-        --handshake-materialize --handshake-infer-basic-blocks \
-        > "$F_HANDSHAKE_TRANSFORMED"
-      exit_on_fail "Failed to apply transformations to handshake with FTD and Seq mem" \
-        "Applied transformations to handshake with FTD and Seq mem"
-  else
-      # handshake transformations
-      "$DYNAMATIC_OPT_BIN" "$F_HANDSHAKE" \
-        --handshake-combine-steering-logic \
-        --handshake-analyze-lsq-usage \
-        --handshake-minimize-cst-width --handshake-optimize-bitwidths \
-        --handshake-materialize --handshake-infer-basic-blocks \
-        > "$F_HANDSHAKE_TRANSFORMED"
-      exit_on_fail "Failed to apply transformations to handshake with FTD without Seq mem" \
-        "Applied transformations to handshake with FTD without Seq mem"
-
-  fi
-
-=======
->>>>>>> 0a74cef5
 else
   "$DYNAMATIC_OPT_BIN" "$F_CF_DYN_TRANSFORMED" --lower-cf-to-handshake \
     > "$F_HANDSHAKE"
