--- conflicted
+++ resolved
@@ -528,16 +528,6 @@
         << ERR
         << "No 'dynamatic' executable found in bin/, Dynamatic doesn't "
            "seem to have been built.\n";
-<<<<<<< HEAD
-    return CommandResult::FAIL;
-  }
-
-  state.dynamaticPath = state.makeAbsolutePath(dynamaticPath);
-  return CommandResult::SUCCESS;
-}
-
-CommandResult SetVivadoPath::execute(CommandArguments &args) {
-=======
     return CommandResult::FAIL;
   }
 
@@ -553,7 +543,6 @@
     return CommandResult::FAIL;
   }
 
->>>>>>> d2cf61de
   // Remove the separator at the end of the path if there is one
   StringRef sep = sys::path::get_separator();
   std::string vivadoPath = args.positionals.front().str();
