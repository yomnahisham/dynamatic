--- conflicted
+++ resolved
@@ -25,11 +25,7 @@
 
 add_custom_target(
   run-all-integration-tests
-<<<<<<< HEAD
   COMMAND ${CMAKE_CTEST_COMMAND} -C $<CONFIG> --parallel ${INTEGRATION_PARALLEL} --timeout 1500 --output-on-failure
-=======
-  COMMAND ${CMAKE_CTEST_COMMAND} -C $<CONFIG> --parallel 8 --timeout 1500 --output-on-failure
->>>>>>> 963fe680
   DEPENDS dynamatic-opt integration
   WORKING_DIRECTORY ${CMAKE_BINARY_DIR}/tools/integration
   COMMENT "Run integration tests."
@@ -39,11 +35,7 @@
 
 add_custom_target(
   run-ci-integration-tests
-<<<<<<< HEAD
   COMMAND ${CMAKE_CTEST_COMMAND} -C $<CONFIG> --parallel ${INTEGRATION_PARALLEL} --timeout 1500 --output-on-failure --exclude-regex _NoCI
-=======
-  COMMAND ${CMAKE_CTEST_COMMAND} -C $<CONFIG> --parallel 8 --timeout 1500 --output-on-failure --exclude-regex _NoCI
->>>>>>> 963fe680
   DEPENDS dynamatic-opt integration
   WORKING_DIRECTORY ${CMAKE_BINARY_DIR}/tools/integration
   COMMENT "Run integration tests that aren't marked with '_NoCI'."
