--- conflicted
+++ resolved
@@ -171,22 +171,14 @@
     // Try to find a matching component
     RTLMatch *match = config.getMatchingComponent(request);
     if (!match) {
-<<<<<<< HEAD
       extOp->emitError(
           "Failed to find matching RTL component for external module");
-=======
-      emitError(request.loc)
-          << "Failed to find matching RTL component for external module";
->>>>>>> 37ff5254
       llvm::errs() << extOp->getAttrOfType<DictionaryAttr>(
                           RTL_PARAMETERS_ATTR_NAME)
                    << "\n";
       llvm::errs() << extOp->getAttrOfType<StringAttr>(RTL_NAME_ATTR_NAME)
                    << "\n";
-<<<<<<< HEAD
-=======
       return failure();
->>>>>>> 37ff5254
     }
     // If match is not external, it must be freed when function returns
     // we don't like this solution, feel free to propose a better one
