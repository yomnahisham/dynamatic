--- conflicted
+++ resolved
@@ -299,14 +299,8 @@
 
 handshake.func @invalidSpecCommitWithInvalidCtrl(
     %ctrl : !handshake.channel<i2>,
-<<<<<<< HEAD
-    %dataIn : !handshake.channel<i32, [a: i1, spec: i1]>) {
-  // expected-error @below {{'handshake.spec_commit' op failed to verify that ctrl should be of ChannelType carrying IntegerType data of width 1}}
-  %dataOut = spec_commit[%ctrl] %dataIn : !handshake.channel<i32, [a: i1, spec: i1]>, !handshake.channel<i32, [a: i1]>, <i2>
-=======
     %dataIn : !handshake.channel<i32, [spec: i1]>) {
   // expected-error @below {{'handshake.spec_commit' op failed to verify that ctrl should be of ChannelType carrying IntegerType data of width 1}}
   %dataOut = spec_commit[%ctrl] %dataIn : !handshake.channel<i32, [spec: i1]>, !handshake.channel<i32>, <i2>
->>>>>>> 64f6491b
   end
 }