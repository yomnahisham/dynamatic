--- conflicted
+++ resolved
@@ -414,11 +414,8 @@
     serializedParams["OUTPUT_EXTRA_SIGNALS"] =
         serializeExtraSignals(mod.getOutputType(0));
 
-<<<<<<< HEAD
-=======
     // Generate INPUT_EXTRA_SIGNALS_LIST, as the extra signals vary for each
     // input.
->>>>>>> fbc0c411
     std::string extraSignalsListValue;
     llvm::raw_string_ostream extraSignalsList(extraSignalsListValue);
     extraSignalsList << "'[";
@@ -434,11 +431,8 @@
     serializedParams["OUTPUT_EXTRA_SIGNALS"] =
         serializeExtraSignals(mod.getOutputType(0));
 
-<<<<<<< HEAD
-=======
     // Generate INPUT_EXTRA_SIGNALS_LIST, as the extra signals vary for each
     // input.
->>>>>>> fbc0c411
     std::string extraSignalsListValue;
     llvm::raw_string_ostream extraSignalsList(extraSignalsListValue);
     extraSignalsList << "'[";
@@ -459,8 +453,6 @@
   } else {
     llvm::errs() << "Uncaught module: " << name << "\n";
   }
-<<<<<<< HEAD
-=======
 
   // spec ports
   if (name == "handshake.control_merge") {
@@ -502,7 +494,6 @@
     specInputs << "]'";
     serializedParams["SPEC_INPUTS"] = specInputs.str();
   }
->>>>>>> fbc0c411
 }
 
 LogicalResult RTLMatch::concretize(const RTLRequest &request,
