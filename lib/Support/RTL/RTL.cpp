--- conflicted
+++ resolved
@@ -410,7 +410,6 @@
       modName == "handshake.mux" || modName == "handshake.control_merge" ||
       modName == "handshake.blocker" || modName == "handshake.sitofp" ||
       modName == "handshake.fptosi" || modName == "handshake.lazy_fork" ||
-<<<<<<< HEAD
       modName == "handshake.divf" || modName == "handshake.ori" ||
       modName == "handshake.shrsi" || modName == "handshake.xori" ||
       modName == "handshake.negf" || modName == "handshake.truncf" ||
@@ -419,8 +418,6 @@
       modName == "handshake.maximumf" || modName == "handshake.minimumf" ||
       modName == "handshake.shrui" || modName == "handshake.join" ||
       modName == "handshake.remsi" ||
-=======
->>>>>>> 37ff5254
       // the first input has extra signals
       modName == "handshake.load" || modName == "handshake.store" ||
       modName == "handshake.spec_commit" ||
