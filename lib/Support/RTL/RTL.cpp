--- conflicted
+++ resolved
@@ -303,11 +303,8 @@
       modName == "handshake.sink" || modName == "handshake.subi" ||
       modName == "handshake.shli" || modName == "handshake.blocker" ||
       modName == "handshake.sitofp" || modName == "handshake.fptosi" ||
-<<<<<<< HEAD
       modName == "handshake.ndwire" || modName == "handshake.not" ||
-=======
       modName == "handshake.ready_remover" ||
->>>>>>> 0bcbe640
       // the first input has data bitwidth
       modName == "handshake.speculator" || modName == "handshake.spec_commit" ||
       modName == "handshake.spec_save_commit" ||
