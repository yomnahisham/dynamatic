//===- HandshakeToHW.cpp - Convert Handshake to HW --------------*- C++ -*-===//
//
// Dynamatic is under the Apache License v2.0 with LLVM Exceptions.
// See https://llvm.org/LICENSE.txt for license information.
// SPDX-License-Identifier: Apache-2.0 WITH LLVM-exception
//
//===----------------------------------------------------------------------===//
//
// Converts Handshake constructs into equivalent HW constructs.
//
//===----------------------------------------------------------------------===//

#include "dynamatic/Conversion/HandshakeToHW.h"
#include "dynamatic/Analysis/NameAnalysis.h"
#include "dynamatic/Dialect/HW/HWOpInterfaces.h"
#include "dynamatic/Dialect/HW/HWOps.h"
#include "dynamatic/Dialect/HW/HWTypes.h"
#include "dynamatic/Dialect/HW/PortImplementation.h"
#include "dynamatic/Dialect/Handshake/HandshakeDialect.h"
#include "dynamatic/Dialect/Handshake/HandshakeInterfaces.h"
#include "dynamatic/Dialect/Handshake/HandshakeOps.h"
#include "dynamatic/Dialect/Handshake/HandshakeTypes.h"
#include "dynamatic/Dialect/Handshake/MemoryInterfaces.h"
#include "dynamatic/Support/Backedge.h"
#include "dynamatic/Support/Utils/Utils.h"
#include "dynamatic/Transforms/HandshakeMaterialize.h"
#include "mlir/Dialect/MemRef/IR/MemRef.h"
#include "mlir/IR/Attributes.h"
#include "mlir/IR/Builders.h"
#include "mlir/IR/BuiltinAttributes.h"
#include "mlir/IR/BuiltinOps.h"
#include "mlir/IR/BuiltinTypes.h"
#include "mlir/IR/Diagnostics.h"
#include "mlir/IR/MLIRContext.h"
#include "mlir/IR/PatternMatch.h"
#include "mlir/IR/Value.h"
#include "mlir/Support/LogicalResult.h"
#include "mlir/Transforms/DialectConversion.h"
#include "llvm/ADT/ArrayRef.h"
#include "llvm/ADT/STLExtras.h"
#include "llvm/ADT/SmallVector.h"
#include "llvm/ADT/StringRef.h"
#include "llvm/ADT/TypeSwitch.h"
#include "llvm/Support/ErrorHandling.h"
#include <algorithm>
#include <bitset>
#include <cctype>
#include <cstdint>
#include <iterator>
#include <string>

using namespace mlir;
using namespace dynamatic;
using namespace dynamatic::handshake;

/// Name of ports representing the clock and reset signals.
static constexpr llvm::StringLiteral CLK_PORT("clk"), RST_PORT("rst");

<<<<<<< HEAD
/// Makes all extra signals signless IntegerType's of the same width as the
/// original type.
static SmallVector<ExtraSignal>
lowerExtraSignals(llvm::ArrayRef<ExtraSignal> extraSignals) {
=======
/// Converts all ExtraSignal types to signless integer.
static SmallVector<ExtraSignal>
lowerExtraSignals(ArrayRef<ExtraSignal> extraSignals) {
>>>>>>> a7a4a104
  SmallVector<ExtraSignal> newExtraSignals;
  for (const ExtraSignal &extra : extraSignals) {
    unsigned extraWidth = extra.type.getIntOrFloatBitWidth();

<<<<<<< HEAD
    // Create a new signless IntegerType with the same bit width as the original
=======
    // Convert to integer with the same bit width
>>>>>>> a7a4a104
    Type newType = IntegerType::get(extra.type.getContext(), extraWidth);

    newExtraSignals.emplace_back(extra.name, newType, extra.downstream);
  }
  return newExtraSignals;
}

/// Makes all (nested) types signless IntegerType's of the same width as the
/// original type. At the HW/RTL level we treat everything as opaque bitvectors,
/// so we no longer want to differentiate types of the same width w.r.t. their
/// intended interpretation.
static Type lowerType(Type type) {
  return TypeSwitch<Type, Type>(type)
      .Case<handshake::ChannelType>([&](handshake::ChannelType channelType) {
        // Make sure the data type is signless IntegerType
        unsigned width = channelType.getDataBitWidth();
        Type dataType = IntegerType::get(type.getContext(), width);

<<<<<<< HEAD
        // Make sure all extra signals are signless IntegerType's as well
=======
        // Convert all ExtraSignals to signless integer
>>>>>>> a7a4a104
        SmallVector<ExtraSignal> extraSignals =
            lowerExtraSignals(channelType.getExtraSignals());
        return handshake::ChannelType::get(dataType, extraSignals);
      })
      .Case<FloatType, IntegerType>([](auto type) {
        unsigned width = type.getIntOrFloatBitWidth();
        return IntegerType::get(type.getContext(), width);
      })
      .Case<handshake::ControlType>([](handshake::ControlType type) {
<<<<<<< HEAD
        // Make sure all extra signals are signless IntegerType's
=======
        // Convert all ExtraSignals to signless integer
>>>>>>> a7a4a104
        SmallVector<ExtraSignal> extraSignals =
            lowerExtraSignals(type.getExtraSignals());
        return handshake::ControlType::get(type.getContext(), extraSignals);
      })
      .Default([](auto type) { return nullptr; });
}

namespace {

/// Helper class to build HW modules progressively by adding inputs/outputs
/// one at time.
class ModuleBuilder {
public:
  /// The MLIR context is used to create string attributes for port names
  /// and types for the clock and reset ports, should they be added.
  ModuleBuilder(MLIRContext *ctx) : ctx(ctx){};

  /// Builds the module port information from the current list of inputs and
  /// outputs.
  hw::ModulePortInfo getPortInfo();

  /// Returns the current number of inputs.
  unsigned getNumInputs() { return inputs.size(); }

  /// Returns the current number of outputs.
  unsigned getNumOutputs() { return outputs.size(); }

  /// Adds an input port with the given name and type at the end of the
  /// existing list of input ports.
  void addInput(const Twine &name, Type type) {
    inputs.push_back(hw::ModulePort{StringAttr::get(ctx, name), type,
                                    hw::ModulePort::Direction::Input});
  }

  /// Adds an output port with the given name and type at the end of the
  /// existing list of output ports.
  void addOutput(const Twine &name, Type type) {
    outputs.push_back(hw::ModulePort{StringAttr::get(ctx, name), type,
                                     hw::ModulePort::Direction::Output});
  }

  /// Adds clock and reset ports at the end of the existing list of input
  /// ports.
  void addClkAndRst() {
    Type i1Type = IntegerType::get(ctx, 1);
    addInput(CLK_PORT, i1Type);
    addInput(RST_PORT, i1Type);
  }

  /// Returns the MLIR context used by the builder.
  MLIRContext *getContext() { return ctx; }

private:
  /// MLIR context for type/attribute creation.
  MLIRContext *ctx;
  /// List of module inputs.
  SmallVector<hw::ModulePort> inputs;
  /// List of module outputs.
  SmallVector<hw::ModulePort> outputs;
};

} // namespace

namespace {
/// Aggregates information to convert a Handshake memory interface into a
/// `hw::InstanceOp`. This must be created during conversion of the Handsahke
/// function containing the interface.
struct MemLoweringState {
  /// Memory region's name.
  std::string name;
  /// Data type.
  Type dataType = nullptr;
  /// Cache memory port information before modifying the interface, which can
  /// make them impossible to query.
  FuncMemoryPorts ports;
  /// Generates and stores the interface's port names before starting the
  /// conversion, when those are still queryable.
  handshake::PortNamer portNames;
  /// Backedges to the containing module's `hw::OutputOp` operation, which
  /// must be set, in order, with the memory interface's results that connect
  /// to the top-level module IO.
  SmallVector<Backedge> backedges;

  /// Index of first module input corresponding to the interface's inputs.
  size_t inputIdx = 0;
  /// Number of inputs for the memory interface, starting at the `inputIdx`.
  size_t numInputs = 0;
  /// Index of first module output corresponding to the interface's ouputs.
  size_t outputIdx = 0;
  /// Number of outputs for the memory interface, starting at the `outputIdx`.
  size_t numOutputs = 0;

  /// Needed because we use the class as a value type in a map, which needs to
  /// be default-constructible.
  MemLoweringState() : ports(nullptr), portNames(nullptr) {
    llvm_unreachable("object should never be default-constructed");
  }

  /// Constructs an instance of the object for the provided memory interface.
  MemLoweringState(handshake::MemoryOpInterface memOp, const Twine &name)
      : name(name.str()),
        dataType(lowerType(memOp.getMemRefType().getElementType())),
        ports(getMemoryPorts(memOp)), portNames(memOp) {
    assert(dataType && "unsupported memory element type");
  };

  /// Returns the module's input ports that connect to the memory interface.
  SmallVector<hw::ModulePort> getMemInputPorts(hw::HWModuleOp modOp);

  /// Returns the module's output ports that the memory interface connects to.
  SmallVector<hw::ModulePort> getMemOutputPorts(hw::HWModuleOp modOp);

  /// Determine whether the memory interface connects to top-level IO ports in
  /// the lowered hardware module.
  bool connectsToCircuit() const { return numInputs + numOutputs != 0; }

  /// Adds ports to the module for this memory interface.
  void connectWithCircuit(ModuleBuilder &modBuilder);
};

/// Summarizes information to convert a Handshake function into a
/// `hw::HWModuleOp`.
struct ModuleLoweringState {
  /// Maps each Handshake memory interface in the module with information on
  /// how to convert it into equivalent HW constructs.
  llvm::MapVector<handshake::MemoryOpInterface, MemLoweringState> memInterfaces;
  /// Number of distinct memories in the function's arguments.
  unsigned numMemories = 0;

  /// Default constructor required because we use the class as a map's value,
  /// which must be default constructible.
  ModuleLoweringState() = default;

  /// Constructs the lowering state from the Handshake function to lower.
  ModuleLoweringState(handshake::FuncOp funcOp) {
    numMemories = llvm::count_if(funcOp.getArgumentTypes(), [](Type ty) {
      return isa<mlir::MemRefType>(ty);
    });
  };

  /// Computes the total number of module outputs that are fed by memory
  /// interfaces within the module.
  size_t getNumMemOutputs() {
    size_t numOutputs = 0;
    for (auto &[memOp, info] : memInterfaces)
      numOutputs += info.numOutputs;
    return numOutputs;
  }
};

/// Shared state used during lowering. Captured in a struct to reduce the
/// number of arguments we have to pass around.
struct LoweringState {
  /// Top-level MLIR module.
  mlir::ModuleOp modOp;
  /// Reference to the pass's name analysis, to query unique names for each
  /// operation.
  NameAnalysis &namer;
  /// Allowa to create transient backedges for the `hw::OutputOp` of every
  /// create `hw::HWModuleOp`. We need backedges because, at the moment where
  /// a Handshake function is turned into a HW module, the operands to the
  /// `hw::OutputOp` terminator are not yet available but instead
  /// progressively appear as other oeprations inside the HW module are
  /// converted.
  BackedgeBuilder edgeBuilder;

  /// Maps each created `hw::HWModuleOp` during conversion to some lowering
  /// state required to convert the operations nested within it.
  DenseMap<hw::HWModuleOp, ModuleLoweringState> modState;

  /// Creates the lowering state. The builder is passed to a `BackedgeBuilder`
  /// used during the conversion to create transient operands.
  LoweringState(mlir::ModuleOp modOp, NameAnalysis &namer, OpBuilder &builder);
};
} // namespace

void MemLoweringState::connectWithCircuit(ModuleBuilder &modBuilder) {
  inputIdx = modBuilder.getNumInputs();
  outputIdx = modBuilder.getNumOutputs();

  MLIRContext *ctx = modBuilder.getContext();
  Type i1Type = IntegerType::get(ctx, 1);
  Type addrType = IntegerType::get(ctx, ports.addrWidth);

  // Load data input
  modBuilder.addInput(name + "_loadData", dataType);
  // Load enable output
  modBuilder.addOutput(name + "_loadEn", i1Type);
  // Load address output
  modBuilder.addOutput(name + "_loadAddr", addrType);
  // Store enable output
  modBuilder.addOutput(name + "_storeEn", i1Type);
  // Store address output
  modBuilder.addOutput(name + "_storeAddr", addrType);
  // Store data output
  modBuilder.addOutput(name + "_storeData", dataType);

  numInputs = modBuilder.getNumInputs() - inputIdx;
  numOutputs = modBuilder.getNumOutputs() - outputIdx;
};

SmallVector<hw::ModulePort>
MemLoweringState::getMemInputPorts(hw::HWModuleOp modOp) {
  if (numInputs == 0)
    return {};
  assert(inputIdx + numInputs <= modOp.getNumInputPorts() &&
         "input index too high");
  size_t idx = modOp.getPortIdForInputId(inputIdx);
  ArrayRef<hw::ModulePort> ports = modOp.getModuleType().getPorts();
  return SmallVector<hw::ModulePort>{ports.slice(idx, numInputs)};
}

SmallVector<hw::ModulePort>
MemLoweringState::getMemOutputPorts(hw::HWModuleOp modOp) {
  if (numOutputs == 0)
    return {};
  assert(outputIdx + numOutputs <= modOp.getNumOutputPorts() &&
         "output index too high");
  size_t idx = modOp.getPortIdForOutputId(outputIdx);
  ArrayRef<hw::ModulePort> ports = modOp.getModuleType().getPorts();
  return SmallVector<hw::ModulePort>{ports.slice(idx, numOutputs)};
}

LoweringState::LoweringState(mlir::ModuleOp modOp, NameAnalysis &namer,
                             OpBuilder &builder)
    : modOp(modOp), namer(namer), edgeBuilder(builder, modOp.getLoc()){};

/// Attempts to find an external HW module in the MLIR module with the
/// provided name. Returns it if it exists, otherwise returns `nullptr`.
static hw::HWModuleExternOp findExternMod(mlir::ModuleOp modOp,
                                          StringRef name) {
  if (hw::HWModuleExternOp mod = modOp.lookupSymbol<hw::HWModuleExternOp>(name))
    return mod;
  return nullptr;
}

namespace {
/// Extracts the parameters specific to each type of operation to identify our
/// exact module instantiation needs for RTL emission.
class ModuleDiscriminator {
public:
  /// Identifies the parameters associated to the operation depending on its
  /// type, after which, if the operation is supported, the unique module name
  /// and operation parameters can be queried.
  ModuleDiscriminator(Operation *op);

  /// Same role as the construction which takes an opaque operation but
  /// specialized for memory interfaces, passed through their port information.
  ModuleDiscriminator(FuncMemoryPorts &ports);

  /// Returns the unique external module name for the operation. Two operations
  /// with different parameter values will never receive the same name.
  std::string getDiscriminatedModName() {
    if (modName)
      return *modName;

    auto modOp = op->getParentOfType<mlir::ModuleOp>();
    StringRef opName = op->getName().getStringRef();

    // Try to find an external module with the same RTL name and parameters. If
    // we find one, then we can assign the same external module name to the
    // operation
    auto externalModules = modOp.getOps<hw::HWModuleExternOp>();
    auto extModOp = llvm::find_if(externalModules, [&](auto extModOp) {
      auto nameAttr =
          extModOp->template getAttrOfType<StringAttr>(RTL_NAME_ATTR_NAME);
      if (!nameAttr || nameAttr != opName)
        return false;

      auto paramsAttr = extModOp->template getAttrOfType<DictionaryAttr>(
          RTL_PARAMETERS_ATTR_NAME);
      if (!paramsAttr)
        return false;

      if (paramsAttr.size() != parameters.size())
        return false;
      for (NamedAttribute param : parameters) {
        auto modParam = paramsAttr.getNamed(param.getName());
        if (!modParam || param.getValue() != modParam->getValue())
          return false;
      }
      return true;
    });
    if (extModOp != externalModules.end())
      return (*extModOp).getName().str();

    // Generate a unique name
    std::string name = getOpName() + "_";
    for (size_t i = 0;; ++i) {
      std::string candidateName = name + std::to_string(i);
      if (!modOp.lookupSymbol<hw::HWModuleExternOp>(candidateName))
        return candidateName;
    }
    llvm_unreachable("cannot generate unique name");
    return name;
  }

  /// Sets attribute on the external module (corresponding to the operation the
  /// object was constructed with) to tell the backend how to instantiate the
  /// component.
  void setParameters(hw::HWModuleExternOp modOp);

  /// Whether the operations is currently unsupported. Check after construction
  /// and produce a failure if this returns true.
  bool opUnsupported() { return unsupported; }

  /// Returns the operation the discriminator was created from.
  Operation *getOperation() const { return op; }

private:
  /// The operation whose parameters are being identified.
  Operation *op;
  /// MLIR context to create attributes with.
  MLIRContext *ctx;
  /// The module name may be set explicitly for some operation types or
  /// derived/uniqued automatically based on the RTL parameters.
  std::optional<std::string> modName;
  /// The operation's parameters, as a list of named attributes.
  SmallVector<NamedAttribute> parameters;

  /// Whether the operation is unsupported (set during construction).
  bool unsupported = false;

  /// Adds a parameter.
  void addParam(const Twine &name, Attribute attr) {
    parameters.emplace_back(StringAttr::get(ctx, name), attr);
  }

  /// Adds a boolean-type parameter.
  void addBoolean(const Twine &name, bool value) {
    addParam(name, BoolAttr::get(ctx, value));
  };

  /// Adds a scalar-type parameter.
  void addUnsigned(const Twine &name, unsigned scalar) {
    Type intType = IntegerType::get(ctx, 32, IntegerType::Unsigned);
    addParam(name, IntegerAttr::get(intType, scalar));
  };

  /// Adds a dataflow-type parameter.
  void addType(const Twine &name, Type type) {
    assert((isa<handshake::ControlType>(type) ||
            isa<handshake::ChannelType>(type)) &&
           "incompatible type");
    addParam(name, TypeAttr::get(type));
  };

  /// Adds the value's type as a dataflow-type parameter.
  void addType(const Twine &name, Value val) { addType(name, val.getType()); };

  /// Adds a string parameter.
  void addString(const Twine &name, const Twine &txt) {
    addParam(name, StringAttr::get(ctx, txt));
  };

  std::string getOpName() const {
    std::string opName = op->getName().getStringRef().str();
    std::replace(opName.begin(), opName.end(), '.', '_');
    return opName;
  }

  /// Initializes private fields from the input operation.
  void init(Operation *op) {
    this->op = op;
    ctx = op->getContext();
    auto paramsAttr =
        op->getAttrOfType<DictionaryAttr>(RTL_PARAMETERS_ATTR_NAME);
    if (!paramsAttr)
      return;
    llvm::copy(paramsAttr.getValue(), std::back_inserter(parameters));
  }
};
} // namespace

ModuleDiscriminator::ModuleDiscriminator(Operation *op) {
  init(op);

  llvm::TypeSwitch<Operation *, void>(op)
      .Case<handshake::InstanceOp>(
          [&](handshake::InstanceOp instOp) { modName = instOp.getModule(); })
      .Case<handshake::ForkOp, handshake::LazyForkOp>([&](auto) {
        // Number of output channels and bitwidth
        addUnsigned("SIZE", op->getNumResults());
        addType("DATA_TYPE", op->getOperand(0));
      })
      .Case<handshake::MuxOp>([&](handshake::MuxOp muxOp) {
        // Number of input data channels, data bitwidth, and select bitwidth
        addUnsigned("SIZE", muxOp.getDataOperands().size());
        addType("DATA_TYPE", muxOp.getResult());
        addType("SELECT_TYPE", muxOp.getSelectOperand());
      })
      .Case<handshake::ControlMergeOp>([&](handshake::ControlMergeOp cmergeOp) {
        // Number of input data channels, data bitwidth, and index
        // bitwidth
        addUnsigned("SIZE", cmergeOp.getDataOperands().size());
        addType("DATA_TYPE", cmergeOp.getResult());
        addType("INDEX_TYPE", cmergeOp.getIndex());
      })
      .Case<handshake::MergeOp>([&](auto) {
        // Number of input data channels and data bitwidth
        addUnsigned("SIZE", op->getNumOperands());
        addType("DATA_TYPE", op->getResult(0));
      })
      .Case<handshake::JoinOp>([&](auto) {
        // Number of input channels
        addUnsigned("SIZE", op->getNumOperands());
      })
      .Case<handshake::BranchOp, handshake::SinkOp, handshake::BufferOp>(
          [&](auto) {
            // Bitwidth
            addType("DATA_TYPE", op->getOperand(0));
          })
      .Case<handshake::ConditionalBranchOp>(
          [&](handshake::ConditionalBranchOp cbrOp) {
            // Bitwidth
            addType("DATA_TYPE", cbrOp.getDataOperand());
          })
      .Case<handshake::SourceOp>([&](auto) {
        // No discrimianting parameters, just to avoid falling into the
        // default case for sources
      })
      .Case<handshake::MemPortOpInterface>(
          [&](handshake::MemPortOpInterface portOp) {
            // Data bitwidth and address bitwidth
            addType("DATA_TYPE", portOp.getDataInput());
            addType("ADDR_TYPE", portOp.getAddressInput());
          })
      .Case<handshake::SharingWrapperOp>(
          [&](handshake::SharingWrapperOp sharingWrapperOp) {
            addType("DATA_WIDTH", sharingWrapperOp.getDataOperands()[0]);

            // In a sharing wrapper, we have the credits as a list of unsigned
            // integers. This will be encoded as a space-separated string and
            // passed to the sharing wrapper generator.

            auto addSpaceSeparatedListOfInt =
                [&](StringRef name, ArrayRef<int64_t> array) -> void {
              std::string strAttr;
              for (unsigned i = 0; i < array.size(); i++) {
                if (i > 0)
                  strAttr += " ";
                strAttr += std::to_string(array[i]);
              }
              addString(name, strAttr);
            };

            addSpaceSeparatedListOfInt("CREDITS",
                                       sharingWrapperOp.getCredits());

            addUnsigned("NUM_SHARED_OPERANDS",
                        sharingWrapperOp.getNumSharedOperands());

            addUnsigned("LATENCY", sharingWrapperOp.getLatency());
          })
      .Case<handshake::ConstantOp>([&](handshake::ConstantOp cstOp) {
        // Bitwidth and binary-encoded constant value
        ChannelType cstType = cstOp.getResult().getType();
        unsigned bitwidth = cstType.getDataBitWidth();
        if (bitwidth > 64) {
          cstOp.emitError() << "Constant value has bitwidth " << bitwidth
                            << ", but we only support up to 64.";
          unsupported = true;
          return;
        }

        // Determine the constant value based on the constant's return type
        // and convert it to a binary string value
        TypedAttr valueAttr = cstOp.getValueAttr();
        std::string bitValue;
        if (auto intType = dyn_cast<IntegerType>(cstType.getDataType())) {
          APInt value = cast<mlir::IntegerAttr>(valueAttr).getValue();

          // Bitset requires a compile-time constant, just use 64 and
          // manually truncate the value after so that it is the exact
          // bitwidth we need
          if (intType.isUnsignedInteger())
            bitValue = std::bitset<64>(value.getZExtValue()).to_string();
          else
            bitValue = std::bitset<64>(value.getSExtValue()).to_string();
          bitValue = bitValue.substr(64 - bitwidth);
        } else if (isa<FloatType>(cstType.getDataType())) {
          mlir::FloatAttr attr = cast<mlir::FloatAttr>(valueAttr);
          APInt floatInt = attr.getValue().bitcastToAPInt();

          // We only support specific bitwidths for floating point numbers
          bitValue = std::bitset<64>(floatInt.getZExtValue()).to_string();
          if (floatInt.getBitWidth() == 32) {
            bitValue = bitValue.substr(32);
          } else if (floatInt.getBitWidth() != 64) {
            cstOp.emitError() << "Constant has unsupported floating point "
                                 "bitwidth. Expected 32 or 64 but got "
                              << bitwidth << ".";
            unsupported = true;
            return;
          }
        } else {
          cstOp->emitError()
              << "Constant type must be integer or floating point.";
          unsupported = true;
          return;
        }

        addString("VALUE", bitValue);
        addUnsigned("DATA_WIDTH", bitwidth);
      })
      .Case<handshake::AddFOp, handshake::AddIOp, handshake::AndIOp,
            handshake::DivFOp, handshake::DivSIOp, handshake::DivUIOp,
            handshake::MaximumFOp, handshake::MinimumFOp, handshake::MulFOp,
            handshake::MulIOp, handshake::NegFOp, handshake::NotOp,
            handshake::OrIOp, handshake::ShLIOp, handshake::ShRSIOp,
            handshake::ShRUIOp, handshake::SubFOp, handshake::SubIOp,
            handshake::XOrIOp, handshake::SIToFPOp, handshake::FPToSIOp,
            handshake::AbsFOp>([&](auto) {
        // Bitwidth
        addType("DATA_TYPE", op->getOperand(0));
      })
      .Case<handshake::SelectOp>([&](handshake::SelectOp selectOp) {
        // Data bitwidth
        addType("DATA_TYPE", selectOp.getTrueValue());
      })
      .Case<handshake::CmpFOp>([&](handshake::CmpFOp cmpFOp) {
        // Predicate and bitwidth
        addString("PREDICATE", stringifyEnum(cmpFOp.getPredicate()));
        addType("DATA_TYPE", cmpFOp.getLhs());
      })
      .Case<handshake::CmpIOp>([&](handshake::CmpIOp cmpIOp) {
        // Predicate and bitwidth
        addString("PREDICATE", stringifyEnum(cmpIOp.getPredicate()));
        addType("DATA_TYPE", cmpIOp.getLhs());
      })
      .Case<handshake::ExtSIOp, handshake::ExtUIOp, handshake::TruncIOp,
            handshake::ExtFOp, handshake::TruncFOp>([&](auto) {
        // Input bitwidth and output bitwidth
        addType("INPUT_TYPE", op->getOperand(0));
        addType("OUTPUT_TYPE", op->getResult(0));
      })
      .Case<handshake::SpecCommitOp, handshake::SpecSaveOp>([&](auto) {
        addType("DATA_TYPE", op->getOperand(0));
      })
      .Case<handshake::SpeculatorOp>([&](auto) {
        addType("DATA_TYPE", op->getOperand(0));
        addUnsigned("FIFO_DEPTH", 32); // temp
      })
      .Case<handshake::SpecSaveCommitOp>([&](auto) {
        addType("DATA_TYPE", op->getOperand(0));
        addUnsigned("FIFO_DEPTH", 32); // temp
      })
      .Case<handshake::SpeculatingBranchOp>([&](auto) {
        addType("SPEC_TAG_DATA_TYPE", op->getOperand(0));
        addType("DATA_TYPE", op->getOperand(1));
      })
      .Default([&](auto) {
        op->emitError() << "This operation cannot be lowered to RTL "
                           "due to a lack of an RTL implementation for it.";
        unsupported = true;
      });
}

ModuleDiscriminator::ModuleDiscriminator(FuncMemoryPorts &ports) {
  init(ports.memOp);

  MLIRContext *ctx = op->getContext();
  llvm::TypeSwitch<Operation *, void>(op)
      .Case<handshake::MemoryControllerOp>([&](auto) {
        // There can be at most one of those, and it is a load/store port
        unsigned lsqPort = ports.getNumPorts<LSQLoadStorePort>();
        Type dataType = IntegerType::get(ctx, ports.dataWidth);
        Type addrType = IntegerType::get(ctx, ports.addrWidth);

        // Control port count, load port count, store port count, data
        // bitwidth, and address bitwidth
        addUnsigned("NUM_CONTROLS", ports.getNumPorts<ControlPort>());
        addUnsigned("NUM_LOADS", ports.getNumPorts<LoadPort>() + lsqPort);
        addUnsigned("NUM_STORES", ports.getNumPorts<StorePort>() + lsqPort);
        addType("DATA_TYPE", ChannelType::get(dataType));
        addType("ADDR_TYPE", ChannelType::get(addrType));
      })
      .Case<handshake::LSQOp>([&](auto) {
        LSQGenerationInfo genInfo(ports, getUniqueName(op).str());
        modName = getOpName() + "_" + genInfo.name;

        /// Converts an array into an equivalent MLIR attribute.
        Type intType = IntegerType::get(ctx, 32);
        auto addArrayIntAttr = [&](StringRef name,
                                   ArrayRef<unsigned> array) -> void {
          SmallVector<Attribute> arrayAttr;
          llvm::transform(
              array, std::back_inserter(arrayAttr),
              [&](unsigned elem) { return IntegerAttr::get(intType, elem); });
          addParam(name, ArrayAttr::get(ctx, arrayAttr));
        };

        /// Converts a bi-dimensional array into an equivalent MLIR attribute.
        auto addBiArrayIntAttr =
            [&](StringRef name,
                ArrayRef<SmallVector<unsigned>> biArray) -> void {
          SmallVector<Attribute> biArrayAttr;
          for (ArrayRef<unsigned> array : biArray) {
            SmallVector<Attribute> arrayAttr;
            llvm::transform(
                array, std::back_inserter(arrayAttr),
                [&](unsigned elem) { return IntegerAttr::get(intType, elem); });
            biArrayAttr.push_back(ArrayAttr::get(ctx, arrayAttr));
          }
          addParam(name, ArrayAttr::get(ctx, biArrayAttr));
        };

        addString("name", *modName);
        addBoolean("master", ports.interfacePorts.empty());
        addUnsigned("fifoDepth", genInfo.depth);
        addUnsigned("fifoDepth_L", genInfo.depthLoad);
        addUnsigned("fifoDepth_S", genInfo.depthStore);
        addUnsigned("bufferDepth", genInfo.bufferDepth);
        addUnsigned("dataWidth", genInfo.dataWidth);
        addUnsigned("addrWidth", genInfo.addrWidth);
        addUnsigned("numBBs", genInfo.numGroups);
        addUnsigned("numLoadPorts", genInfo.numLoads);
        addUnsigned("numStorePorts", genInfo.numStores);
        addArrayIntAttr("numLoads", genInfo.loadsPerGroup);
        addArrayIntAttr("numStores", genInfo.storesPerGroup);
        addBiArrayIntAttr("loadOffsets", genInfo.loadOffsets);
        addBiArrayIntAttr("storeOffsets", genInfo.storeOffsets);
        addBiArrayIntAttr("loadPorts", genInfo.loadPorts);
        addBiArrayIntAttr("storePorts", genInfo.storePorts);
      })
      .Default([&](auto) {
        op->emitError() << "Unsupported memory interface type.";
        unsupported = true;
      });
}

void ModuleDiscriminator::setParameters(hw::HWModuleExternOp modOp) {
  assert(!unsupported && "operation unsupported");

  // The name is used to determine which RTL component to instantiate
  StringRef opName = op->getName().getStringRef();
  modOp->setAttr(RTL_NAME_ATTR_NAME, StringAttr::get(ctx, opName));

  // Parameters are used to determine the concrete version of the RTL
  // component to instantiate
  modOp->setAttr(RTL_PARAMETERS_ATTR_NAME,
                 DictionaryAttr::get(ctx, parameters));
}

namespace {

/// Builder for hardware instances (`hw::InstanceOp`) and their associated
/// external hardware module. The class's methods allows to create the IO of an
/// hardware instance port by port while also creating matching port information
/// for the external hardware module that the instance will be of. When all the
/// instance/module IO has been added, `HWBuilder::createInstance` will create
/// the hardware instance in the IR and, if need be, a matching external module.
class HWBuilder {
public:
  /// Creates the hardware builder.
  HWBuilder(MLIRContext *ctx) : modBuilder(ctx){};

  /// Adds a value to the list of operands for the future instance, and its type
  /// to the future external module's input port information.
  void addInput(const Twine &name, Value oprd) {
    modBuilder.addInput(name, oprd.getType());
    instOperands.push_back(oprd);
  }

  /// Adds a type to the future external module's output port information.
  void addOutput(const Twine &name, Type type) {
    modBuilder.addOutput(name, type);
  }

  /// Adds clock and reset ports from the parent module to the future external
  /// module's input port information and to the operands to the future
  /// hardware instance.
  void addClkAndRst(hw::HWModuleOp modOp);

  /// Creates the instance using all the inputs added so far as operands. If no
  /// external module matching the current port information currently exists,
  /// one is added at the bottom of the top-level MLIR module. Returns the
  /// instance on success, nullptr on failure.
  virtual hw::InstanceOp createInstance(ModuleDiscriminator &discriminator,
                                        const Twine &instName, Location loc,
                                        OpBuilder &builder);

  /// Virtual destructor because of virtual method.
  virtual ~HWBuilder() = default;

protected:
  /// Module builder to optionally create an external module.
  ModuleBuilder modBuilder;
  /// The list of operands that will be used to create the instance
  /// corresponding to the converted operation.
  SmallVector<Value> instOperands;
};

/// Specialization of the hardware builder offering an extra public method to
/// easily replace an existing operation by the created hardware instance.
class HWConverter : public HWBuilder {
public:
  using HWBuilder::HWBuilder;

  /// Replaces the operation with an equivalent instance using all the inputs
  /// added so far as operands. If no external module matching the current port
  /// information currently exists, one is added at the bottom of the top-level
  /// MLIR module. Returns the instance on success, nullptr on failure.
  hw::InstanceOp convertToInstance(Operation *opToConvert,
                                   ConversionPatternRewriter &rewriter) {
    if (modBuilder.getNumOutputs() != opToConvert->getNumResults()) {
      opToConvert->emitError()
          << "Attempting to replace operation with "
          << opToConvert->getNumResults()
          << " results; however, external module will have "
          << modBuilder.getNumOutputs() << " output ports, a mismatch.";
      return nullptr;
    }

    hw::InstanceOp instOp = createInstanceFromOp(opToConvert, rewriter);
    if (!instOp)
      return nullptr;
    rewriter.replaceOp(opToConvert, instOp);
    return instOp;
  }

protected:
  /// Creates the hardware instance using a discrimator, name, and location
  /// derived from an existing operation. Returns the instance on success,
  /// nullptr on failure.
  hw::InstanceOp createInstanceFromOp(Operation *op,
                                      ConversionPatternRewriter &rewriter) {
    ModuleDiscriminator discriminator(op);
    StringRef name = getUniqueName(op);
    Location loc = op->getLoc();
    return createInstance(discriminator, name, loc, rewriter);
  }
};

/// Specialization of the hardware builder for operations implementing the
/// `handshake::MemoryOpInterface` interface.
class HWMemConverter : public HWConverter {
public:
  using HWConverter::HWConverter;

  /// Replaces the memory interface with an equivalent instance using all the
  /// inputs added so far as operands. If no external module matching the
  /// current port information currently exists, one is added at the bottom of
  /// the top-level MLIR module. Returns the instance on success, nullptr on
  /// failure.
  hw::InstanceOp convertToInstance(MemLoweringState &state,
                                   ConversionPatternRewriter &rewriter) {
    handshake::MemoryOpInterface memOp = state.ports.memOp;
    ModuleDiscriminator discriminator(state.ports);
    StringRef name = getUniqueName(memOp);
    Location loc = memOp.getLoc();
    hw::InstanceOp instOp = createInstance(discriminator, name, loc, rewriter);
    if (!instOp)
      return nullptr;

    size_t numResults = memOp->getNumResults();
    rewriter.replaceOp(memOp, instOp->getResults().take_front(numResults));

    // Resolve backedges in the module's terminator that are coming from the
    // memory interface
    ValueRange toModOutput = instOp->getResults().drop_front(numResults);
    for (auto [backedge, res] : llvm::zip_equal(state.backedges, toModOutput))
      backedge.setValue(res);
    return instOp;
  }
};
} // namespace

/// Returns the clock and reset module inputs (which are assumed to be the last
/// two module inputs).
static std::pair<Value, Value> getClkAndRst(hw::HWModuleOp hwModOp) {
  // Check that the parent module's last port are the clock and reset
  // signals we need for the instance operands
  unsigned numInputs = hwModOp.getNumInputPorts();
  assert(numInputs >= 2 && "module should have at least clock and reset");
  size_t lastIdx = hwModOp.getPortIdForInputId(numInputs - 1);
  assert(hwModOp.getPort(lastIdx - 1).getName() == CLK_PORT &&
         "expected clock");
  assert(hwModOp.getPort(lastIdx).getName() == RST_PORT && "expected reset");

  // Add clock and reset to the instance's operands
  ValueRange blockArgs = hwModOp.getBodyBlock()->getArguments();
  return {blockArgs.drop_back().back(), blockArgs.back()};
}

void HWBuilder::addClkAndRst(hw::HWModuleOp hwModOp) {
  // Let the parent class add clock and reset to the input ports
  modBuilder.addClkAndRst();

  // Add clock and reset to the instance's operands
  auto [clkVal, rstVal] = getClkAndRst(hwModOp);
  instOperands.push_back(clkVal);
  instOperands.push_back(rstVal);
}

hw::InstanceOp HWBuilder::createInstance(ModuleDiscriminator &discriminator,
                                         const Twine &instName, Location loc,
                                         OpBuilder &builder) {
  // Fail when the discriminator reports that the operation is unsupported
  if (discriminator.opUnsupported())
    return nullptr;

  // First retrieve or create the external module matching the operation
  mlir::ModuleOp topLevelModOp =
      discriminator.getOperation()->getParentOfType<mlir::ModuleOp>();
  std::string extModName = discriminator.getDiscriminatedModName();
  hw::HWModuleExternOp extModOp = findExternMod(topLevelModOp, extModName);

  if (!extModOp) {
    // The external module does not yet exist, create it
    StringAttr modNameAttr = builder.getStringAttr(extModName);
    RewriterBase::InsertPoint instInsertPoint = builder.saveInsertionPoint();
    builder.setInsertionPointToEnd(topLevelModOp.getBody());
    extModOp = builder.create<hw::HWModuleExternOp>(loc, modNameAttr,
                                                    modBuilder.getPortInfo());
    discriminator.setParameters(extModOp);
    builder.restoreInsertionPoint(instInsertPoint);
  }

  // Now create the instance corresponding to the external module
  StringAttr instNameAttr = builder.getStringAttr(instName);
  return builder.create<hw::InstanceOp>(loc, extModOp, instNameAttr,
                                        instOperands);
}

hw::ModulePortInfo ModuleBuilder::getPortInfo() {
  SmallVector<hw::PortInfo> inputPorts;
  SmallVector<hw::PortInfo> outputPorts;
  for (auto [idx, modPort] : llvm::enumerate(inputs))
    inputPorts.push_back(hw::PortInfo{modPort, idx});
  for (auto [idx, modPort] : llvm::enumerate(outputs))
    outputPorts.push_back(hw::PortInfo{modPort, idx});
  return hw::ModulePortInfo(inputPorts, outputPorts);
}

/// Adds IO to the module builder for the provided memref, using the provided
/// name to unique IO port names. All Handshake memory interfaces referencing
/// the memref inside the function are added to the module lowering state
/// memory interface map, along with helper lowering state.
static void addMemIO(ModuleBuilder &modBuilder, handshake::FuncOp funcOp,
                     TypedValue<MemRefType> memref, StringRef memName,
                     ModuleLoweringState &state) {
  for (auto memOp : funcOp.getOps<handshake::MemoryOpInterface>()) {
    // The interface must reference this memory region
    if (memOp.getMemRef() != memref)
      continue;

    MemLoweringState info = MemLoweringState(memOp, memName);
    if (memOp.isMasterInterface())
      info.connectWithCircuit(modBuilder);
    state.memInterfaces.insert({memOp, info});
  }
}

/// Produces the port information for the HW module that will replace the
/// Handshake function. Fills in the lowering state object with information
/// that will allow the conversion pass to connect memory interface to their
/// top-level IO later on.
hw::ModulePortInfo getFuncPortInfo(handshake::FuncOp funcOp,
                                   ModuleLoweringState &state) {
  ModuleBuilder modBuilder(funcOp.getContext());
  handshake::PortNamer portNames(funcOp);

  // Add all function outputs to the module
  for (auto [idx, res] : llvm::enumerate(funcOp.getResultTypes()))
    modBuilder.addOutput(portNames.getOutputName(idx), lowerType(res));

  // Add all function inputs to the module, expanding memory references into a
  // set of individual ports for loads and stores
  for (auto [idx, arg] : llvm::enumerate(funcOp.getArguments())) {
    StringAttr argName = funcOp.getArgName(idx);
    Type type = arg.getType();
    if (TypedValue<MemRefType> memref = dyn_cast<TypedValue<MemRefType>>(arg))
      addMemIO(modBuilder, funcOp, memref, argName, state);
    else
      modBuilder.addInput(portNames.getInputName(idx), lowerType(type));
  }

  modBuilder.addClkAndRst();
  return modBuilder.getPortInfo();
}

//===----------------------------------------------------------------------===//
// Conversion patterns
//===----------------------------------------------------------------------===//

namespace {
/// A type converter is needed to perform the in-flight materialization of
/// "raw" (implicit channels) types to their explicit dataflow channel
/// correspondents.
class ChannelTypeConverter : public TypeConverter {
public:
  ChannelTypeConverter() {
    addConversion([](Type type) -> Type {
      if (isa<MemRefType>(type))
        return type;
      return lowerType(type);
    });

    addTargetMaterialization([&](OpBuilder &builder, Type resultType,
                                 ValueRange inputs,
                                 Location loc) -> std::optional<Value> {
      if (inputs.size() != 1)
        return std::nullopt;
      return inputs[0];
    });

    addSourceMaterialization([&](OpBuilder &builder, Type resultType,
                                 ValueRange inputs,
                                 Location loc) -> std::optional<Value> {
      if (inputs.size() != 1)
        return std::nullopt;
      return inputs[0];
    });
  }
};

/// Converts a non-external Handshake function into a `hw::HWModuleOp` with IO
/// corresponding to the original Handshake function. The pattern also creates a
/// lowering state object associated to the created HW module to control the
/// conversion of other operations within the module.
class ConvertFunc : public OpConversionPattern<handshake::FuncOp> {
public:
  ConvertFunc(ChannelTypeConverter &typeConverter, MLIRContext *ctx,
              LoweringState &lowerState)
      : OpConversionPattern<handshake::FuncOp>(typeConverter, ctx),
        lowerState(lowerState) {}

  LogicalResult
  matchAndRewrite(handshake::FuncOp funcOp, OpAdaptor adaptor,
                  ConversionPatternRewriter &rewriter) const override;

private:
  /// Shared lowering state.
  LoweringState &lowerState;
};

/// Converts an external Handshake function into a `hw::HWModuleExternOp` with
/// IO corresponding to the original Handshake function.
class ConvertExternalFunc : public OpConversionPattern<handshake::FuncOp> {
public:
  using OpConversionPattern<handshake::FuncOp>::OpConversionPattern;

  LogicalResult
  matchAndRewrite(handshake::FuncOp funcOp, OpAdaptor adaptor,
                  ConversionPatternRewriter &rewriter) const override;
};
} // namespace

LogicalResult
ConvertFunc::matchAndRewrite(handshake::FuncOp funcOp, OpAdaptor adaptor,
                             ConversionPatternRewriter &rewriter) const {
  if (funcOp.isExternal())
    return failure();

  StringAttr name = rewriter.getStringAttr(funcOp.getName());
  ModuleLoweringState state(funcOp);
  hw::ModulePortInfo modInfo = getFuncPortInfo(funcOp, state);

  // Create non-external HW module to replace the function with
  rewriter.setInsertionPoint(funcOp);
  auto modOp = rewriter.create<hw::HWModuleOp>(funcOp.getLoc(), name, modInfo);

  // Move the block from the Handshake function to the new HW module, after
  // which the Handshake function becomes empty and can be deleted
  Block *funcBlock = funcOp.getBodyBlock();
  Block *modBlock = modOp.getBodyBlock();
  Operation *termOp = modBlock->getTerminator();
  ValueRange modBlockArgs = modBlock->getArguments().drop_back(2);
  rewriter.inlineBlockBefore(funcBlock, termOp, modBlockArgs);
  rewriter.eraseOp(funcOp);

  // Operands for the module's terminators; they are the module's outputs
  SmallVector<Value> outOperands;

  // First outputs operands are identical to the end's, modulo type conversion
  auto endOp = *modOp.getBodyBlock()->getOps<handshake::EndOp>().begin();
  if (failed((rewriter.getRemappedValues(endOp.getOperands(), outOperands)))) {
    return funcOp->emitError()
           << "failed to remap function terminator's operands";
  }

  // Remaining output operands will eventually come from master memory
  // interfaces' outputs; create backedges and resolve them during memory
  // lowering
  auto moduleOutputs = modInfo.getOutputs().begin();
  for (size_t i = 0, e = endOp->getNumOperands(); i < e; ++i, ++moduleOutputs)
    ;
  for (auto &[_, memState] : state.memInterfaces) {
    for (size_t i = 0; i < memState.numOutputs; ++i) {
      const hw::PortInfo &port = *(moduleOutputs++);
      Backedge backedge = lowerState.edgeBuilder.get(port.type);
      outOperands.push_back(backedge);
      memState.backedges.push_back(backedge);
    }
  }

  // Replace the default terminator with one with our operands, and delete the
  // Handshake function's terminator
  Operation *outputOp = modOp.getBodyBlock()->getTerminator();
  rewriter.setInsertionPoint(outputOp);
  rewriter.replaceOpWithNewOp<hw::OutputOp>(outputOp, outOperands);
  rewriter.eraseOp(endOp);

  // Associate the newly created module to its lowering state object
  lowerState.modState.insert({modOp, state});
  return success();
}

LogicalResult ConvertExternalFunc::matchAndRewrite(
    handshake::FuncOp funcOp, OpAdaptor adaptor,
    ConversionPatternRewriter &rewriter) const {
  if (!funcOp.isExternal())
    return failure();

  StringAttr name = rewriter.getStringAttr(funcOp.getName());
  ModuleBuilder modBuilder(funcOp.getContext());
  handshake::PortNamer portNames(funcOp);

  // Add all function outputs to the module
  for (auto [idx, res] : llvm::enumerate(funcOp.getResultTypes()))
    modBuilder.addOutput(portNames.getOutputName(idx), lowerType(res));

  // Add all function inputs to the module
  for (auto [idx, type] : llvm::enumerate(funcOp.getArgumentTypes())) {
    if (isa<MemRefType>(type)) {
      return funcOp->emitError()
             << "Memory interfaces are not supported for external "
                "functions";
    }
    modBuilder.addInput(portNames.getInputName(idx), lowerType(type));
  }
  modBuilder.addClkAndRst();

  rewriter.setInsertionPoint(funcOp);
  auto modOp = rewriter.replaceOpWithNewOp<hw::HWModuleExternOp>(
      funcOp, name, modBuilder.getPortInfo());
  modOp->setAttr(StringAttr::get(getContext(), RTL_NAME_ATTR_NAME),
                 funcOp.getNameAttr());
  return success();
}

namespace {
/// Converts Handshake memory interfaces into equivalent HW constructs,
/// potentially connecting them to the containing HW module's IO in the
/// process. The latter is enabled by a lowering state data-structure
/// associated to the matched memory interface during conversion of the
/// containing Handshake function, and which is expected to exist when this
/// pattern is invoked.
class ConvertMemInterface
    : public OpInterfaceConversionPattern<handshake::MemoryOpInterface> {
public:
  ConvertMemInterface(ChannelTypeConverter &typeConverter, MLIRContext *ctx,
                      LoweringState &lowerState)
      : OpInterfaceConversionPattern<handshake::MemoryOpInterface>(
            typeConverter, ctx),
        lowerState(lowerState) {}

  LogicalResult
  matchAndRewrite(handshake::MemoryOpInterface memOp, ArrayRef<Value> operands,
                  ConversionPatternRewriter &rewriter) const override;

private:
  /// Shared lowering state.
  LoweringState &lowerState;
};
} // namespace

LogicalResult ConvertMemInterface::matchAndRewrite(
    handshake::MemoryOpInterface memOp, ArrayRef<Value> operands,
    ConversionPatternRewriter &rewriter) const {
  hw::HWModuleOp parentModOp = memOp->getParentOfType<hw::HWModuleOp>();
  ModuleLoweringState &modState = lowerState.modState[parentModOp];
  MemLoweringState &memState = modState.memInterfaces[memOp];
  HWMemConverter converter(getContext());

  // Removes memory region name prefix from the port name.
  auto removePortNamePrefix = [&](const hw::ModulePort &port) -> StringRef {
    StringRef portName = port.name.strref();
    size_t idx = portName.rfind("_");
    if (idx != std::string::npos)
      return portName.substr(idx + 1);
    return portName;
  };

  // The HW instance will be connected to the top-level module through a
  // number of input ports, add those first, then the regular interface ports,
  // and finally clock and reset
  ValueRange blockArgs = parentModOp.getBodyBlock()->getArguments();
  ValueRange memArgs = blockArgs.slice(memState.inputIdx, memState.numInputs);
  auto inputModPorts = memState.getMemInputPorts(parentModOp);
  for (auto [port, arg] : llvm::zip_equal(inputModPorts, memArgs))
    converter.addInput(removePortNamePrefix(port), arg);
  for (auto [idx, oprd] : llvm::enumerate(operands)) {
    if (!isa<mlir::MemRefType>(oprd.getType()))
      converter.addInput(memState.portNames.getInputName(idx), oprd);
  }
  converter.addClkAndRst(parentModOp);

  // The HW instance will be connected to the top-level module through a
  // number of output ports, add those last after the regular interface ports
  for (auto [idx, res] : llvm::enumerate(memOp->getResults())) {
    converter.addOutput(memState.portNames.getOutputName(idx),
                        lowerType(res.getType()));
  }
  auto outputModPorts = memState.getMemOutputPorts(parentModOp);
  for (const hw::ModulePort &outputPort : outputModPorts)
    converter.addOutput(removePortNamePrefix(outputPort), outputPort.type);

  hw::InstanceOp instOp = converter.convertToInstance(memState, rewriter);
  return instOp ? success() : failure();
}

namespace {
/// Converts an operation (of type indicated by the template argument) into
/// an equivalent hardware instance. The method creates an external module
/// to instantiate the new component from if a module with matching IO does
/// not already exist. Valid/Ready semantics are made explicit thanks to the
/// type converter which converts implicit handshaked types into dataflow
/// channels with a corresponding data-type.
template <typename T>
class ConvertToHWInstance : public OpConversionPattern<T> {
public:
  using OpConversionPattern<T>::OpConversionPattern;
  using OpAdaptor = typename T::Adaptor;

  /// Always succeeds in replacing the matched operation with an equivalent
  /// HW instance operation, potentially creating an external HW module in
  /// the process.
  LogicalResult
  matchAndRewrite(T op, OpAdaptor adaptor,
                  ConversionPatternRewriter &rewriter) const override;
};
} // namespace

template <typename T>
LogicalResult ConvertToHWInstance<T>::matchAndRewrite(
    T op, OpAdaptor adaptor, ConversionPatternRewriter &rewriter) const {
  HWConverter converter(this->getContext());
  handshake::PortNamer portNames(op);

  // Add all operation operands to the inputs
  for (auto [idx, oprd] : llvm::enumerate(adaptor.getOperands()))
    converter.addInput(portNames.getInputName(idx), oprd);
  converter.addClkAndRst(((Operation *)op)->getParentOfType<hw::HWModuleOp>());

  // Add all operation results to the outputs
  for (auto [idx, type] : llvm::enumerate(op->getResultTypes()))
    converter.addOutput(portNames.getOutputName(idx), lowerType(type));

  hw::InstanceOp instOp = converter.convertToInstance(op, rewriter);
  return instOp ? success() : failure();
}

namespace {

/// Converts a Handshake-level instance operation to an equivalent HW-level one.
/// The pattern assumes that the module the Handshake instance references has
/// already been converted to a `hw::HWExternModuleOp`.
class ConvertInstance : public OpConversionPattern<handshake::InstanceOp> {
public:
  using OpConversionPattern<handshake::InstanceOp>::OpConversionPattern;
  using OpAdaptor = typename handshake::InstanceOp::Adaptor;

  /// Always succeeds in replacing the matched operation with an equivalent
  /// HW instance operation.
  LogicalResult
  matchAndRewrite(handshake::InstanceOp instOp, OpAdaptor adaptor,
                  ConversionPatternRewriter &rewriter) const override;
};
} // namespace

LogicalResult
ConvertInstance::matchAndRewrite(handshake::InstanceOp instOp,
                                 OpAdaptor adaptor,
                                 ConversionPatternRewriter &rewriter) const {
  SmallVector<Value> instOperands(adaptor.getOperands());
  auto [clk, rst] = getClkAndRst(instOp->getParentOfType<hw::HWModuleOp>());
  instOperands.push_back(clk);
  instOperands.push_back(rst);

  auto topLevelModOp = instOp->getParentOfType<mlir::ModuleOp>();
  hw::HWModuleLike modOp = findExternMod(topLevelModOp, instOp.getModule());
  assert(modOp && "failed to find referenced external module");
  StringAttr instNameAttr = rewriter.getStringAttr(getUniqueName(instOp));
  rewriter.replaceOpWithNewOp<hw::InstanceOp>(instOp, modOp, instNameAttr,
                                              instOperands);
  return success();
}

/// Returns the module's input ports.
static ArrayRef<hw::ModulePort> getModInputs(hw::HWModuleLike modOp) {
  return modOp.getHWModuleType().getPorts().slice(modOp.getPortIdForInputId(0),
                                                  modOp.getNumInputPorts());
}

/// Returns the module's output ports.
static ArrayRef<hw::ModulePort> getModOutputs(hw::HWModuleLike modOp) {
  return modOp.getHWModuleType().getPorts().slice(modOp.getPortIdForOutputId(0),
                                                  modOp.getNumOutputPorts());
}

namespace {

/// Records a mapping between a module's continuous range of output ports and
/// another module's continuous range of input ports. Ranges are identified by
/// their index and must have the same size.
struct IOMapping {
  /// Starting index in the source module's list of output ports.
  size_t srcIdx;
  /// Starting index in the destination module's list of inputs ports.
  size_t dstIdx;
  /// Range size.
  size_t size;

  /// Initialize all fields to 0.
  IOMapping() : srcIdx(0), dstIdx(0), size(0) {}

  /// Member-by-member constructor.
  IOMapping(size_t srcIdx, size_t dstIdx, size_t size)
      : srcIdx(srcIdx), dstIdx(dstIdx), size(size) {}
};

/// Helper class to allow for the creation of a "converter hardware module
/// instance" in between a hardware module's (the "wrapper") top-level IO ports
/// and a module instance (the "circuit") within it.
class ConverterBuilder {
public:
  /// IO mapping from circuit to the converter.
  IOMapping circuitToConverter;
  /// IO mapping from the converter to the wrapper.
  IOMapping converterToWrapper;
  /// IO mapping from the wrapper to the converter.
  IOMapping wrapperToConverter;
  /// IO mapping from the converter to the circuit.
  IOMapping converterToCircuit;

  ConverterBuilder() = default;

  /// Creates the converter builder from the external hardware module which
  /// instances of the converter will reference and the IO mappings between the
  /// converter and the circuit/wrapper.
  ConverterBuilder(hw::HWModuleExternOp converterModOp,
                   const IOMapping &circuitToConverter,
                   const IOMapping &converterToWrapper,
                   const IOMapping &wrapperToConverter,
                   const IOMapping &converterToCircuit)
      : circuitToConverter(circuitToConverter),
        converterToWrapper(converterToWrapper),
        wrapperToConverter(wrapperToConverter),
        converterToCircuit(converterToCircuit), converterModOp(converterModOp) {
  }

private:
  /// Slices the converter module's input ports according to the IO map.
  inline ArrayRef<hw::ModulePort> getSlicedInputs(IOMapping &map) {
    return getModInputs(converterModOp).slice(map.dstIdx, map.size);
  }

  /// Slices the converter module's output ports according to the IO map.
  inline ArrayRef<hw::ModulePort> getSlicedOutputs(IOMapping &map) {
    return getModOutputs(converterModOp).slice(map.srcIdx, map.size);
  }

public:
  /// Adds wrapper inputs that will connect to the converter instance to the
  /// module builder.
  void addWrapperInputs(ModuleBuilder &modBuilder, StringRef baseName) {
    wrapperToConverter.srcIdx = modBuilder.getNumInputs();
    for (const hw::ModulePort port : getSlicedInputs(wrapperToConverter))
      modBuilder.addInput(baseName + "_" + port.name.strref(), port.type);
  }

  /// Adds wrapper output that will originate from the converter instance to the
  /// module builder.
  void addWrapperOutputs(ModuleBuilder &modBuilder, StringRef baseName) {
    converterToWrapper.dstIdx = modBuilder.getNumOutputs();
    for (const hw::ModulePort port : getSlicedOutputs(converterToWrapper))
      modBuilder.addOutput(baseName + "_" + port.name.strref(), port.type);
  }

  /// Adds backedges matching the converter instance's outputs going to the
  /// wrapper to the vector.
  void addWrapperBackedges(BackedgeBuilder &edgeBuilder,
                           SmallVector<Value> &wrapperOutputs) {
    for (const hw::ModulePort port : getSlicedOutputs(converterToWrapper)) {
      wrapperBackedges.push_back(edgeBuilder.get(port.type));
      wrapperOutputs.push_back(wrapperBackedges.back());
    }
  }

  /// Adds backedges matching the converter instance's outputs going to the
  /// circuit to the vector.
  void addCircuitBackedges(BackedgeBuilder &edgeBuilder,
                           SmallVector<Value> &circuitOperands) {
    for (const hw::ModulePort port : getSlicedOutputs(converterToCircuit)) {
      circuitBackedges.push_back(edgeBuilder.get(port.type));
      circuitOperands.push_back(circuitBackedges.back());
    }
  }

public:
  /// Creates an instance of the wrapper between the module's top-level IO ports
  /// and the circuit instance within it. This resolves all internally created
  /// backedges. Returns the converter instance that was inserted.
  hw::InstanceOp createInstance(hw::HWModuleOp wrapperOp,
                                hw::InstanceOp circuitOp, StringRef memName,
                                OpBuilder &builder);

private:
  /// The external hardware module representing the converter.
  hw::HWModuleExternOp converterModOp;
  /// Backedges to the circuit instance's inputs.
  SmallVector<Backedge> circuitBackedges;
  /// Backedges to the wrapper module's outputs.
  SmallVector<Backedge> wrapperBackedges;
};

/// Converter builder between the "simplifier dual-port BRAM interface"
/// implemented by our RTL components and an actual dual-port BRAM interface.
class MemToBRAMConverter : public ConverterBuilder {
public:
  using ConverterBuilder::ConverterBuilder;

  /// RTL module's name (must match one in RTL configuration file).
  static constexpr llvm::StringLiteral HW_NAME = "mem_to_bram";

  /// Constructs from the hardware module that the circuit instance references,
  /// and the memory lowering state object representing the memory interface to
  /// convert.
  MemToBRAMConverter(hw::HWModuleOp circuitMod, const MemLoweringState &state,
                     OpBuilder &builder)
      : ConverterBuilder(buildExternalModule(circuitMod, state, builder),
                         IOMapping(state.outputIdx, 0, 5), IOMapping(0, 0, 8),
                         IOMapping(0, 5, 2), IOMapping(8, state.inputIdx, 1)){};

private:
  /// Creates, inserts, and returns the external harware module corresponding to
  /// the memory converter.
  hw::HWModuleExternOp buildExternalModule(hw::HWModuleOp circuitMod,
                                           const MemLoweringState &memState,
                                           OpBuilder &builder) const;
};

} // namespace

hw::InstanceOp ConverterBuilder::createInstance(hw::HWModuleOp wrapperOp,
                                                hw::InstanceOp circuitOp,
                                                StringRef memName,
                                                OpBuilder &builder) {
  SmallVector<Value> instOperands;

  // Assume that the converter's first inputs come from the wrapper circuit,
  // followed by the wrapper's inputs
  llvm::copy(circuitOp.getResults().slice(circuitToConverter.srcIdx,
                                          circuitToConverter.size),
             std::back_inserter(instOperands));
  llvm::copy(wrapperOp.getBodyBlock()->getArguments().slice(
                 wrapperToConverter.srcIdx, wrapperToConverter.size),
             std::back_inserter(instOperands));

  // Create an instance of the converter
  StringAttr name = builder.getStringAttr("mem_to_bram_converter_" + memName);
  builder.setInsertionPoint(circuitOp);
  hw::InstanceOp converterInstOp = builder.create<hw::InstanceOp>(
      circuitOp.getLoc(), converterModOp, name, instOperands);

  // Resolve backedges in the wrapped circuit operands and in the wrapper's
  // outputs
  ValueRange results = converterInstOp->getResults();
  for (auto [backedge, res] :
       llvm::zip(circuitBackedges, results.slice(converterToCircuit.srcIdx,
                                                 converterToCircuit.size)))
    backedge.setValue(res);
  for (auto [backedge, res] :
       llvm::zip(wrapperBackedges, results.slice(converterToWrapper.srcIdx,
                                                 converterToWrapper.size)))
    backedge.setValue(res);

  return converterInstOp;
}

hw::HWModuleExternOp
MemToBRAMConverter::buildExternalModule(hw::HWModuleOp circuitMod,
                                        const MemLoweringState &memState,
                                        OpBuilder &builder) const {
  std::string extModName =
      HW_NAME.str() + "_" +
      std::to_string(memState.dataType.getIntOrFloatBitWidth()) + "_" +
      std::to_string(memState.ports.addrWidth);
  mlir::ModuleOp topModOp = circuitMod->getParentOfType<mlir::ModuleOp>();
  hw::HWModuleExternOp extModOp = findExternMod(topModOp, extModName);

  if (extModOp)
    return extModOp;

  // The external module does not yet exist, create it
  MLIRContext *ctx = builder.getContext();
  ModuleBuilder modBuilder(ctx);
  Type i1Type = IntegerType::get(ctx, 1);
  Type addrType = IntegerType::get(ctx, memState.ports.addrWidth);

  // Inputs from wrapped circuit
  modBuilder.addInput("loadEn", i1Type);
  modBuilder.addInput("loadAddr", addrType);
  modBuilder.addInput("storeEn", i1Type);
  modBuilder.addInput("storeAddr", addrType);
  modBuilder.addInput("storeData", memState.dataType);

  // Outputs to wrapper
  modBuilder.addOutput("ce0", i1Type);
  modBuilder.addOutput("we0", i1Type);
  modBuilder.addOutput("address0", addrType);
  modBuilder.addOutput("dout0", memState.dataType);
  modBuilder.addOutput("ce1", i1Type);
  modBuilder.addOutput("we1", i1Type);
  modBuilder.addOutput("address1", addrType);
  modBuilder.addOutput("dout1", memState.dataType);

  // Inputs from wrapper
  modBuilder.addInput("din0", memState.dataType);
  modBuilder.addInput("din1", memState.dataType);

  // Outputs to wrapped circuit
  modBuilder.addOutput("loadData", memState.dataType);

  builder.setInsertionPointToEnd(topModOp.getBody());
  StringAttr modNameAttr = builder.getStringAttr(extModName);
  extModOp = builder.create<hw::HWModuleExternOp>(
      circuitMod->getLoc(), modNameAttr, modBuilder.getPortInfo());

  extModOp->setAttr(RTL_NAME_ATTR_NAME, StringAttr::get(ctx, HW_NAME));
  SmallVector<NamedAttribute> parameters;
  Type i32 = IntegerType::get(ctx, 32, IntegerType::Unsigned);
  parameters.emplace_back(
      StringAttr::get(ctx, "DATA_WIDTH"),
      IntegerAttr::get(i32, memState.dataType.getIntOrFloatBitWidth()));
  parameters.emplace_back(StringAttr::get(ctx, "ADDR_WIDTH"),
                          IntegerAttr::get(i32, memState.ports.addrWidth));
  extModOp->setAttr(RTL_PARAMETERS_ATTR_NAME,
                    DictionaryAttr::get(ctx, parameters));
  return extModOp;
}

/// Creates and returns an empty wrapper module. When the function returns,
/// `memConverters `associates each memory interface in the wrapped circuit to a
/// builder for their respective converter; in addition, backedges for the
/// future wrapped circuit results going directly to the wrapper (without
/// passing through a converter) are stored along their corresponding result
/// index inside the `circuitBackedges` vector.
static hw::HWModuleOp createEmptyWrapperMod(
    hw::HWModuleOp circuitOp, LoweringState &state, OpBuilder &builder,
    DenseMap<const MemLoweringState *, ConverterBuilder> &memConverters,
    SmallVector<std::pair<size_t, Backedge>> &circuitBackedges) {

  ModuleLoweringState &modState = state.modState[circuitOp];
  MLIRContext *ctx = builder.getContext();
  ModuleBuilder wrapperBuilder(ctx);

  DenseMap<size_t, const MemLoweringState *> inputToMem, outputToMem;
  for (const auto &[_, memState] : modState.memInterfaces) {
    if (!memState.connectsToCircuit())
      continue;
    inputToMem[memState.inputIdx] = &memState;
    outputToMem[memState.outputIdx] = &memState;
    memConverters[&memState] = MemToBRAMConverter(circuitOp, memState, builder);
  }

  // Create input ports for the wrapper; we need to identify the inputs which
  // map to internal memory interfaces and replace them with an interface for a
  // dual-port BRAM
  ArrayRef<hw::ModulePort> inputPorts = getModInputs(circuitOp);
  for (size_t i = 0, e = inputPorts.size(); i < e;) {
    hw::ModulePort port = inputPorts[i];
    if (auto it = inputToMem.find(i); it != inputToMem.end()) {
      // Beginning of internal mem interface, replace with IO for dual-port BRAM
      const MemLoweringState *memState = it->second;
      ConverterBuilder &converter = memConverters.find(memState)->second;
      converter.addWrapperInputs(wrapperBuilder, memState->name);
      i += memState->numInputs;
    } else {
      // This is a regular argument, just forward it
      wrapperBuilder.addInput(port.name.strref(), port.type);
      ++i;
    }
  }

  // Same as above, but for the wrapper's outputs
  ArrayRef<hw::ModulePort> outputPorts = getModOutputs(circuitOp);
  DenseMap<size_t, ConverterBuilder *> wrapperOutputToMem;
  for (size_t i = 0, e = outputPorts.size(); i < e;) {
    hw::ModulePort port = outputPorts[i];
    if (auto it = outputToMem.find(i); it != outputToMem.end()) {
      // Beginning of internal mem interface, replace with IO for dual-port BRAM
      const MemLoweringState *memState = it->second;
      ConverterBuilder &converter = memConverters.find(memState)->second;
      wrapperOutputToMem[wrapperBuilder.getNumOutputs()] = &converter;
      converter.addWrapperOutputs(wrapperBuilder, memState->name);
      i += memState->numOutputs;
    } else {
      // This is a regular result, just forward it
      wrapperBuilder.addOutput(port.name.strref(), port.type);
      ++i;
    }
  }

  // Create the wrapper
  builder.setInsertionPointToEnd(state.modOp.getBody());
  hw::HWModuleOp wrapperOp = builder.create<hw::HWModuleOp>(
      circuitOp.getLoc(),
      StringAttr::get(ctx, circuitOp.getSymName() + "_wrapper"),
      wrapperBuilder.getPortInfo());
  builder.setInsertionPointToStart(wrapperOp.getBodyBlock());

  // Create backedges for all of the wrapper module's outputs
  SmallVector<Value> modOutputs;
  ArrayRef<hw::ModulePort> wrapperOutputs = getModOutputs(wrapperOp);
  for (size_t i = 0, e = wrapperOutputs.size(); i < e;) {
    hw::ModulePort port = wrapperOutputs[i];
    if (auto it = wrapperOutputToMem.find(i); it != wrapperOutputToMem.end()) {
      // This is the beginning of memory interface outputs that will eventually
      // come from a converter
      it->second->addWrapperBackedges(state.edgeBuilder, modOutputs);
      i += it->second->converterToWrapper.size;
    } else {
      // This is a regular result that will come directly from the wrapped
      // circuit
      circuitBackedges.push_back({i, state.edgeBuilder.get(port.type)});
      modOutputs.push_back(circuitBackedges.back().second);
      i += 1;
    }
  }

  Operation *outputOp = wrapperOp.getBodyBlock()->getTerminator();
  outputOp->setOperands(modOutputs);
  return wrapperOp;
};

/// Creates a wrapper module made up of the hardware module that resulted from
/// Handshake lowering and of memory converters sitting between the latter's
/// memory interfaces and "standard memory interfaces" exposed by the wrapper's
/// module.
static void createWrapper(hw::HWModuleOp circuitOp, LoweringState &state,
                          OpBuilder &builder) {

  DenseMap<const MemLoweringState *, ConverterBuilder> memConverters;
  SmallVector<std::pair<size_t, Backedge>> circuitBackedges;
  hw::HWModuleOp wrapperOp = createEmptyWrapperMod(
      circuitOp, state, builder, memConverters, circuitBackedges);
  builder.setInsertionPointToStart(wrapperOp.getBodyBlock());

  // Operands for the circuit instance inside the wrapper
  SmallVector<Value> circuitOperands;

  DenseMap<size_t, ConverterBuilder *> wrapperInputToConv;
  for (auto &[_, converter] : memConverters)
    wrapperInputToConv[converter.wrapperToConverter.srcIdx] = &converter;

  ArrayRef<BlockArgument> wrapperArgs = wrapperOp.getBody().getArguments();
  for (size_t i = 0, e = wrapperArgs.size(); i < e;) {
    if (auto it = wrapperInputToConv.find(i); it != wrapperInputToConv.end()) {
      ConverterBuilder *converter = it->second;
      converter->addCircuitBackedges(state.edgeBuilder, circuitOperands);
      i += converter->wrapperToConverter.size;
    } else {
      // Argument, just forward it to the operands
      circuitOperands.push_back(wrapperArgs[i]);
      ++i;
    }
  }

  // Create the wrapped circuit instance inside the wrapper
  hw::InstanceOp circuitInstOp = builder.create<hw::InstanceOp>(
      circuitOp.getLoc(), circuitOp,
      builder.getStringAttr(circuitOp.getSymName() + "_wrapped"),
      circuitOperands);

  // Instantiate the memory interface converters inside the wrapper module,
  // which also resolved all backedges meant to originate from the converter
  for (auto &[memState, converter] : memConverters)
    converter.createInstance(wrapperOp, circuitInstOp, memState->name, builder);

  // Resolve backedges coming from the circuit to the wrapper's outputs
  for (auto [resIdx, backedge] : circuitBackedges)
    backedge.setValue(circuitInstOp.getResult(resIdx));
}

namespace {

/// Conversion pass driver. The conversion only works on modules containing
/// a single handshake function (handshake::FuncOp) at the moment. The
/// function and all the operations it contains are converted to operations
/// from the HW dialect. Dataflow semantics are made explicit with Handshake
/// channels.
class HandshakeToHWPass
    : public dynamatic::impl::HandshakeToHWBase<HandshakeToHWPass> {
public:
  void runDynamaticPass() override {
    mlir::ModuleOp modOp = getOperation();
    MLIRContext *ctx = &getContext();

    // We only support one function per module
    handshake::FuncOp funcOp = nullptr;
    for (auto op : modOp.getOps<handshake::FuncOp>()) {
      if (op.isExternal())
        continue;
      if (funcOp) {
        modOp->emitOpError() << "we currently only support one non-external "
                                "handshake function per module";
        return signalPassFailure();
      }
      funcOp = op;
    }

    if (funcOp) {
      // Check that some preconditions are met before doing anything
      if (failed(verifyIRMaterialized(funcOp))) {
        funcOp.emitError() << ERR_NON_MATERIALIZED_FUNC;
        return signalPassFailure();
      }
    }

    // Make sure all operations are named
    NameAnalysis &namer = getAnalysis<NameAnalysis>();
    namer.nameAllUnnamedOps();

    ChannelTypeConverter typeConverter;
    if (failed(convertExternalFunctions(typeConverter)))
      return signalPassFailure();

    // Helper struct for lowering
    OpBuilder builder(ctx);
    LoweringState lowerState(modOp, namer, builder);

    // Create pattern set
    RewritePatternSet patterns(ctx);
    patterns.insert<ConvertFunc, ConvertMemInterface>(typeConverter, ctx,
                                                      lowerState);
    patterns.insert<ConvertInstance, ConvertToHWInstance<handshake::BufferOp>,
                    ConvertToHWInstance<handshake::ConditionalBranchOp>,
                    ConvertToHWInstance<handshake::BranchOp>,
                    ConvertToHWInstance<handshake::MergeOp>,
                    ConvertToHWInstance<handshake::ControlMergeOp>,
                    ConvertToHWInstance<handshake::MuxOp>,
                    ConvertToHWInstance<handshake::JoinOp>,
                    ConvertToHWInstance<handshake::SourceOp>,
                    ConvertToHWInstance<handshake::ConstantOp>,
                    ConvertToHWInstance<handshake::SinkOp>,
                    ConvertToHWInstance<handshake::ForkOp>,
                    ConvertToHWInstance<handshake::LazyForkOp>,
                    ConvertToHWInstance<handshake::LoadOp>,
                    ConvertToHWInstance<handshake::StoreOp>,
                    ConvertToHWInstance<handshake::NotOp>,
                    ConvertToHWInstance<handshake::SharingWrapperOp>,

                    // Arith operations
                    ConvertToHWInstance<handshake::AddFOp>,
                    ConvertToHWInstance<handshake::AddIOp>,
                    ConvertToHWInstance<handshake::AndIOp>,
                    ConvertToHWInstance<handshake::CmpFOp>,
                    ConvertToHWInstance<handshake::CmpIOp>,
                    ConvertToHWInstance<handshake::DivFOp>,
                    ConvertToHWInstance<handshake::DivSIOp>,
                    ConvertToHWInstance<handshake::DivUIOp>,
                    ConvertToHWInstance<handshake::ExtSIOp>,
                    ConvertToHWInstance<handshake::ExtUIOp>,
                    ConvertToHWInstance<handshake::MulFOp>,
                    ConvertToHWInstance<handshake::MulIOp>,
                    ConvertToHWInstance<handshake::NegFOp>,
                    ConvertToHWInstance<handshake::OrIOp>,
                    ConvertToHWInstance<handshake::SelectOp>,
                    ConvertToHWInstance<handshake::ShLIOp>,
                    ConvertToHWInstance<handshake::ShRSIOp>,
                    ConvertToHWInstance<handshake::ShRUIOp>,
                    ConvertToHWInstance<handshake::SubFOp>,
                    ConvertToHWInstance<handshake::SubIOp>,
                    ConvertToHWInstance<handshake::TruncIOp>,
                    ConvertToHWInstance<handshake::TruncFOp>,
                    ConvertToHWInstance<handshake::XOrIOp>,
                    ConvertToHWInstance<handshake::SIToFPOp>,
                    ConvertToHWInstance<handshake::FPToSIOp>,
                    ConvertToHWInstance<handshake::ExtFOp>,
                    ConvertToHWInstance<handshake::AbsFOp>,

                    // Operations for speculation
                    ConvertToHWInstance<handshake::SpecCommitOp>,
                    ConvertToHWInstance<handshake::SpecSaveOp>,
                    ConvertToHWInstance<handshake::SpecSaveCommitOp>,
                    ConvertToHWInstance<handshake::SpeculatorOp>,
                    ConvertToHWInstance<handshake::SpeculatingBranchOp>>(
        typeConverter, funcOp->getContext());

    // Everything must be converted to operations in the hw dialect
    ConversionTarget target(*ctx);
    target.addLegalOp<hw::HWModuleOp, hw::HWModuleExternOp, hw::InstanceOp,
                      hw::OutputOp>();
    target.addIllegalDialect<handshake::HandshakeDialect,
                             memref::MemRefDialect>();

    if (failed(applyPartialConversion(modOp, target, std::move(patterns))))
      return signalPassFailure();

    // Create memory wrappers around all hardware modules
    for (auto &[circuitOp, _] : lowerState.modState)
      createWrapper(circuitOp, lowerState, builder);

    // At this level all operations already have an intrinsic name so we can
    // disable our naming system
    doNotNameOperations();
  }

private:
  /// Converts all external `handshake::FuncOp` operations into corresponding
  /// `hw::HWModuleExternOp` operations using a partial IR conversion.
  LogicalResult convertExternalFunctions(ChannelTypeConverter &typeConverter) {
    MLIRContext *ctx = &getContext();

    RewritePatternSet patterns(ctx);
    patterns.insert<ConvertExternalFunc>(typeConverter, ctx);
    ConversionTarget target(*ctx);
    target.addLegalOp<hw::HWModuleExternOp>();
    target.addDynamicallyLegalOp<handshake::FuncOp>(
        [&](handshake::FuncOp funcOp) { return !funcOp.isExternal(); });
    target.markOpRecursivelyLegal<handshake::FuncOp>();
    return applyPartialConversion(getOperation(), target, std::move(patterns));
  }
};

} // end anonymous namespace

std::unique_ptr<dynamatic::DynamaticPass> dynamatic::createHandshakeToHWPass() {
  return std::make_unique<HandshakeToHWPass>();
}<|MERGE_RESOLUTION|>--- conflicted
+++ resolved
@@ -56,25 +56,14 @@
 /// Name of ports representing the clock and reset signals.
 static constexpr llvm::StringLiteral CLK_PORT("clk"), RST_PORT("rst");
 
-<<<<<<< HEAD
-/// Makes all extra signals signless IntegerType's of the same width as the
-/// original type.
-static SmallVector<ExtraSignal>
-lowerExtraSignals(llvm::ArrayRef<ExtraSignal> extraSignals) {
-=======
 /// Converts all ExtraSignal types to signless integer.
 static SmallVector<ExtraSignal>
 lowerExtraSignals(ArrayRef<ExtraSignal> extraSignals) {
->>>>>>> a7a4a104
   SmallVector<ExtraSignal> newExtraSignals;
   for (const ExtraSignal &extra : extraSignals) {
     unsigned extraWidth = extra.type.getIntOrFloatBitWidth();
 
-<<<<<<< HEAD
-    // Create a new signless IntegerType with the same bit width as the original
-=======
     // Convert to integer with the same bit width
->>>>>>> a7a4a104
     Type newType = IntegerType::get(extra.type.getContext(), extraWidth);
 
     newExtraSignals.emplace_back(extra.name, newType, extra.downstream);
@@ -93,11 +82,7 @@
         unsigned width = channelType.getDataBitWidth();
         Type dataType = IntegerType::get(type.getContext(), width);
 
-<<<<<<< HEAD
-        // Make sure all extra signals are signless IntegerType's as well
-=======
         // Convert all ExtraSignals to signless integer
->>>>>>> a7a4a104
         SmallVector<ExtraSignal> extraSignals =
             lowerExtraSignals(channelType.getExtraSignals());
         return handshake::ChannelType::get(dataType, extraSignals);
@@ -107,11 +92,7 @@
         return IntegerType::get(type.getContext(), width);
       })
       .Case<handshake::ControlType>([](handshake::ControlType type) {
-<<<<<<< HEAD
-        // Make sure all extra signals are signless IntegerType's
-=======
         // Convert all ExtraSignals to signless integer
->>>>>>> a7a4a104
         SmallVector<ExtraSignal> extraSignals =
             lowerExtraSignals(type.getExtraSignals());
         return handshake::ControlType::get(type.getContext(), extraSignals);
@@ -648,9 +629,8 @@
         addType("INPUT_TYPE", op->getOperand(0));
         addType("OUTPUT_TYPE", op->getResult(0));
       })
-      .Case<handshake::SpecCommitOp, handshake::SpecSaveOp>([&](auto) {
-        addType("DATA_TYPE", op->getOperand(0));
-      })
+      .Case<handshake::SpecCommitOp, handshake::SpecSaveOp>(
+          [&](auto) { addType("DATA_TYPE", op->getOperand(0)); })
       .Case<handshake::SpeculatorOp>([&](auto) {
         addType("DATA_TYPE", op->getOperand(0));
         addUnsigned("FIFO_DEPTH", 32); // temp
