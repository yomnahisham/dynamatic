//===- HandshakeToHW.cpp - Convert Handshake to HW --------------*- C++ -*-===//
//
// Dynamatic is under the Apache License v2.0 with LLVM Exceptions.
// See https://llvm.org/LICENSE.txt for license information.
// SPDX-License-Identifier: Apache-2.0 WITH LLVM-exception
//
//===----------------------------------------------------------------------===//
//
// Converts Handshake constructs into equivalent HW constructs.
//
//===----------------------------------------------------------------------===//

#include "dynamatic/Conversion/HandshakeToHW.h"
#include "dynamatic/Analysis/NameAnalysis.h"
#include "dynamatic/Dialect/HW/HWOpInterfaces.h"
#include "dynamatic/Dialect/HW/HWOps.h"
#include "dynamatic/Dialect/HW/HWTypes.h"
#include "dynamatic/Dialect/HW/PortImplementation.h"
#include "dynamatic/Dialect/Handshake/HandshakeDialect.h"
#include "dynamatic/Dialect/Handshake/HandshakeInterfaces.h"
#include "dynamatic/Dialect/Handshake/HandshakeOps.h"
#include "dynamatic/Dialect/Handshake/HandshakeTypes.h"
#include "dynamatic/Dialect/Handshake/MemoryInterfaces.h"
#include "dynamatic/Support/Backedge.h"
<<<<<<< HEAD
#include "dynamatic/Support/RTL/RTL.h"
=======
#include "dynamatic/Support/Utils/Utils.h"
>>>>>>> a90f1f54
#include "dynamatic/Transforms/HandshakeMaterialize.h"
#include "mlir/Dialect/MemRef/IR/MemRef.h"
#include "mlir/IR/Attributes.h"
#include "mlir/IR/Builders.h"
#include "mlir/IR/BuiltinAttributes.h"
#include "mlir/IR/BuiltinOps.h"
#include "mlir/IR/BuiltinTypes.h"
#include "mlir/IR/Diagnostics.h"
#include "mlir/IR/MLIRContext.h"
#include "mlir/IR/PatternMatch.h"
#include "mlir/IR/Value.h"
#include "mlir/Support/LogicalResult.h"
#include "mlir/Transforms/DialectConversion.h"
#include "llvm/ADT/STLExtras.h"
#include "llvm/ADT/SmallVector.h"
#include "llvm/ADT/StringRef.h"
#include "llvm/ADT/TypeSwitch.h"
#include "llvm/Support/ErrorHandling.h"
#include <algorithm>
#include <bitset>
#include <iterator>
#include <string>

using namespace mlir;
using namespace dynamatic;
using namespace dynamatic::handshake;

/// Name of ports representing the clock and reset signals.
static constexpr llvm::StringLiteral CLK_PORT("clk"), RST_PORT("rst");

/// NOTE: temporary hack to support external functions as top-level IO.
static unsigned getNumExtInstanceArgs(handshake::EndOp endOp) {
  if (auto attr = endOp->getAttrOfType<IntegerAttr>("hw.funcCutoff"))
    return endOp->getNumOperands() - attr.getUInt();
  return 0;
}

namespace {

/// Helper class to build HW modules progressively by adding inputs/outputs
/// one at time.
class ModuleBuilder {
public:
  /// The MLIR context is used to create string attributes for port names
  /// and types for the clock and reset ports, should they be added.
  ModuleBuilder(MLIRContext *ctx) : ctx(ctx) {};

  /// Builds the module port information from the current list of inputs and
  /// outputs.
  hw::ModulePortInfo getPortInfo();

  /// Returns the current number of inputs.
  unsigned getNumInputs() { return inputs.size(); }

  /// Returns the current number of outputs.
  unsigned getNumOutputs() { return outputs.size(); }

  /// Adds an input port with the given name and type at the end of the
  /// existing list of input ports.
  void addInput(const Twine &name, Type type) {
    inputs.push_back(hw::ModulePort{StringAttr::get(ctx, name), type,
                                    hw::ModulePort::Direction::Input});
  }

  /// Adds an output port with the given name and type at the end of the
  /// existing list of output ports.
  void addOutput(const Twine &name, Type type) {
    outputs.push_back(hw::ModulePort{StringAttr::get(ctx, name), type,
                                     hw::ModulePort::Direction::Output});
  }

  /// Adds clock and reset ports at the end of the existing list of input
  /// ports.
  void addClkAndRst() {
    Type i1Type = IntegerType::get(ctx, 1);
    addInput(CLK_PORT, i1Type);
    addInput(RST_PORT, i1Type);
  }

  /// Returns the MLIR context used by the builder.
  MLIRContext *getContext() { return ctx; }

private:
  /// MLIR context for type/attribute creation.
  MLIRContext *ctx;
  /// List of module inputs.
  SmallVector<hw::ModulePort> inputs;
  /// List of module outputs.
  SmallVector<hw::ModulePort> outputs;
};

} // namespace

namespace {
/// Aggregates information to convert a Handshake memory interface into a
/// `hw::InstanceOp`. This must be created during conversion of the Handsahke
/// function containing the interface.
struct MemLoweringState {
  /// Memory region's name.
  std::string name;
  /// Data type.
  Type dataType = nullptr;
  /// Cache memory port information before modifying the interface, which can
  /// make them impossible to query.
  FuncMemoryPorts ports;
  /// Generates and stores the interface's port names before starting the
  /// conversion, when those are still queryable.
  hw::PortNameGenerator portNames;
  /// Backedges to the containing module's `hw::OutputOp` operation, which
  /// must be set, in order, with the memory interface's results that connect
  /// to the top-level module IO.
  SmallVector<Backedge> backedges;

  /// Index of first module input corresponding to the interface's inputs.
  size_t inputIdx = 0;
  /// Number of inputs for the memory interface, starting at the `inputIdx`.
  size_t numInputs = 0;
  /// Index of first module output corresponding to the interface's ouputs.
  size_t outputIdx = 0;
  /// Number of outputs for the memory interface, starting at the `outputIdx`.
  size_t numOutputs = 0;

  /// Needed because we use the class as a value type in a map, which needs to
  /// be default-constructible.
  MemLoweringState() : ports(nullptr), portNames(nullptr) {
    llvm_unreachable("object should never be default-constructed");
  }

  /// Constructs an instance of the object for the provided memory interface.
  MemLoweringState(handshake::MemoryOpInterface memOp, const Twine &name)
      : name(name.str()), dataType(memOp.getMemRefType().getElementType()),
        ports(getMemoryPorts(memOp)), portNames(memOp) {};

  /// Returns the module's input ports that connect to the memory interface.
  SmallVector<hw::ModulePort> getMemInputPorts(hw::HWModuleOp modOp);

  /// Returns the module's output ports that the memory interface connects to.
  SmallVector<hw::ModulePort> getMemOutputPorts(hw::HWModuleOp modOp);

  /// Determine whether the memory interface connects to top-level IO ports in
  /// the lowered hardware module.
  bool connectsToCircuit() const { return numInputs + numOutputs != 0; }

  /// Adds ports to the module for this memory interface.
  void connectWithCircuit(ModuleBuilder &modBuilder);
};

/// Summarizes information to convert a Handshake function into a
/// `hw::HWModuleOp`.
struct ModuleLoweringState {
  /// Maps each Handshake memory interface in the module with information on
  /// how to convert it into equivalent HW constructs.
  llvm::MapVector<handshake::MemoryOpInterface, MemLoweringState> memInterfaces;
  /// Generates and stores the end operations's port names before starting the
  /// conversion, when those are still queryable.
  hw::PortNameGenerator endPorts;
  /// Backedges to the containing module's `hw::OutputOp` operation, which
  /// must be set, in order, with the results of the `hw::InstanceOp`
  /// operation to which the `handshake::EndOp` operation was converted to.
  SmallVector<Backedge> endBackedges;
  /// Backedges to the containing module's `hw::OutputOp` operation, which
  /// must be set, in order, with the original arguments to external function
  /// calls inside the Handshake function.
  SmallVector<Backedge> extInstBackedges;
  /// Number of distinct memories in the function's arguments.
  unsigned numMemories = 0;

  /// Default constructor required because we use the class as a map's value,
  /// which must be default constructible.
  ModuleLoweringState() = default;

  /// Constructs the lowering state from the Handshake function to lower.
  ModuleLoweringState(handshake::FuncOp funcOp)
<<<<<<< HEAD
      : endPorts(funcOp.getBodyBlock()->getTerminator()) {};
=======
      : endPorts(funcOp.getBodyBlock()->getTerminator()) {
    numMemories = llvm::count_if(funcOp.getArgumentTypes(), [](Type ty) {
      return isa<mlir::MemRefType>(ty);
    });
  };
>>>>>>> a90f1f54

  /// Computes the total number of module outputs that are fed by memory
  /// interfaces within the module.
  size_t getNumMemOutputs() {
    size_t numOutputs = 0;
    for (auto &[memOp, info] : memInterfaces)
      numOutputs += info.numOutputs;
    return numOutputs;
  }
};

/// Shared state used during lowering. Captured in a struct to reduce the
/// number of arguments we have to pass around.
struct LoweringState {
  /// Top-level MLIR module.
  mlir::ModuleOp modOp;
  /// Reference to the pass's name analysis, to query unique names for each
  /// operation.
  NameAnalysis &namer;
  /// Allowa to create transient backedges for the `hw::OutputOp` of every
  /// create `hw::HWModuleOp`. We need backedges because, at the moment where
  /// a Handshake function is turned into a HW module, the operands to the
  /// `hw::OutputOp` terminator are not yet available but instead
  /// progressively appear as other oeprations inside the HW module are
  /// converted.
  BackedgeBuilder edgeBuilder;

  /// Maps each created `hw::HWModuleOp` during conversion to some lowering
  /// state required to convert the operations nested within it.
  DenseMap<hw::HWModuleOp, ModuleLoweringState> modState;

  /// Creates the lowering state. The builder is passed to a `BackedgeBuilder`
  /// used during the conversion to create transient operands.
  LoweringState(mlir::ModuleOp modOp, NameAnalysis &namer, OpBuilder &builder);
};
} // namespace

void MemLoweringState::connectWithCircuit(ModuleBuilder &modBuilder) {
  inputIdx = modBuilder.getNumInputs();
  outputIdx = modBuilder.getNumOutputs();

  MLIRContext *ctx = modBuilder.getContext();
  Type i1Type = IntegerType::get(ctx, 1);
  Type addrType = IntegerType::get(ctx, ports.addrWidth);

  // Load data input
  modBuilder.addInput(name + "_loadData", dataType);
  // Load enable output
  modBuilder.addOutput(name + "_loadEn", i1Type);
  // Load address output
  modBuilder.addOutput(name + "_loadAddr", addrType);
  // Store enable output
  modBuilder.addOutput(name + "_storeEn", i1Type);
  // Store address output
  modBuilder.addOutput(name + "_storeAddr", addrType);
  // Store data output
  modBuilder.addOutput(name + "_storeData", dataType);

  numInputs = modBuilder.getNumInputs() - inputIdx;
  numOutputs = modBuilder.getNumOutputs() - outputIdx;
};

SmallVector<hw::ModulePort>
MemLoweringState::getMemInputPorts(hw::HWModuleOp modOp) {
  if (numInputs == 0)
    return {};
  assert(inputIdx + numInputs <= modOp.getNumInputPorts() &&
         "input index too high");
  size_t idx = modOp.getPortIdForInputId(inputIdx);
  ArrayRef<hw::ModulePort> ports = modOp.getModuleType().getPorts();
  return SmallVector<hw::ModulePort>{ports.slice(idx, numInputs)};
}

SmallVector<hw::ModulePort>
MemLoweringState::getMemOutputPorts(hw::HWModuleOp modOp) {
  if (numOutputs == 0)
    return {};
  assert(outputIdx + numOutputs <= modOp.getNumOutputPorts() &&
         "output index too high");
  size_t idx = modOp.getPortIdForOutputId(outputIdx);
  ArrayRef<hw::ModulePort> ports = modOp.getModuleType().getPorts();
  return SmallVector<hw::ModulePort>{ports.slice(idx, numOutputs)};
}

LoweringState::LoweringState(mlir::ModuleOp modOp, NameAnalysis &namer,
                             OpBuilder &builder)
    : modOp(modOp), namer(namer), edgeBuilder(builder, modOp.getLoc()) {};

/// Makes all (nested) types signless IntegerType's of the same width as the
/// original type. At the HW/RTL level we treat everything as opaque bitvectors,
/// so we no longer want to differentiate types of the same width w.r.t. their
/// intended interpretation.
static Type lowerType(Type type) {
  return TypeSwitch<Type, Type>(type)
      .Case<handshake::ChannelType>([&](handshake::ChannelType channelType) {
        // Make sure the data type is signless IntegerType
        unsigned width = channelType.getDataBitWidth();
        Type dataType = IntegerType::get(type.getContext(), width);

        // Make sure all extra signals are signless IntegerType's as well
        SmallVector<ExtraSignal> extraSignals;
        for (const ExtraSignal &extra : channelType.getExtraSignals()) {
          unsigned extraWidth = extra.type.getIntOrFloatBitWidth();
          Type newType = IntegerType::get(type.getContext(), extraWidth);
          extraSignals.emplace_back(extra.name, newType, extra.downstream);
        }
        return handshake::ChannelType::get(dataType, extraSignals);
      })
      .Case<FloatType, IntegerType>([](auto type) {
        unsigned width = type.getIntOrFloatBitWidth();
        return IntegerType::get(type.getContext(), width);
      })
      .Case<handshake::ControlType>([](auto type) { return type; })
      .Default([](auto type) { return nullptr; });
}

/// Attempts to find an external HW module in the MLIR module with the
/// provided name. Returns it if it exists, otherwise returns `nullptr`.
static hw::HWModuleExternOp findExternMod(mlir::ModuleOp modOp,
                                          StringRef name) {
  if (hw::HWModuleExternOp mod = modOp.lookupSymbol<hw::HWModuleExternOp>(name))
    return mod;
  return nullptr;
}

namespace {
/// Extracts the parameters specific to each type of operation to identify our
/// exact module instantiation needs for RTL emission.
class ModuleDiscriminator {
public:
  /// Identifies the parameters associated to the operation depending on its
  /// type, after which, if the operation is supported, the unique module name
  /// and operation parameters can be queried.
  ModuleDiscriminator(Operation *op);

  /// Same role as the construction which takes an opaque operation but
  /// specialized for memory interfaces, passed through their port information.
  ModuleDiscriminator(FuncMemoryPorts &ports);

  /// Returns the unique external module name for the operation. Two operations
  /// with different parameter values will never receive the same name.
  std::string getDiscriminatedModName() {
    if (modName)
      return *modName;

    auto modOp = op->getParentOfType<mlir::ModuleOp>();
    StringRef opName = op->getName().getStringRef();

    // Try to find an external module with the same RTL name and parameters. If
    // we find one, then we can assign the same external module name to the
    // operation
    auto externalModules = modOp.getOps<hw::HWModuleExternOp>();
    auto extModOp = llvm::find_if(externalModules, [&](auto extModOp) {
      auto nameAttr =
          extModOp->template getAttrOfType<StringAttr>(RTL_NAME_ATTR_NAME);
      if (!nameAttr || nameAttr != opName)
        return false;

      auto paramsAttr = extModOp->template getAttrOfType<DictionaryAttr>(
          RTL_PARAMETERS_ATTR_NAME);
      if (!paramsAttr)
        return false;

      if (paramsAttr.size() != parameters.size())
        return false;
      for (NamedAttribute param : parameters) {
        auto modParam = paramsAttr.getNamed(param.getName());
        if (!modParam || param.getValue() != modParam->getValue())
          return false;
      }
      return true;
    });
    if (extModOp != externalModules.end())
      return (*extModOp).getName().str();

    // Generate a unique name
    std::string name = getOpName() + "_";
    for (size_t i = 0;; ++i) {
      std::string candidateName = name + std::to_string(i);
      if (!modOp.lookupSymbol<hw::HWModuleExternOp>(candidateName))
        return candidateName;
    }
    llvm_unreachable("cannot generate unique name");
    return name;
  }

  /// Sets attribute on the external module (corresponding to the operation the
  /// object was constructed with) to tell the backend how to instantiate the
  /// component.
  void setParameters(hw::HWModuleExternOp modOp);

  /// Whether the operations is currently unsupported. Check after construction
  /// and produce a failure if this returns true.
  bool opUnsupported() { return unsupported; }

  /// Returns the operation the discriminator was created from.
  Operation *getOperation() const { return op; }

private:
  /// The operation whose parameters are being identified.
  Operation *op;
  /// MLIR context to create attributes with.
  MLIRContext *ctx;
  /// The module name may be set explicitly for some operation types or
  /// derived/uniqued automatically based on the RTL parameters.
  std::optional<std::string> modName;
  /// The operation's parameters, as a list of named attributes.
  SmallVector<NamedAttribute> parameters;

  /// Whether the operation is unsupported (set during construction).
  bool unsupported = false;

  /// Adds a parameter.
  void addParam(const Twine &name, Attribute attr) {
    parameters.emplace_back(StringAttr::get(ctx, name), attr);
  }

  /// Adds a boolean-type parameter.
  void addBoolean(const Twine &name, bool value) {
    addParam(name, BoolAttr::get(ctx, value));
  };

  /// Adds a scalar-type parameter.
  void addUnsigned(const Twine &name, unsigned scalar) {
    Type intType = IntegerType::get(ctx, 32, IntegerType::Unsigned);
    addParam(name, IntegerAttr::get(intType, scalar));
  };

  /// Adds a bitwdith parameter extracted from a type.
  void addBitwidth(const Twine &name, Type type) {
    addUnsigned(name, handshake::getHandshakeTypeBitWidth(type));
  };

  /// Adds a bitwdith parameter extracted from a value's type.
  void addBitwidth(const Twine &name, Value val) {
    addUnsigned(name, handshake::getHandshakeTypeBitWidth(val.getType()));
  };

  /// Adds a string parameter.
  void addString(const Twine &name, const Twine &txt) {
    addParam(name, StringAttr::get(ctx, txt));
  };

  std::string getOpName() const {
    std::string opName = op->getName().getStringRef().str();
    std::replace(opName.begin(), opName.end(), '.', '_');
    return opName;
  }
<<<<<<< HEAD
=======

  /// Initializes private fields from the input operation.
  void init(Operation *op) {
    this->op = op;
    ctx = op->getContext();
    auto paramsAttr =
        op->getAttrOfType<DictionaryAttr>(RTL_PARAMETERS_ATTR_NAME);
    if (!paramsAttr)
      return;
    llvm::copy(paramsAttr.getValue(), std::back_inserter(parameters));
  }
>>>>>>> a90f1f54
};
} // namespace

ModuleDiscriminator::ModuleDiscriminator(Operation *op) {
  init(op);

  llvm::TypeSwitch<Operation *, void>(op)
      .Case<handshake::InstanceOp>(
          [&](handshake::InstanceOp instOp) { modName = instOp.getModule(); })
      .Case<handshake::ForkOp, handshake::LazyForkOp>([&](auto) {
        // Number of output channels and bitwidth
        addUnsigned("SIZE", op->getNumResults());
        addBitwidth("DATA_WIDTH", op->getOperand(0));
      })
      .Case<handshake::MuxOp>([&](handshake::MuxOp muxOp) {
        // Number of input data channels, data bitwidth, and select bitwidth
        addUnsigned("SIZE", muxOp.getDataOperands().size());
        addBitwidth("DATA_WIDTH", muxOp.getResult());
        addBitwidth("SELECT_WIDTH", muxOp.getSelectOperand());
      })
      .Case<handshake::ControlMergeOp>([&](handshake::ControlMergeOp cmergeOp) {
        // Number of input data channels, data bitwidth, and index
        // bitwidth
        addUnsigned("SIZE", cmergeOp.getDataOperands().size());
        addBitwidth("DATA_WIDTH", cmergeOp.getResult());
        addBitwidth("INDEX_WIDTH", cmergeOp.getIndex());
      })
      .Case<handshake::MergeOp>([&](auto) {
        // Number of input data channels and data bitwidth
        addUnsigned("SIZE", op->getNumOperands());
        addBitwidth("DATA_WIDTH", op->getResult(0));
      })
      .Case<handshake::JoinOp>([&](auto) {
        // Number of input channels
        addUnsigned("SIZE", op->getNumOperands());
<<<<<<< HEAD
      })
      .Case<handshake::BranchOp, handshake::SinkOp>([&](auto) {
        // Bitwidth
        addBitwidth("DATA_WIDTH", op->getOperand(0));
=======
>>>>>>> a90f1f54
      })
      .Case<handshake::BranchOp, handshake::SinkOp, handshake::BufferOp>(
          [&](auto) {
            // Bitwidth
            addBitwidth("DATA_WIDTH", op->getOperand(0));
          })
      .Case<handshake::ConditionalBranchOp>(
          [&](handshake::ConditionalBranchOp cbrOp) {
            // Bitwidth
            addBitwidth("DATA_WIDTH", cbrOp.getDataOperand());
          })
      .Case<handshake::SourceOp>([&](auto) {
        // No discrimianting parameters, just to avoid falling into the
        // default case for sources
      })
      .Case<handshake::LoadOpInterface>([&](handshake::LoadOpInterface loadOp) {
        // Data bitwidth and address bitwidth
        addBitwidth("DATA_WIDTH", loadOp.getDataInput());
        addBitwidth("ADDR_WIDTH", loadOp.getAddressInput());
      })
      .Case<handshake::StoreOpInterface>(
          [&](handshake::StoreOpInterface storeOp) {
            // Data bitwidth and address bitwidth
            addBitwidth("DATA_WIDTH", storeOp.getDataInput());
            addBitwidth("ADDR_WIDTH", storeOp.getAddressInput());
          })
      .Case<handshake::ConstantOp>([&](handshake::ConstantOp cstOp) {
        // Bitwidth and binary-encoded constant value
        ChannelType cstType = cstOp.getResult().getType();
        unsigned bitwidth = cstType.getDataBitWidth();
        if (bitwidth > 64) {
          cstOp.emitError() << "Constant value has bitwidth " << bitwidth
                            << ", but we only support up to 64.";
          unsupported = true;
          return;
        }

        // Determine the constant value based on the constant's return type
        // and convert it to a binary string value
        TypedAttr valueAttr = cstOp.getValueAttr();
        std::string bitValue;
        if (auto intType = dyn_cast<IntegerType>(cstType.getDataType())) {
          APInt value = cast<mlir::IntegerAttr>(valueAttr).getValue();

          // Bitset requires a compile-time constant, just use 64 and
          // manually truncate the value after so that it is the exact
          // bitwidth we need
          if (intType.isUnsignedInteger())
            bitValue = std::bitset<64>(value.getZExtValue()).to_string();
          else
            bitValue = std::bitset<64>(value.getSExtValue()).to_string();
          bitValue = bitValue.substr(64 - bitwidth);
        } else if (isa<FloatType>(cstType.getDataType())) {
          mlir::FloatAttr attr = dyn_cast<mlir::FloatAttr>(valueAttr);
          // We only support specific bitwidths for floating point numbers
          if (bitwidth == 32) {
            bitValue =
                std::bitset<32>(attr.getValue().convertToFloat()).to_string();
          } else if (bitwidth == 64) {
            bitValue =
                std::bitset<64>(attr.getValue().convertToDouble()).to_string();
          } else {
            cstOp.emitError() << "Constant has unsupported floating point "
                                 "bitwidth. Expected 32 or 64 but got "
                              << bitwidth << ".";
            unsupported = true;
            return;
          }
        } else {
          cstOp->emitError()
              << "Constant type must be integer or floating point.";
          unsupported = true;
          return;
        }

        addString("VALUE", bitValue);
        addUnsigned("DATA_WIDTH", bitwidth);
      })
      .Case<handshake::EndOp>([&](handshake::EndOp endOp) {
        // Number of memory inputs and bitwidth (we assume that there is
        // a single function return value due to our current RTL limitation)
        addBitwidth("DATA_WIDTH", op->getOperand(0));
        addUnsigned("NUM_MEMORIES",
                    op->getNumOperands() - getNumExtInstanceArgs(endOp) - 1);
      })
      .Case<handshake::NotOp>([&](handshake::NotOp notOp) {
        addBitwidth("DATA_WIDTH", op->getOperand(0));
      })
      .Case<handshake::AddFOp, handshake::AddIOp, handshake::AndIOp,
            handshake::DivFOp, handshake::DivSIOp, handshake::DivUIOp,
            handshake::MaximumFOp, handshake::MinimumFOp, handshake::MulFOp,
            handshake::MulIOp, handshake::NegFOp, handshake::OrIOp,
            handshake::ShLIOp, handshake::ShRSIOp, handshake::ShRUIOp,
            handshake::SubFOp, handshake::SubIOp, handshake::XOrIOp>([&](auto) {
        // Bitwidth
        addBitwidth("DATA_WIDTH", op->getOperand(0));
      })
      .Case<handshake::SelectOp>([&](handshake::SelectOp selectOp) {
        // Data bitwidth
        addBitwidth("DATA_WIDTH", selectOp.getTrueValue());
      })
      .Case<handshake::CmpFOp>([&](handshake::CmpFOp cmpFOp) {
        // Predicate and bitwidth
        addString("PREDICATE", stringifyEnum(cmpFOp.getPredicate()));
        addBitwidth("DATA_WIDTH", cmpFOp.getLhs());
      })
      .Case<handshake::CmpIOp>([&](handshake::CmpIOp cmpIOp) {
        // Predicate and bitwidth
        addString("PREDICATE", stringifyEnum(cmpIOp.getPredicate()));
        addBitwidth("DATA_WIDTH", cmpIOp.getLhs());
      })
      .Case<handshake::ExtSIOp, handshake::ExtUIOp, handshake::TruncIOp>(
          [&](auto) {
            // Input bitwidth and output bitwidth
            addBitwidth("INPUT_WIDTH", op->getOperand(0));
            addBitwidth("OUTPUT_WIDTH", op->getResult(0));
          })
      .Default([&](auto) {
        op->emitError() << "This operation cannot be lowered to RTL "
                           "due to a lack of an RTL implementation for it.";
        unsupported = true;
      });
}

ModuleDiscriminator::ModuleDiscriminator(FuncMemoryPorts &ports) {
  init(ports.memOp);

  llvm::TypeSwitch<Operation *, void>(op)
      .Case<handshake::MemoryControllerOp>([&](auto) {
        // There can be at most one of those, and it is a load/store port
        unsigned lsqPort = ports.getNumPorts<LSQLoadStorePort>();

        // Control port count, load port count, store port count, data
        // bitwidth, and address bitwidth
        addUnsigned("NUM_CONTROLS", ports.getNumPorts<ControlPort>());
        addUnsigned("NUM_LOADS", ports.getNumPorts<LoadPort>() + lsqPort);
        addUnsigned("NUM_STORES", ports.getNumPorts<StorePort>() + lsqPort);
        addUnsigned("DATA_WIDTH", ports.dataWidth);
        addUnsigned("ADDR_WIDTH", ports.addrWidth);
      })
      .Case<handshake::LSQOp>([&](auto) {
        LSQGenerationInfo genInfo(ports, getUniqueName(op).str());
        modName = getOpName() + "_" + genInfo.name;

        /// Converts an array into an equivalent MLIR attribute.
        Type intType = IntegerType::get(ctx, 32);
        auto addArrayIntAttr = [&](StringRef name,
                                   ArrayRef<unsigned> array) -> void {
          SmallVector<Attribute> arrayAttr;
          llvm::transform(
              array, std::back_inserter(arrayAttr),
              [&](unsigned elem) { return IntegerAttr::get(intType, elem); });
          addParam(name, ArrayAttr::get(ctx, arrayAttr));
        };

        /// Converts a bi-dimensional array into an equivalent MLIR attribute.
        auto addBiArrayIntAttr =
            [&](StringRef name,
                ArrayRef<SmallVector<unsigned>> biArray) -> void {
          SmallVector<Attribute> biArrayAttr;
          for (ArrayRef<unsigned> array : biArray) {
            SmallVector<Attribute> arrayAttr;
            llvm::transform(
                array, std::back_inserter(arrayAttr),
                [&](unsigned elem) { return IntegerAttr::get(intType, elem); });
            biArrayAttr.push_back(ArrayAttr::get(ctx, arrayAttr));
          }
          addParam(name, ArrayAttr::get(ctx, biArrayAttr));
        };

        addString("name", *modName);
        addBoolean("experimental", true);
        addBoolean("toMC", !ports.interfacePorts.empty());
        addUnsigned("fifoDepth", genInfo.depth);
        addUnsigned("fifoDepth_L", genInfo.depthLoad);
        addUnsigned("fifoDepth_S", genInfo.depthStore);
        addUnsigned("bufferDepth", genInfo.bufferDepth);
        addString("accessType", genInfo.accessType);
        addUnsigned("dataWidth", genInfo.dataWidth);
        addUnsigned("addrWidth", genInfo.addrWidth);
        addUnsigned("numBBs", genInfo.numGroups);
        addUnsigned("numLoadPorts", genInfo.numLoads);
        addUnsigned("numStorePorts", genInfo.numStores);
        addArrayIntAttr("numLoads", genInfo.loadsPerGroup);
        addArrayIntAttr("numStores", genInfo.storesPerGroup);
        addBiArrayIntAttr("loadOffsets", genInfo.loadOffsets);
        addBiArrayIntAttr("storeOffsets", genInfo.storeOffsets);
        addBiArrayIntAttr("loadPorts", genInfo.loadPorts);
        addBiArrayIntAttr("storePorts", genInfo.storePorts);
      })
      .Default([&](auto) {
        op->emitError() << "Unsupported memory interface type.";
        unsupported = true;
      });
}

void ModuleDiscriminator::setParameters(hw::HWModuleExternOp modOp) {
  assert(!unsupported && "operation unsupported");

  // The name is used to determine which RTL component to instantiate
  StringRef opName = op->getName().getStringRef();
  modOp->setAttr(RTL_NAME_ATTR_NAME, StringAttr::get(ctx, opName));

  // Parameters are used to determine the concrete version of the RTL
  // component to instantiate
  modOp->setAttr(RTL_PARAMETERS_ATTR_NAME,
                 DictionaryAttr::get(ctx, parameters));
}

namespace {

/// Builder for hardware instances (`hw::InstanceOp`) and their associated
/// external hardware module. The class's methods allows to create the IO of an
/// hardware instance port by port while also creating matching port information
/// for the external hardware module that the instance will be of. When all the
/// instance/module IO has been added, `HWBuilder::createInstance` will create
/// the hardware instance in the IR and, if need be, a matching external module.
class HWBuilder {
public:
  /// Creates the hardware builder.
  HWBuilder(MLIRContext *ctx) : modBuilder(ctx) {};

  /// Adds a value to the list of operands for the future instance, and its type
  /// to the future external module's input port information.
  void addInput(const Twine &name, Value oprd) {
    modBuilder.addInput(name, oprd.getType());
    instOperands.push_back(oprd);
  }

  /// Adds a type to the future external module's output port information.
  void addOutput(const Twine &name, Type type) {
    modBuilder.addOutput(name, type);
  }

  /// Adds clock and reset ports from the parent module to the future external
  /// module's input port information and to the operands to the future
  /// hardware instance.
  void addClkAndRst(hw::HWModuleOp modOp);

  /// Creates the instance using all the inputs added so far as operands. If no
  /// external module matching the current port information currently exists,
  /// one is added at the bottom of the top-level MLIR module. Returns the
  /// instance on success, nullptr on failure.
  virtual hw::InstanceOp createInstance(ModuleDiscriminator &discriminator,
                                        const Twine &instName, Location loc,
                                        OpBuilder &builder);

  /// Virtual destructor because of virtual method.
  virtual ~HWBuilder() = default;

protected:
  /// Module builder to optionally create an external module.
  ModuleBuilder modBuilder;
  /// The list of operands that will be used to create the instance
  /// corresponding to the converted operation.
  SmallVector<Value> instOperands;
};

/// Specialization of the hardware builder offering an extra public method to
/// easily replace an existing operation by the created hardware instance.
class HWConverter : public HWBuilder {
public:
  using HWBuilder::HWBuilder;

  /// Replaces the operation with an equivalent instance using all the inputs
  /// added so far as operands. If no external module matching the current port
  /// information currently exists, one is added at the bottom of the top-level
  /// MLIR module. Returns the instance on success, nullptr on failure.
  hw::InstanceOp convertToInstance(Operation *opToConvert,
                                   ConversionPatternRewriter &rewriter) {
    if (modBuilder.getNumOutputs() != opToConvert->getNumResults()) {
      opToConvert->emitError()
          << "Attempting to replace operation with "
          << opToConvert->getNumResults()
          << " results; however, external module will have "
          << modBuilder.getNumOutputs() << " output ports, a mismatch.";
      return nullptr;
    }

    hw::InstanceOp instOp = createInstanceFromOp(opToConvert, rewriter);
    if (!instOp)
      return nullptr;
    rewriter.replaceOp(opToConvert, instOp);
    return instOp;
  }

protected:
  /// Creates the hardware instance using a discrimator, name, and location
  /// derived from an existing operation. Returns the instance on success,
  /// nullptr on failure.
  hw::InstanceOp createInstanceFromOp(Operation *op,
                                      ConversionPatternRewriter &rewriter) {
    ModuleDiscriminator discriminator(op);
    StringRef name = getUniqueName(op);
    Location loc = op->getLoc();
    return createInstance(discriminator, name, loc, rewriter);
  }
};

/// Specialization of the hardware builder for the `handshake::EndOp`
/// operations.
class HWEndConverter : public HWConverter {
public:
  using HWConverter::HWConverter;

  /// Replaces the end operation with an equivalent instance using all the
  /// inputs added so far as operands. If no external module matching the
  /// current port information currently exists, one is added at the bottom of
  /// the top-level MLIR module. Returns the instance on success, nullptr on
  /// failure.
  hw::InstanceOp convertToInstance(handshake::EndOp endOp,
                                   ModuleLoweringState &state,
                                   ConversionPatternRewriter &rewriter) {
    hw::InstanceOp instOp = createInstanceFromOp(endOp, rewriter);
    if (!instOp)
      return nullptr;

    // Resolve backedges in the module's terminator that are coming from the end
    ValueRange results = instOp.getResults();
    for (auto [backedge, res] : llvm::zip_equal(state.endBackedges, results))
      backedge.setValue(res);
    rewriter.eraseOp(endOp);
    return instOp;
  }
};

/// Specialization of the hardware builder for operations implementing the
/// `handshake::MemoryOpInterface` interface.
class HWMemConverter : public HWConverter {
public:
  using HWConverter::HWConverter;

  /// Replaces the memory interface with an equivalent instance using all the
  /// inputs added so far as operands. If no external module matching the
  /// current port information currently exists, one is added at the bottom of
  /// the top-level MLIR module. Returns the instance on success, nullptr on
  /// failure.
  hw::InstanceOp convertToInstance(MemLoweringState &state,
                                   ConversionPatternRewriter &rewriter) {
    handshake::MemoryOpInterface memOp = state.ports.memOp;
    ModuleDiscriminator discriminator(state.ports);
    StringRef name = getUniqueName(memOp);
    Location loc = memOp.getLoc();
    hw::InstanceOp instOp = createInstance(discriminator, name, loc, rewriter);
    if (!instOp)
      return nullptr;

    size_t numResults = memOp->getNumResults();
    rewriter.replaceOp(memOp, instOp->getResults().take_front(numResults));

    // Resolve backedges in the module's terminator that are coming from the
    // memory interface
    ValueRange toModOutput = instOp->getResults().drop_front(numResults);
    for (auto [backedge, res] : llvm::zip_equal(state.backedges, toModOutput))
      backedge.setValue(res);
    return instOp;
  }
};
} // namespace

/// Returns the clock and reset module inputs (which are assumed to be the last
/// two module inputs).
static std::pair<Value, Value> getClkAndRst(hw::HWModuleOp hwModOp) {
  // Check that the parent module's last port are the clock and reset
  // signals we need for the instance operands
  unsigned numInputs = hwModOp.getNumInputPorts();
  assert(numInputs >= 2 && "module should have at least clock and reset");
  size_t lastIdx = hwModOp.getPortIdForInputId(numInputs - 1);
  assert(hwModOp.getPort(lastIdx - 1).getName() == CLK_PORT &&
         "expected clock");
  assert(hwModOp.getPort(lastIdx).getName() == RST_PORT && "expected reset");

  // Add clock and reset to the instance's operands
  ValueRange blockArgs = hwModOp.getBodyBlock()->getArguments();
  return {blockArgs.drop_back().back(), blockArgs.back()};
}

void HWBuilder::addClkAndRst(hw::HWModuleOp hwModOp) {
  // Let the parent class add clock and reset to the input ports
  modBuilder.addClkAndRst();

  // Add clock and reset to the instance's operands
  auto [clkVal, rstVal] = getClkAndRst(hwModOp);
  instOperands.push_back(clkVal);
  instOperands.push_back(rstVal);
}

hw::InstanceOp HWBuilder::createInstance(ModuleDiscriminator &discriminator,
                                         const Twine &instName, Location loc,
                                         OpBuilder &builder) {
  // Fail when the discriminator reports that the operation is unsupported
  if (discriminator.opUnsupported())
    return nullptr;

  // First retrieve or create the external module matching the operation
  mlir::ModuleOp topLevelModOp =
      discriminator.getOperation()->getParentOfType<mlir::ModuleOp>();
  std::string extModName = discriminator.getDiscriminatedModName();
  hw::HWModuleExternOp extModOp = findExternMod(topLevelModOp, extModName);

  if (!extModOp) {
    // The external module does not yet exist, create it
    StringAttr modNameAttr = builder.getStringAttr(extModName);
    RewriterBase::InsertPoint instInsertPoint = builder.saveInsertionPoint();
    builder.setInsertionPointToEnd(topLevelModOp.getBody());
    extModOp = builder.create<hw::HWModuleExternOp>(loc, modNameAttr,
                                                    modBuilder.getPortInfo());
    discriminator.setParameters(extModOp);
    builder.restoreInsertionPoint(instInsertPoint);
  }

  // Now create the instance corresponding to the external module
  StringAttr instNameAttr = builder.getStringAttr(instName);
  return builder.create<hw::InstanceOp>(loc, extModOp, instNameAttr,
                                        instOperands);
}

hw::ModulePortInfo ModuleBuilder::getPortInfo() {
  SmallVector<hw::PortInfo> inputPorts;
  SmallVector<hw::PortInfo> outputPorts;
  for (auto [idx, modPort] : llvm::enumerate(inputs))
    inputPorts.push_back(hw::PortInfo{modPort, idx});
  for (auto [idx, modPort] : llvm::enumerate(outputs))
    outputPorts.push_back(hw::PortInfo{modPort, idx});
  return hw::ModulePortInfo(inputPorts, outputPorts);
}

/// Adds IO to the module builder for the provided memref, using the provided
/// name to unique IO port names. All Handshake memory interfaces referencing
/// the memref inside the function are added to the module lowering state
/// memory interface map, along with helper lowering state.
static void addMemIO(ModuleBuilder &modBuilder, handshake::FuncOp funcOp,
                     TypedValue<MemRefType> memref, StringRef memName,
                     ModuleLoweringState &state) {
  for (auto memOp : funcOp.getOps<handshake::MemoryOpInterface>()) {
    // The interface must reference this memory region
    if (memOp.getMemRef() != memref)
      continue;

    MemLoweringState info = MemLoweringState(memOp, memName);
    if (memOp.isMasterInterface())
      info.connectWithCircuit(modBuilder);
    state.memInterfaces.insert({memOp, info});
  }
}

/// Produces the port information for the HW module that will replace the
/// Handshake function. Fills in the lowering state object with information
/// that will allow the conversion pass to connect memory interface to their
/// top-level IO later on.
hw::ModulePortInfo getFuncPortInfo(handshake::FuncOp funcOp,
                                   ModuleLoweringState &state) {
  ModuleBuilder modBuilder(funcOp.getContext());
  hw::PortNameGenerator portNames(funcOp);

  // Add all function outputs to the module
  for (auto [idx, res] : llvm::enumerate(funcOp.getResultTypes()))
    modBuilder.addOutput(portNames.getOutputName(idx), lowerType(res));

  // Add all function inputs to the module, expanding memory references into a
  // set of individual ports for loads and stores
  for (auto [idx, arg] : llvm::enumerate(funcOp.getArguments())) {
    StringAttr argName = funcOp.getArgName(idx);
    Type type = arg.getType();
    if (TypedValue<MemRefType> memref = dyn_cast<TypedValue<MemRefType>>(arg))
      addMemIO(modBuilder, funcOp, memref, argName, state);
    else
      modBuilder.addInput(portNames.getInputName(idx), lowerType(type));
  }

  modBuilder.addClkAndRst();
  return modBuilder.getPortInfo();
}

//===----------------------------------------------------------------------===//
// Conversion patterns
//===----------------------------------------------------------------------===//

namespace {
/// A type converter is needed to perform the in-flight materialization of
/// "raw" (implicit channels) types to their explicit dataflow channel
/// correspondents.
class ChannelTypeConverter : public TypeConverter {
public:
  ChannelTypeConverter() {
    addConversion([](Type type) -> Type {
      if (isa<MemRefType>(type))
        return type;
      return lowerType(type);
    });

    addTargetMaterialization([&](OpBuilder &builder, Type resultType,
                                 ValueRange inputs,
                                 Location loc) -> std::optional<Value> {
      if (inputs.size() != 1)
        return std::nullopt;
      return inputs[0];
    });

    addSourceMaterialization([&](OpBuilder &builder, Type resultType,
                                 ValueRange inputs,
                                 Location loc) -> std::optional<Value> {
      if (inputs.size() != 1)
        return std::nullopt;
      return inputs[0];
    });
  }
};

/// Converts a non-external Handshake function into a `hw::HWModuleOp` with IO
/// corresponding to the original Handshake function. The pattern also creates a
/// lowering state object associated to the created HW module to control the
/// conversion of other operations within the module.
class ConvertFunc : public OpConversionPattern<handshake::FuncOp> {
public:
  ConvertFunc(ChannelTypeConverter &typeConverter, MLIRContext *ctx,
              LoweringState &lowerState)
      : OpConversionPattern<handshake::FuncOp>(typeConverter, ctx),
        lowerState(lowerState) {}

  LogicalResult
  matchAndRewrite(handshake::FuncOp funcOp, OpAdaptor adaptor,
                  ConversionPatternRewriter &rewriter) const override;

private:
  /// Shared lowering state.
  LoweringState &lowerState;
};

/// Converts an external Handshake function into a `hw::HWModuleExternOp` with
/// IO corresponding to the original Handshake function.
class ConvertExternalFunc : public OpConversionPattern<handshake::FuncOp> {
public:
  using OpConversionPattern<handshake::FuncOp>::OpConversionPattern;

  LogicalResult
  matchAndRewrite(handshake::FuncOp funcOp, OpAdaptor adaptor,
                  ConversionPatternRewriter &rewriter) const override;
};
} // namespace

LogicalResult
ConvertFunc::matchAndRewrite(handshake::FuncOp funcOp, OpAdaptor adaptor,
                             ConversionPatternRewriter &rewriter) const {
  if (funcOp.isExternal())
    return failure();

  StringAttr name = rewriter.getStringAttr(funcOp.getName());
  ModuleLoweringState state(funcOp);
  hw::ModulePortInfo modInfo = getFuncPortInfo(funcOp, state);

  // Create non-external HW module to replace the function with
  rewriter.setInsertionPoint(funcOp);
  auto modOp = rewriter.create<hw::HWModuleOp>(funcOp.getLoc(), name, modInfo);

  // Move the block from the Handshake function to the new HW module, after
  // which the Handshake function becomes empty and can be deleted
  Block *funcBlock = funcOp.getBodyBlock();
  Block *modBlock = modOp.getBodyBlock();
  Operation *termOp = modBlock->getTerminator();
  ValueRange modBlockArgs = modBlock->getArguments().drop_back(2);
  rewriter.inlineBlockBefore(funcBlock, termOp, modBlockArgs);
  rewriter.eraseOp(funcOp);

  // Create backege inputs for the module's output operation and associate
  // them to the future operations whose conversion will resolve them
  SmallVector<Value> outputOperands;
  auto moduleOutputs = modInfo.getOutputs().begin();
  auto addBackedge = [&](SmallVector<Backedge> &backedges) -> void {
    const hw::PortInfo &port = *(moduleOutputs++);
    Backedge backedge = lowerState.edgeBuilder.get(port.type);
    outputOperands.push_back(backedge);
    backedges.push_back(backedge);
  };

  /// NOTE: this is hacky, but only the end arguments that correspond to the
  /// original function results and memory completion signals should go to the
  /// end synchronizer, the rest of the operands go directly to the module's
  /// outputs
  auto endOp = *modOp.getBodyBlock()->getOps<handshake::EndOp>().begin();
  unsigned numExtInstArgs = getNumExtInstanceArgs(endOp);
  size_t numEndResults =
      modInfo.sizeOutputs() - state.getNumMemOutputs() - numExtInstArgs;
  for (size_t i = 0; i < numEndResults; ++i)
    addBackedge(state.endBackedges);
  for (size_t i = 0; i < numExtInstArgs; ++i)
    addBackedge(state.extInstBackedges);

  // Outgoing memory signals will come through memory interfaces
  for (auto &[_, memState] : state.memInterfaces) {
    for (size_t i = 0; i < memState.numOutputs; ++i)
      addBackedge(memState.backedges);
  }

  Operation *outputOp = modOp.getBodyBlock()->getTerminator();
  rewriter.setInsertionPoint(outputOp);
  rewriter.replaceOpWithNewOp<hw::OutputOp>(outputOp, outputOperands);

  // Associate the newly created module to its lowering state object
  lowerState.modState[modOp] = state;
  return success();
}

LogicalResult ConvertExternalFunc::matchAndRewrite(
    handshake::FuncOp funcOp, OpAdaptor adaptor,
    ConversionPatternRewriter &rewriter) const {
  if (!funcOp.isExternal())
    return failure();

  StringAttr name = rewriter.getStringAttr(funcOp.getName());
  ModuleBuilder modBuilder(funcOp.getContext());
  hw::PortNameGenerator portNames(funcOp);

  // Add all function outputs to the module
  for (auto [idx, res] : llvm::enumerate(funcOp.getResultTypes()))
    modBuilder.addOutput(portNames.getOutputName(idx), lowerType(res));

  // Add all function inputs to the module
  for (auto [idx, type] : llvm::enumerate(funcOp.getArgumentTypes())) {
    if (isa<MemRefType>(type)) {
      return funcOp->emitError()
             << "Memory interfaces are not supported for external "
                "functions";
    }
    modBuilder.addInput(portNames.getInputName(idx), lowerType(type));
  }
  modBuilder.addClkAndRst();

  rewriter.setInsertionPoint(funcOp);
  auto modOp = rewriter.replaceOpWithNewOp<hw::HWModuleExternOp>(
      funcOp, name, modBuilder.getPortInfo());
  modOp->setAttr(StringAttr::get(getContext(), RTL_NAME_ATTR_NAME),
                 funcOp.getNameAttr());
  return success();
}

namespace {
/// Converts the Handshake-level terminator into a HW instance (and an
/// external HW module, potentially). This is special-cased because (1) the
/// operation's IO changes during conversion (essentially copying a subset
/// of its inputs to outputs) and (2) outputs of the HW instance need to
/// connect to the HW-level terminator.
class ConvertEnd : public OpConversionPattern<handshake::EndOp> {
public:
  ConvertEnd(ChannelTypeConverter &typeConverter, MLIRContext *ctx,
             LoweringState &lowerState)
      : OpConversionPattern<handshake::EndOp>(typeConverter, ctx),
        lowerState(lowerState) {}

  LogicalResult
  matchAndRewrite(handshake::EndOp endOp, OpAdaptor adaptor,
                  ConversionPatternRewriter &rewriter) const override;

private:
  /// Shared lowering state.
  LoweringState &lowerState;
};
} // namespace

LogicalResult
ConvertEnd::matchAndRewrite(handshake::EndOp endOp, OpAdaptor adaptor,
                            ConversionPatternRewriter &rewriter) const {
  hw::HWModuleOp parentModOp = endOp->getParentOfType<hw::HWModuleOp>();
  ModuleLoweringState &modState = lowerState.modState[parentModOp];
  HWEndConverter converter(getContext());

  // Inputs to the module are identical the the original Handshake end
  // operation, plus clock and reset

  /// NOTE: this is hacky, but only the end arguments that correspond to the
  /// original function results and memory completion signals should go to the
  /// end synchronizer, the rest of the operands go directly to the module's
  /// outputs
  ValueRange endOperands = adaptor.getOperands();
  unsigned numExtInstArgs = getNumExtInstanceArgs(endOp);
  for (auto [idx, oprd] :
       llvm::enumerate(endOperands.drop_back(numExtInstArgs)))
    converter.addInput(modState.endPorts.getInputName(idx), oprd);
  converter.addClkAndRst(parentModOp);

  // Remaining inputs to the end terminator go directly to the module's outputs
  for (auto [backedge, oprd] : llvm::zip_equal(
           modState.extInstBackedges, endOperands.take_back(numExtInstArgs)))
    backedge.setValue(oprd);

  // The end operation has one input per master memory interface in the function
  // which should not be forwarded to its output ports
  auto numOutputs = endOperands.size() - modState.numMemories - numExtInstArgs;
  ValueRange returnValOperands = endOperands.take_front(numOutputs);

  // All non-memory inputs to the Handshake end operations should be forwarded
  // to its outputs
  for (auto [idx, oprd] : llvm::enumerate(returnValOperands))
    converter.addOutput(modState.endPorts.getOutputName(idx), oprd.getType());

  auto instOp = converter.convertToInstance(endOp, modState, rewriter);
  return instOp ? success() : failure();
}

namespace {
/// Converts Handshake memory interfaces into equivalent HW constructs,
/// potentially connecting them to the containing HW module's IO in the
/// process. The latter is enabled by a lowering state data-structure
/// associated to the matched memory interface during conversion of the
/// containing Handshake function, and which is expected to exist when this
/// pattern is invoked.
class ConvertMemInterface
    : public OpInterfaceConversionPattern<handshake::MemoryOpInterface> {
public:
  ConvertMemInterface(ChannelTypeConverter &typeConverter, MLIRContext *ctx,
                      LoweringState &lowerState)
      : OpInterfaceConversionPattern<handshake::MemoryOpInterface>(
            typeConverter, ctx),
        lowerState(lowerState) {}

  LogicalResult
  matchAndRewrite(handshake::MemoryOpInterface memOp, ArrayRef<Value> operands,
                  ConversionPatternRewriter &rewriter) const override;

private:
  /// Shared lowering state.
  LoweringState &lowerState;
};
} // namespace

LogicalResult ConvertMemInterface::matchAndRewrite(
    handshake::MemoryOpInterface memOp, ArrayRef<Value> operands,
    ConversionPatternRewriter &rewriter) const {
  hw::HWModuleOp parentModOp = memOp->getParentOfType<hw::HWModuleOp>();
  ModuleLoweringState &modState = lowerState.modState[parentModOp];
  MemLoweringState &memState = modState.memInterfaces[memOp];
  HWMemConverter converter(getContext());

  // Removes memory region name prefix from the port name.
  auto removePortNamePrefix = [&](const hw::ModulePort &port) -> StringRef {
    StringRef portName = port.name.strref();
    size_t idx = portName.rfind("_");
    if (idx != std::string::npos)
      return portName.substr(idx + 1);
    return portName;
  };

  // The HW instance will be connected to the top-level module through a
  // number of input ports, add those first
  ValueRange blockArgs = parentModOp.getBodyBlock()->getArguments();
  ValueRange memArgs = blockArgs.slice(memState.inputIdx, memState.numInputs);
  auto inputModPorts = memState.getMemInputPorts(parentModOp);
  for (auto [port, arg] : llvm::zip_equal(inputModPorts, memArgs))
    converter.addInput(removePortNamePrefix(port), arg);

  auto addInput = [&](size_t idx) -> void {
    Value oprd = operands[idx];
    converter.addInput(memState.portNames.getInputName(idx), oprd);
  };
  auto addOutput = [&](size_t idx) -> void {
    StringRef resName = memState.portNames.getOutputName(idx);
    OpResult res = memOp->getResults()[idx];
    converter.addOutput(resName, lowerType(res.getType()));
  };

  // Add all input/output ports corresponding to the memory interface's groups
  for (GroupMemoryPorts &groupPorts : memState.ports.groups) {
    size_t inputIdx = groupPorts.getFirstOperandIndex();
    if (inputIdx != std::string::npos) {
      size_t lastInputIdx = groupPorts.getLastOperandIndex();
      for (; inputIdx <= lastInputIdx; ++inputIdx)
        addInput(inputIdx);
    }

    size_t outputIdx = groupPorts.getFirstResultIndex();
    if (outputIdx != std::string::npos) {
      size_t lastOutputIdx = groupPorts.getLastResultIndex();
      for (; outputIdx <= lastOutputIdx; ++outputIdx)
        addOutput(outputIdx);
    }
  }

  // Add all input/output ports corresponding to the memory interface's ports
  // with other memory interfaces
  for (MemoryPort &memPort : memState.ports.interfacePorts) {
    for (size_t inputIdx : memPort.getOprdIndices())
      addInput(inputIdx);
    for (size_t outputIdx : memPort.getResIndices())
      addOutput(outputIdx);
  }
  converter.addClkAndRst(parentModOp);

  if (memOp.isMasterInterface()) {
    // Output port corresponding to the interface's done signal
    addOutput(memOp->getNumResults() - 1);
  }

  // Add output ports going to the parent HW module
  auto outputModPorts = memState.getMemOutputPorts(parentModOp);
  for (const hw::ModulePort &outputPort : outputModPorts)
    converter.addOutput(removePortNamePrefix(outputPort), outputPort.type);

  hw::InstanceOp instOp = converter.convertToInstance(memState, rewriter);
  return instOp ? success() : failure();
}

namespace {
/// Converts an operation (of type indicated by the template argument) into
/// an equivalent hardware instance. The method creates an external module
/// to instantiate the new component from if a module with matching IO does
/// not already exist. Valid/Ready semantics are made explicit thanks to the
/// type converter which converts implicit handshaked types into dataflow
/// channels with a corresponding data-type.
template <typename T>
class ConvertToHWInstance : public OpConversionPattern<T> {
public:
  using OpConversionPattern<T>::OpConversionPattern;
  using OpAdaptor = typename T::Adaptor;

  /// Always succeeds in replacing the matched operation with an equivalent
  /// HW instance operation, potentially creating an external HW module in
  /// the process.
  LogicalResult
  matchAndRewrite(T op, OpAdaptor adaptor,
                  ConversionPatternRewriter &rewriter) const override;
};
} // namespace

template <typename T>
LogicalResult ConvertToHWInstance<T>::matchAndRewrite(
    T op, OpAdaptor adaptor, ConversionPatternRewriter &rewriter) const {
  HWConverter converter(this->getContext());
  hw::PortNameGenerator portNames(op);

  // Add all operation operands to the inputs
  for (auto [idx, oprd] : llvm::enumerate(adaptor.getOperands()))
    converter.addInput(portNames.getInputName(idx), oprd);
  converter.addClkAndRst(((Operation *)op)->getParentOfType<hw::HWModuleOp>());

  // Add all operation results to the outputs
  for (auto [idx, type] : llvm::enumerate(op->getResultTypes()))
    converter.addOutput(portNames.getOutputName(idx), lowerType(type));

  hw::InstanceOp instOp = converter.convertToInstance(op, rewriter);
  return instOp ? success() : failure();
}

namespace {

/// Converts a Handshake-level instance operation to an equivalent HW-level one.
/// The pattern assumes that the module the Handshake instance references has
/// already been converted to a `hw::HWExternModuleOp`.
class ConvertInstance : public OpConversionPattern<handshake::InstanceOp> {
public:
  using OpConversionPattern<handshake::InstanceOp>::OpConversionPattern;
  using OpAdaptor = typename handshake::InstanceOp::Adaptor;

  /// Always succeeds in replacing the matched operation with an equivalent
  /// HW instance operation.
  LogicalResult
  matchAndRewrite(handshake::InstanceOp instOp, OpAdaptor adaptor,
                  ConversionPatternRewriter &rewriter) const override;
};
} // namespace

LogicalResult
ConvertInstance::matchAndRewrite(handshake::InstanceOp instOp,
                                 OpAdaptor adaptor,
                                 ConversionPatternRewriter &rewriter) const {
  SmallVector<Value> instOperands(adaptor.getOperands());
  auto [clk, rst] = getClkAndRst(instOp->getParentOfType<hw::HWModuleOp>());
  instOperands.push_back(clk);
  instOperands.push_back(rst);

  auto topLevelModOp = instOp->getParentOfType<mlir::ModuleOp>();
  hw::HWModuleLike modOp = findExternMod(topLevelModOp, instOp.getModule());
  assert(modOp && "failed to find referenced external module");
  StringAttr instNameAttr = rewriter.getStringAttr(getUniqueName(instOp));
  rewriter.replaceOpWithNewOp<hw::InstanceOp>(instOp, modOp, instNameAttr,
                                              instOperands);
  return success();
}

/// Returns the module's input ports.
static ArrayRef<hw::ModulePort> getModInputs(hw::HWModuleLike modOp) {
  return modOp.getHWModuleType().getPorts().slice(modOp.getPortIdForInputId(0),
                                                  modOp.getNumInputPorts());
}

/// Returns the module's output ports.
static ArrayRef<hw::ModulePort> getModOutputs(hw::HWModuleLike modOp) {
  return modOp.getHWModuleType().getPorts().slice(modOp.getPortIdForOutputId(0),
                                                  modOp.getNumOutputPorts());
}

namespace {

/// Records a mapping between a module's continuous range of output ports and
/// another module's continuous range of input ports. Ranges are identified by
/// their index and must have the same size.
struct IOMapping {
  /// Starting index in the source module's list of output ports.
  size_t srcIdx;
  /// Starting index in the destination module's list of inputs ports.
  size_t dstIdx;
  /// Range size.
  size_t size;

  /// Initialize all fields to 0.
  IOMapping() : srcIdx(0), dstIdx(0), size(0) {}

  /// Member-by-member constructor.
  IOMapping(size_t srcIdx, size_t dstIdx, size_t size)
      : srcIdx(srcIdx), dstIdx(dstIdx), size(size) {}
};

/// Helper class to allow for the creation of a "converter hardware module
/// instance" in between a hardware module's (the "wrapper") top-level IO ports
/// and a module instance (the "circuit") within it.
class ConverterBuilder {
public:
  /// IO mapping from circuit to the converter.
  IOMapping circuitToConverter;
  /// IO mapping from the converter to the wrapper.
  IOMapping converterToWrapper;
  /// IO mapping from the wrapper to the converter.
  IOMapping wrapperToConverter;
  /// IO mapping from the converter to the circuit.
  IOMapping converterToCircuit;

  ConverterBuilder() = default;

  /// Creates the converter builder from the external hardware module which
  /// instances of the converter will reference and the IO mappings between the
  /// converter and the circuit/wrapper.
  ConverterBuilder(hw::HWModuleExternOp converterModOp,
                   const IOMapping &circuitToConverter,
                   const IOMapping &converterToWrapper,
                   const IOMapping &wrapperToConverter,
                   const IOMapping &converterToCircuit)
      : circuitToConverter(circuitToConverter),
        converterToWrapper(converterToWrapper),
        wrapperToConverter(wrapperToConverter),
        converterToCircuit(converterToCircuit), converterModOp(converterModOp) {
  }

private:
  /// Slices the converter module's input ports according to the IO map.
  inline ArrayRef<hw::ModulePort> getSlicedInputs(IOMapping &map) {
    return getModInputs(converterModOp).slice(map.dstIdx, map.size);
  }

  /// Slices the converter module's output ports according to the IO map.
  inline ArrayRef<hw::ModulePort> getSlicedOutputs(IOMapping &map) {
    return getModOutputs(converterModOp).slice(map.srcIdx, map.size);
  }

public:
  /// Adds wrapper inputs that will connect to the converter instance to the
  /// module builder.
  void addWrapperInputs(ModuleBuilder &modBuilder, StringRef baseName) {
    wrapperToConverter.srcIdx = modBuilder.getNumInputs();
    for (const hw::ModulePort port : getSlicedInputs(wrapperToConverter))
      modBuilder.addInput(baseName + "_" + port.name.strref(), port.type);
  }

  /// Adds wrapper output that will originate from the converter instance to the
  /// module builder.
  void addWrapperOutputs(ModuleBuilder &modBuilder, StringRef baseName) {
    converterToWrapper.dstIdx = modBuilder.getNumOutputs();
    for (const hw::ModulePort port : getSlicedOutputs(converterToWrapper))
      modBuilder.addOutput(baseName + "_" + port.name.strref(), port.type);
  }

  /// Adds backedges matching the converter instance's outputs going to the
  /// wrapper to the vector.
  void addWrapperBackedges(BackedgeBuilder &edgeBuilder,
                           SmallVector<Value> &wrapperOutputs) {
    for (const hw::ModulePort port : getSlicedOutputs(converterToWrapper)) {
      wrapperBackedges.push_back(edgeBuilder.get(port.type));
      wrapperOutputs.push_back(wrapperBackedges.back());
    }
  }

  /// Adds backedges matching the converter instance's outputs going to the
  /// circuit to the vector.
  void addCircuitBackedges(BackedgeBuilder &edgeBuilder,
                           SmallVector<Value> &circuitOperands) {
    for (const hw::ModulePort port : getSlicedOutputs(converterToCircuit)) {
      circuitBackedges.push_back(edgeBuilder.get(port.type));
      circuitOperands.push_back(circuitBackedges.back());
    }
  }

public:
  /// Creates an instance of the wrapper between the module's top-level IO ports
  /// and the circuit instance within it. This resolves all internally created
  /// backedges. Returns the converter instance that was inserted.
  hw::InstanceOp createInstance(hw::HWModuleOp wrapperOp,
                                hw::InstanceOp circuitOp, StringRef memName,
                                OpBuilder &builder);

private:
  /// The external hardware module representing the converter.
  hw::HWModuleExternOp converterModOp;
  /// Backedges to the circuit instance's inputs.
  SmallVector<Backedge> circuitBackedges;
  /// Backedges to the wrapper module's outputs.
  SmallVector<Backedge> wrapperBackedges;
};

/// Converter builder between the "simplifier dual-port BRAM interface"
/// implemented by our RTL components and an actual dual-port BRAM interface.
class MemToBRAMConverter : public ConverterBuilder {
public:
  using ConverterBuilder::ConverterBuilder;

  /// RTL module's name (must match one in RTL configuration file).
  static constexpr llvm::StringLiteral HW_NAME = "mem_to_bram";

  /// Constructs from the hardware module that the circuit instance references,
  /// and the memory lowering state object representing the memory interface to
  /// convert.
  MemToBRAMConverter(hw::HWModuleOp circuitMod, const MemLoweringState &state,
                     OpBuilder &builder)
      : ConverterBuilder(buildExternalModule(circuitMod, state, builder),
                         IOMapping(state.outputIdx, 0, 5), IOMapping(0, 0, 8),
                         IOMapping(0, 5, 2),
                         IOMapping(8, state.inputIdx, 1)) {};

private:
  /// Creates, inserts, and returns the external harware module corresponding to
  /// the memory converter.
  hw::HWModuleExternOp buildExternalModule(hw::HWModuleOp circuitMod,
                                           const MemLoweringState &memState,
                                           OpBuilder &builder) const;
};

} // namespace

hw::InstanceOp ConverterBuilder::createInstance(hw::HWModuleOp wrapperOp,
                                                hw::InstanceOp circuitOp,
                                                StringRef memName,
                                                OpBuilder &builder) {
  SmallVector<Value> instOperands;

  // Assume that the converter's first inputs come from the wrapper circuit,
  // followed by the wrapper's inputs
  llvm::copy(circuitOp.getResults().slice(circuitToConverter.srcIdx,
                                          circuitToConverter.size),
             std::back_inserter(instOperands));
  llvm::copy(wrapperOp.getBodyBlock()->getArguments().slice(
                 wrapperToConverter.srcIdx, wrapperToConverter.size),
             std::back_inserter(instOperands));

  // Create an instance of the converter
  StringAttr name = builder.getStringAttr("mem_to_bram_converter_" + memName);
  builder.setInsertionPoint(circuitOp);
  hw::InstanceOp converterInstOp = builder.create<hw::InstanceOp>(
      circuitOp.getLoc(), converterModOp, name, instOperands);

  // Resolve backedges in the wrapped circuit operands and in the wrapper's
  // outputs
  ValueRange results = converterInstOp->getResults();
  for (auto [backedge, res] :
       llvm::zip(circuitBackedges, results.slice(converterToCircuit.srcIdx,
                                                 converterToCircuit.size)))
    backedge.setValue(res);
  for (auto [backedge, res] :
       llvm::zip(wrapperBackedges, results.slice(converterToWrapper.srcIdx,
                                                 converterToWrapper.size)))
    backedge.setValue(res);

  return converterInstOp;
}

hw::HWModuleExternOp
MemToBRAMConverter::buildExternalModule(hw::HWModuleOp circuitMod,
                                        const MemLoweringState &memState,
                                        OpBuilder &builder) const {
  std::string extModName =
      HW_NAME.str() + "_" +
      std::to_string(memState.dataType.getIntOrFloatBitWidth()) + "_" +
      std::to_string(memState.ports.addrWidth);
  mlir::ModuleOp topModOp = circuitMod->getParentOfType<mlir::ModuleOp>();
  hw::HWModuleExternOp extModOp = findExternMod(topModOp, extModName);

  if (extModOp)
    return extModOp;

  // The external module does not yet exist, create it
  MLIRContext *ctx = builder.getContext();
  ModuleBuilder modBuilder(ctx);
  Type i1Type = IntegerType::get(ctx, 1);
  Type addrType = IntegerType::get(ctx, memState.ports.addrWidth);

  // Inputs from wrapped circuit
  modBuilder.addInput("loadEn", i1Type);
  modBuilder.addInput("loadAddr", addrType);
  modBuilder.addInput("storeEn", i1Type);
  modBuilder.addInput("storeAddr", addrType);
  modBuilder.addInput("storeData", memState.dataType);

  // Outputs to wrapper
  modBuilder.addOutput("ce0", i1Type);
  modBuilder.addOutput("we0", i1Type);
  modBuilder.addOutput("address0", addrType);
  modBuilder.addOutput("dout0", memState.dataType);
  modBuilder.addOutput("ce1", i1Type);
  modBuilder.addOutput("we1", i1Type);
  modBuilder.addOutput("address1", addrType);
  modBuilder.addOutput("dout1", memState.dataType);

  // Inputs from wrapper
  modBuilder.addInput("din0", memState.dataType);
  modBuilder.addInput("din1", memState.dataType);

  // Outputs to wrapped circuit
  modBuilder.addOutput("loadData", memState.dataType);

  builder.setInsertionPointToEnd(topModOp.getBody());
  StringAttr modNameAttr = builder.getStringAttr(extModName);
  extModOp = builder.create<hw::HWModuleExternOp>(
      circuitMod->getLoc(), modNameAttr, modBuilder.getPortInfo());

  extModOp->setAttr(RTL_NAME_ATTR_NAME, StringAttr::get(ctx, HW_NAME));
  SmallVector<NamedAttribute> parameters;
  Type i32 = IntegerType::get(ctx, 32, IntegerType::Unsigned);
  parameters.emplace_back(
      StringAttr::get(ctx, "DATA_WIDTH"),
      IntegerAttr::get(i32, memState.dataType.getIntOrFloatBitWidth()));
  parameters.emplace_back(StringAttr::get(ctx, "ADDR_WIDTH"),
                          IntegerAttr::get(i32, memState.ports.addrWidth));
  extModOp->setAttr(RTL_PARAMETERS_ATTR_NAME,
                    DictionaryAttr::get(ctx, parameters));
  return extModOp;
}

/// Creates and returns an empty wrapper module. When the function returns,
/// `memConverters `associates each memory interface in the wrapped circuit to a
/// builder for their respective converter; in addition, backedges for the
/// future wrapped circuit results going directly to the wrapper (without
/// passing through a converter) are stored along their corresponding result
/// index inside the `circuitBackedges` vector.
static hw::HWModuleOp createEmptyWrapperMod(
    hw::HWModuleOp circuitOp, LoweringState &state, OpBuilder &builder,
    DenseMap<const MemLoweringState *, ConverterBuilder> &memConverters,
    SmallVector<std::pair<size_t, Backedge>> &circuitBackedges) {

  ModuleLoweringState &modState = state.modState[circuitOp];
  MLIRContext *ctx = builder.getContext();
  ModuleBuilder wrapperBuilder(ctx);

  DenseMap<size_t, const MemLoweringState *> inputToMem, outputToMem;
  for (const auto &[_, memState] : modState.memInterfaces) {
    if (!memState.connectsToCircuit())
      continue;
    inputToMem[memState.inputIdx] = &memState;
    outputToMem[memState.outputIdx] = &memState;
    memConverters[&memState] = MemToBRAMConverter(circuitOp, memState, builder);
  }

  // Create input ports for the wrapper; we need to identify the inputs which
  // map to internal memory interfaces and replace them with an interface for a
  // dual-port BRAM
  ArrayRef<hw::ModulePort> inputPorts = getModInputs(circuitOp);
  for (size_t i = 0, e = inputPorts.size(); i < e;) {
    hw::ModulePort port = inputPorts[i];
    if (auto it = inputToMem.find(i); it != inputToMem.end()) {
      // Beginning of internal mem interface, replace with IO for dual-port BRAM
      const MemLoweringState *memState = it->second;
      ConverterBuilder &converter = memConverters.find(memState)->second;
      converter.addWrapperInputs(wrapperBuilder, memState->name);
      i += memState->numInputs;
    } else {
      // This is a regular argument, just forward it
      wrapperBuilder.addInput(port.name.strref(), port.type);
      ++i;
    }
  }

  // Same as above, but for the wrapper's outputs
  ArrayRef<hw::ModulePort> outputPorts = getModOutputs(circuitOp);
  DenseMap<size_t, ConverterBuilder *> wrapperOutputToMem;
  for (size_t i = 0, e = outputPorts.size(); i < e;) {
    hw::ModulePort port = outputPorts[i];
    if (auto it = outputToMem.find(i); it != outputToMem.end()) {
      // Beginning of internal mem interface, replace with IO for dual-port BRAM
      const MemLoweringState *memState = it->second;
      ConverterBuilder &converter = memConverters.find(memState)->second;
      wrapperOutputToMem[wrapperBuilder.getNumOutputs()] = &converter;
      converter.addWrapperOutputs(wrapperBuilder, memState->name);
      i += memState->numOutputs;
    } else {
      // This is a regular result, just forward it
      wrapperBuilder.addOutput(port.name.strref(), port.type);
      ++i;
    }
  }

  // Create the wrapper
  builder.setInsertionPointToEnd(state.modOp.getBody());
  hw::HWModuleOp wrapperOp = builder.create<hw::HWModuleOp>(
      circuitOp.getLoc(),
      StringAttr::get(ctx, circuitOp.getSymName() + "_wrapper"),
      wrapperBuilder.getPortInfo());
  builder.setInsertionPointToStart(wrapperOp.getBodyBlock());

  // Create backedges for all of the wrapper module's outputs
  SmallVector<Value> modOutputs;
  ArrayRef<hw::ModulePort> wrapperOutputs = getModOutputs(wrapperOp);
  for (size_t i = 0, e = wrapperOutputs.size(); i < e;) {
    hw::ModulePort port = wrapperOutputs[i];
    if (auto it = wrapperOutputToMem.find(i); it != wrapperOutputToMem.end()) {
      // This is the beginning of memory interface outputs that will eventually
      // come from a converter
      it->second->addWrapperBackedges(state.edgeBuilder, modOutputs);
      i += it->second->converterToWrapper.size;
    } else {
      // This is a regular result that will come directly from the wrapped
      // circuit
      circuitBackedges.push_back({i, state.edgeBuilder.get(port.type)});
      modOutputs.push_back(circuitBackedges.back().second);
      i += 1;
    }
  }

  Operation *outputOp = wrapperOp.getBodyBlock()->getTerminator();
  outputOp->setOperands(modOutputs);
  return wrapperOp;
};

/// Creates a wrapper module made up of the hardware module that resulted from
/// Handshake lowering and of memory converters sitting between the latter's
/// memory interfaces and "standard memory interfaces" exposed by the wrapper's
/// module.
static void createWrapper(hw::HWModuleOp circuitOp, LoweringState &state,
                          OpBuilder &builder) {

  DenseMap<const MemLoweringState *, ConverterBuilder> memConverters;
  SmallVector<std::pair<size_t, Backedge>> circuitBackedges;
  hw::HWModuleOp wrapperOp = createEmptyWrapperMod(
      circuitOp, state, builder, memConverters, circuitBackedges);
  builder.setInsertionPointToStart(wrapperOp.getBodyBlock());

  // Operands for the circuit instance inside the wrapper
  SmallVector<Value> circuitOperands;

  DenseMap<size_t, ConverterBuilder *> wrapperInputToConv;
  for (auto &[_, converter] : memConverters)
    wrapperInputToConv[converter.wrapperToConverter.srcIdx] = &converter;

  ArrayRef<BlockArgument> wrapperArgs = wrapperOp.getBody().getArguments();
  for (size_t i = 0, e = wrapperArgs.size(); i < e;) {
    if (auto it = wrapperInputToConv.find(i); it != wrapperInputToConv.end()) {
      ConverterBuilder *converter = it->second;
      converter->addCircuitBackedges(state.edgeBuilder, circuitOperands);
      i += converter->wrapperToConverter.size;
    } else {
      // Argument, just forward it to the operands
      circuitOperands.push_back(wrapperArgs[i]);
      ++i;
    }
  }

  // Create the wrapped circuit instance inside the wrapper
  hw::InstanceOp circuitInstOp = builder.create<hw::InstanceOp>(
      circuitOp.getLoc(), circuitOp,
      builder.getStringAttr(circuitOp.getSymName() + "_wrapped"),
      circuitOperands);

  // Instantiate the memory interface converters inside the wrapper module,
  // which also resolved all backedges meant to originate from the converter
  for (auto &[memState, converter] : memConverters)
    converter.createInstance(wrapperOp, circuitInstOp, memState->name, builder);

  // Resolve backedges coming from the circuit to the wrapper's outputs
  for (auto [resIdx, backedge] : circuitBackedges)
    backedge.setValue(circuitInstOp.getResult(resIdx));
}

namespace {

/// Conversion pass driver. The conversion only works on modules containing
/// a single handshake function (handshake::FuncOp) at the moment. The
/// function and all the operations it contains are converted to operations
/// from the HW dialect. Dataflow semantics are made explicit with Handshake
/// channels.
class HandshakeToHWPass
    : public dynamatic::impl::HandshakeToHWBase<HandshakeToHWPass> {
public:
  void runDynamaticPass() override {
    mlir::ModuleOp modOp = getOperation();
    MLIRContext *ctx = &getContext();

    // We only support one function per module
    handshake::FuncOp funcOp = nullptr;
    for (auto op : modOp.getOps<handshake::FuncOp>()) {
      if (op.isExternal())
        continue;
      if (funcOp) {
        modOp->emitOpError() << "we currently only support one non-external "
                                "handshake function per module";
        return signalPassFailure();
      }
      funcOp = op;
    }

    if (funcOp) {
      // Check that some preconditions are met before doing anything
      if (failed(verifyIRMaterialized(funcOp))) {
        funcOp.emitError() << ERR_NON_MATERIALIZED_FUNC;
        return signalPassFailure();
      }
    }

    // Make sure all operations are named
    NameAnalysis &namer = getAnalysis<NameAnalysis>();
    namer.nameAllUnnamedOps();

    ChannelTypeConverter typeConverter;
    if (failed(convertExternalFunctions(typeConverter)))
      return signalPassFailure();

    // Helper struct for lowering
    OpBuilder builder(ctx);
    LoweringState lowerState(modOp, namer, builder);

    // Create pattern set
    RewritePatternSet patterns(ctx);
    patterns.insert<ConvertFunc, ConvertEnd, ConvertMemInterface>(
        typeConverter, ctx, lowerState);
<<<<<<< HEAD
    patterns.insert<ConvertInstance, ConvertToHWInstance<handshake::OEHBOp>,
                    ConvertToHWInstance<handshake::TEHBOp>,
=======
    patterns.insert<ConvertInstance, ConvertToHWInstance<handshake::BufferOp>,
>>>>>>> a90f1f54
                    ConvertToHWInstance<handshake::ConditionalBranchOp>,
                    ConvertToHWInstance<handshake::BranchOp>,
                    ConvertToHWInstance<handshake::MergeOp>,
                    ConvertToHWInstance<handshake::ControlMergeOp>,
                    ConvertToHWInstance<handshake::MuxOp>,
                    ConvertToHWInstance<handshake::JoinOp>,
                    ConvertToHWInstance<handshake::SourceOp>,
                    ConvertToHWInstance<handshake::ConstantOp>,
                    ConvertToHWInstance<handshake::SinkOp>,
                    ConvertToHWInstance<handshake::ForkOp>,
                    ConvertToHWInstance<handshake::LazyForkOp>,
                    ConvertToHWInstance<handshake::MCLoadOp>,
                    ConvertToHWInstance<handshake::LSQLoadOp>,
                    ConvertToHWInstance<handshake::MCStoreOp>,
                    ConvertToHWInstance<handshake::LSQStoreOp>,
                    ConvertToHWInstance<handshake::NotOp>,
                    // Arith operations
                    ConvertToHWInstance<handshake::AddFOp>,
                    ConvertToHWInstance<handshake::AddIOp>,
                    ConvertToHWInstance<handshake::AndIOp>,
                    ConvertToHWInstance<handshake::CmpFOp>,
                    ConvertToHWInstance<handshake::CmpIOp>,
                    ConvertToHWInstance<handshake::DivFOp>,
                    ConvertToHWInstance<handshake::DivSIOp>,
                    ConvertToHWInstance<handshake::DivUIOp>,
                    ConvertToHWInstance<handshake::ExtSIOp>,
                    ConvertToHWInstance<handshake::ExtUIOp>,
                    ConvertToHWInstance<handshake::MulFOp>,
                    ConvertToHWInstance<handshake::MulIOp>,
                    ConvertToHWInstance<handshake::NegFOp>,
                    ConvertToHWInstance<handshake::OrIOp>,
                    ConvertToHWInstance<handshake::SelectOp>,
                    ConvertToHWInstance<handshake::ShLIOp>,
                    ConvertToHWInstance<handshake::ShRSIOp>,
                    ConvertToHWInstance<handshake::ShRUIOp>,
                    ConvertToHWInstance<handshake::SubFOp>,
                    ConvertToHWInstance<handshake::SubIOp>,
                    ConvertToHWInstance<handshake::TruncIOp>,
                    ConvertToHWInstance<handshake::XOrIOp>>(
        typeConverter, funcOp->getContext());

    // Everything must be converted to operations in the hw dialect
    ConversionTarget target(*ctx);
    target.addLegalOp<hw::HWModuleOp, hw::HWModuleExternOp, hw::InstanceOp,
                      hw::OutputOp>();
    target.addIllegalDialect<handshake::HandshakeDialect,
                             memref::MemRefDialect>();

    if (failed(applyPartialConversion(modOp, target, std::move(patterns))))
      return signalPassFailure();

    // Create memory wrappers around all hardware modules
    for (auto &[circuitOp, _] : lowerState.modState)
      createWrapper(circuitOp, lowerState, builder);

    // At this level all operations already have an intrinsic name so we can
    // disable our naming system
    doNotNameOperations();
  }

private:
  /// Converts all external `handshake::FuncOp` operations into corresponding
  /// `hw::HWModuleExternOp` operations using a partial IR conversion.
  LogicalResult convertExternalFunctions(ChannelTypeConverter &typeConverter) {
    MLIRContext *ctx = &getContext();

    RewritePatternSet patterns(ctx);
    patterns.insert<ConvertExternalFunc>(typeConverter, ctx);
    ConversionTarget target(*ctx);
    target.addLegalOp<hw::HWModuleExternOp>();
    target.addDynamicallyLegalOp<handshake::FuncOp>(
        [&](handshake::FuncOp funcOp) { return !funcOp.isExternal(); });
    target.markOpRecursivelyLegal<handshake::FuncOp>();
    return applyPartialConversion(getOperation(), target, std::move(patterns));
  }
};

} // end anonymous namespace

std::unique_ptr<dynamatic::DynamaticPass> dynamatic::createHandshakeToHWPass() {
  return std::make_unique<HandshakeToHWPass>();
}<|MERGE_RESOLUTION|>--- conflicted
+++ resolved
@@ -22,11 +22,7 @@
 #include "dynamatic/Dialect/Handshake/HandshakeTypes.h"
 #include "dynamatic/Dialect/Handshake/MemoryInterfaces.h"
 #include "dynamatic/Support/Backedge.h"
-<<<<<<< HEAD
-#include "dynamatic/Support/RTL/RTL.h"
-=======
 #include "dynamatic/Support/Utils/Utils.h"
->>>>>>> a90f1f54
 #include "dynamatic/Transforms/HandshakeMaterialize.h"
 #include "mlir/Dialect/MemRef/IR/MemRef.h"
 #include "mlir/IR/Attributes.h"
@@ -200,15 +196,11 @@
 
   /// Constructs the lowering state from the Handshake function to lower.
   ModuleLoweringState(handshake::FuncOp funcOp)
-<<<<<<< HEAD
-      : endPorts(funcOp.getBodyBlock()->getTerminator()) {};
-=======
       : endPorts(funcOp.getBodyBlock()->getTerminator()) {
     numMemories = llvm::count_if(funcOp.getArgumentTypes(), [](Type ty) {
       return isa<mlir::MemRefType>(ty);
     });
   };
->>>>>>> a90f1f54
 
   /// Computes the total number of module outputs that are fed by memory
   /// interfaces within the module.
@@ -457,8 +449,6 @@
     std::replace(opName.begin(), opName.end(), '.', '_');
     return opName;
   }
-<<<<<<< HEAD
-=======
 
   /// Initializes private fields from the input operation.
   void init(Operation *op) {
@@ -470,7 +460,6 @@
       return;
     llvm::copy(paramsAttr.getValue(), std::back_inserter(parameters));
   }
->>>>>>> a90f1f54
 };
 } // namespace
 
@@ -506,13 +495,6 @@
       .Case<handshake::JoinOp>([&](auto) {
         // Number of input channels
         addUnsigned("SIZE", op->getNumOperands());
-<<<<<<< HEAD
-      })
-      .Case<handshake::BranchOp, handshake::SinkOp>([&](auto) {
-        // Bitwidth
-        addBitwidth("DATA_WIDTH", op->getOperand(0));
-=======
->>>>>>> a90f1f54
       })
       .Case<handshake::BranchOp, handshake::SinkOp, handshake::BufferOp>(
           [&](auto) {
@@ -1840,12 +1822,7 @@
     RewritePatternSet patterns(ctx);
     patterns.insert<ConvertFunc, ConvertEnd, ConvertMemInterface>(
         typeConverter, ctx, lowerState);
-<<<<<<< HEAD
-    patterns.insert<ConvertInstance, ConvertToHWInstance<handshake::OEHBOp>,
-                    ConvertToHWInstance<handshake::TEHBOp>,
-=======
     patterns.insert<ConvertInstance, ConvertToHWInstance<handshake::BufferOp>,
->>>>>>> a90f1f54
                     ConvertToHWInstance<handshake::ConditionalBranchOp>,
                     ConvertToHWInstance<handshake::BranchOp>,
                     ConvertToHWInstance<handshake::MergeOp>,
