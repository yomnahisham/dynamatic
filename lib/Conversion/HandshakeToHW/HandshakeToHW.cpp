//===- HandshakeToHW.cpp - Convert Handshake to HW --------------*- C++ -*-===//
//
// Dynamatic is under the Apache License v2.0 with LLVM Exceptions.
// See https://llvm.org/LICENSE.txt for license information.
// SPDX-License-Identifier: Apache-2.0 WITH LLVM-exception
//
//===----------------------------------------------------------------------===//
//
// Converts Handshake constructs into equivalent HW constructs.
//
//===----------------------------------------------------------------------===//

#include "dynamatic/Conversion/HandshakeToHW.h"
#include "dynamatic/Analysis/NameAnalysis.h"
#include "dynamatic/Dialect/HW/HWOpInterfaces.h"
#include "dynamatic/Dialect/HW/HWOps.h"
#include "dynamatic/Dialect/HW/HWTypes.h"
#include "dynamatic/Dialect/HW/PortImplementation.h"
#include "dynamatic/Dialect/Handshake/HandshakeDialect.h"
#include "dynamatic/Dialect/Handshake/HandshakeInterfaces.h"
#include "dynamatic/Dialect/Handshake/HandshakeOps.h"
#include "dynamatic/Dialect/Handshake/HandshakeTypes.h"
#include "dynamatic/Dialect/Handshake/MemoryInterfaces.h"
#include "dynamatic/Support/Backedge.h"
#include "dynamatic/Support/Utils/Utils.h"
#include "dynamatic/Transforms/HandshakeMaterialize.h"
#include "mlir/Dialect/MemRef/IR/MemRef.h"
#include "mlir/IR/Attributes.h"
#include "mlir/IR/Builders.h"
#include "mlir/IR/BuiltinAttributes.h"
#include "mlir/IR/BuiltinOps.h"
#include "mlir/IR/BuiltinTypes.h"
#include "mlir/IR/Diagnostics.h"
#include "mlir/IR/MLIRContext.h"
#include "mlir/IR/PatternMatch.h"
#include "mlir/IR/Value.h"
#include "mlir/Support/LogicalResult.h"
#include "mlir/Transforms/DialectConversion.h"
#include "llvm/ADT/ArrayRef.h"
#include "llvm/ADT/STLExtras.h"
#include "llvm/ADT/SmallVector.h"
#include "llvm/ADT/StringRef.h"
#include "llvm/ADT/TypeSwitch.h"
#include "llvm/Support/ErrorHandling.h"
#include <algorithm>
#include <bitset>
#include <cctype>
#include <cstdint>
#include <iterator>
#include <string>

using namespace mlir;
using namespace dynamatic;
using namespace dynamatic::handshake;

/// Name of ports representing the clock and reset signals.
static constexpr llvm::StringLiteral CLK_PORT("clk"), RST_PORT("rst");

/// Converts all ExtraSignal types to signless integer.
static SmallVector<ExtraSignal>
lowerExtraSignals(ArrayRef<ExtraSignal> extraSignals) {
  SmallVector<ExtraSignal> newExtraSignals;
  for (const ExtraSignal &extra : extraSignals) {
    unsigned extraWidth = extra.type.getIntOrFloatBitWidth();

    // Convert to integer with the same bit width
    Type newType = IntegerType::get(extra.type.getContext(), extraWidth);

    newExtraSignals.emplace_back(extra.name, newType, extra.downstream);
  }
  return newExtraSignals;
}

/// Makes all (nested) types signless IntegerType's of the same width as the
/// original type. At the HW/RTL level we treat everything as opaque bitvectors,
/// so we no longer want to differentiate types of the same width w.r.t. their
/// intended interpretation.
static Type lowerType(Type type) {
  return TypeSwitch<Type, Type>(type)
      .Case<handshake::ChannelType>([&](handshake::ChannelType channelType) {
        // Make sure the data type is signless IntegerType
        unsigned width = channelType.getDataBitWidth();
        Type dataType = IntegerType::get(type.getContext(), width);

        // Convert all ExtraSignals to signless integer
        SmallVector<ExtraSignal> extraSignals =
            lowerExtraSignals(channelType.getExtraSignals());
        return handshake::ChannelType::get(dataType, extraSignals);
      })
      .Case<FloatType, IntegerType>([](auto type) {
        unsigned width = type.getIntOrFloatBitWidth();
        return IntegerType::get(type.getContext(), width);
      })
      .Case<handshake::ControlType>([](handshake::ControlType type) {
        // Convert all ExtraSignals to signless integer
        SmallVector<ExtraSignal> extraSignals =
            lowerExtraSignals(type.getExtraSignals());
        return handshake::ControlType::get(type.getContext(), extraSignals);
      })
      .Default([](auto type) { return nullptr; });
}

namespace {

/// Helper class to build HW modules progressively by adding inputs/outputs
/// one at time.
class ModuleBuilder {
public:
  /// The MLIR context is used to create string attributes for port names
  /// and types for the clock and reset ports, should they be added.
  ModuleBuilder(MLIRContext *ctx) : ctx(ctx){};

  /// Builds the module port information from the current list of inputs and
  /// outputs.
  hw::ModulePortInfo getPortInfo();

  /// Returns the current number of inputs.
  unsigned getNumInputs() { return inputs.size(); }

  /// Returns the current number of outputs.
  unsigned getNumOutputs() { return outputs.size(); }

  /// Adds an input port with the given name and type at the end of the
  /// existing list of input ports.
  void addInput(const Twine &name, Type type) {
    inputs.push_back(hw::ModulePort{StringAttr::get(ctx, name), type,
                                    hw::ModulePort::Direction::Input});
  }

  /// Adds an output port with the given name and type at the end of the
  /// existing list of output ports.
  void addOutput(const Twine &name, Type type) {
    outputs.push_back(hw::ModulePort{StringAttr::get(ctx, name), type,
                                     hw::ModulePort::Direction::Output});
  }

  /// Adds clock and reset ports at the end of the existing list of input
  /// ports.
  void addClkAndRst() {
    Type i1Type = IntegerType::get(ctx, 1);
    addInput(CLK_PORT, i1Type);
    addInput(RST_PORT, i1Type);
  }

  /// Returns the MLIR context used by the builder.
  MLIRContext *getContext() { return ctx; }

private:
  /// MLIR context for type/attribute creation.
  MLIRContext *ctx;
  /// List of module inputs.
  SmallVector<hw::ModulePort> inputs;
  /// List of module outputs.
  SmallVector<hw::ModulePort> outputs;
};

} // namespace

namespace {
/// Aggregates information to convert a Handshake memory interface into a
/// `hw::InstanceOp`. This must be created during conversion of the Handsahke
/// function containing the interface.
struct MemLoweringState {
  /// Memory region's name.
  std::string name;
  /// Data type.
  Type dataType = nullptr;
  /// Cache memory port information before modifying the interface, which can
  /// make them impossible to query.
  FuncMemoryPorts ports;
  /// Generates and stores the interface's port names before starting the
  /// conversion, when those are still queryable.
  handshake::PortNamer portNames;
  /// Backedges to the containing module's `hw::OutputOp` operation, which
  /// must be set, in order, with the memory interface's results that connect
  /// to the top-level module IO.
  SmallVector<Backedge> backedges;

  /// Index of first module input corresponding to the interface's inputs.
  size_t inputIdx = 0;
  /// Number of inputs for the memory interface, starting at the `inputIdx`.
  size_t numInputs = 0;
  /// Index of first module output corresponding to the interface's ouputs.
  size_t outputIdx = 0;
  /// Number of outputs for the memory interface, starting at the `outputIdx`.
  size_t numOutputs = 0;

  /// Needed because we use the class as a value type in a map, which needs to
  /// be default-constructible.
  MemLoweringState() : ports(nullptr), portNames(nullptr) {
    llvm_unreachable("object should never be default-constructed");
  }

  /// Constructs an instance of the object for the provided memory interface.
  MemLoweringState(handshake::MemoryOpInterface memOp, const Twine &name)
      : name(name.str()),
        dataType(lowerType(memOp.getMemRefType().getElementType())),
        ports(getMemoryPorts(memOp)), portNames(memOp) {
    assert(dataType && "unsupported memory element type");
  };

  /// Returns the module's input ports that connect to the memory interface.
  SmallVector<hw::ModulePort> getMemInputPorts(hw::HWModuleOp modOp);

  /// Returns the module's output ports that the memory interface connects to.
  SmallVector<hw::ModulePort> getMemOutputPorts(hw::HWModuleOp modOp);

  /// Determine whether the memory interface connects to top-level IO ports in
  /// the lowered hardware module.
  bool connectsToCircuit() const { return numInputs + numOutputs != 0; }

  /// Adds ports to the module for this memory interface.
  void connectWithCircuit(ModuleBuilder &modBuilder);
};

/// Summarizes information to convert a Handshake function into a
/// `hw::HWModuleOp`.
struct ModuleLoweringState {
  /// Maps each Handshake memory interface in the module with information on
  /// how to convert it into equivalent HW constructs.
  llvm::MapVector<handshake::MemoryOpInterface, MemLoweringState> memInterfaces;
  /// Number of distinct memories in the function's arguments.
  unsigned numMemories = 0;

  /// Default constructor required because we use the class as a map's value,
  /// which must be default constructible.
  ModuleLoweringState() = default;

  /// Constructs the lowering state from the Handshake function to lower.
  ModuleLoweringState(handshake::FuncOp funcOp) {
    numMemories = llvm::count_if(funcOp.getArgumentTypes(), [](Type ty) {
      return isa<mlir::MemRefType>(ty);
    });
  };

  /// Computes the total number of module outputs that are fed by memory
  /// interfaces within the module.
  size_t getNumMemOutputs() {
    size_t numOutputs = 0;
    for (auto &[memOp, info] : memInterfaces)
      numOutputs += info.numOutputs;
    return numOutputs;
  }
};

/// Shared state used during lowering. Captured in a struct to reduce the
/// number of arguments we have to pass around.
struct LoweringState {
  /// Top-level MLIR module.
  mlir::ModuleOp modOp;
  /// Reference to the pass's name analysis, to query unique names for each
  /// operation.
  NameAnalysis &namer;
  /// Allowa to create transient backedges for the `hw::OutputOp` of every
  /// create `hw::HWModuleOp`. We need backedges because, at the moment where
  /// a Handshake function is turned into a HW module, the operands to the
  /// `hw::OutputOp` terminator are not yet available but instead
  /// progressively appear as other oeprations inside the HW module are
  /// converted.
  BackedgeBuilder edgeBuilder;

  /// Maps each created `hw::HWModuleOp` during conversion to some lowering
  /// state required to convert the operations nested within it.
  DenseMap<hw::HWModuleOp, ModuleLoweringState> modState;

  /// Creates the lowering state. The builder is passed to a `BackedgeBuilder`
  /// used during the conversion to create transient operands.
  LoweringState(mlir::ModuleOp modOp, NameAnalysis &namer, OpBuilder &builder);
};
} // namespace

void MemLoweringState::connectWithCircuit(ModuleBuilder &modBuilder) {
  inputIdx = modBuilder.getNumInputs();
  outputIdx = modBuilder.getNumOutputs();

  MLIRContext *ctx = modBuilder.getContext();
  Type i1Type = IntegerType::get(ctx, 1);
  Type addrType = IntegerType::get(ctx, ports.addrWidth);

  // Load data input
  modBuilder.addInput(name + "_loadData", dataType);
  // Load enable output
  modBuilder.addOutput(name + "_loadEn", i1Type);
  // Load address output
  modBuilder.addOutput(name + "_loadAddr", addrType);
  // Store enable output
  modBuilder.addOutput(name + "_storeEn", i1Type);
  // Store address output
  modBuilder.addOutput(name + "_storeAddr", addrType);
  // Store data output
  modBuilder.addOutput(name + "_storeData", dataType);

  numInputs = modBuilder.getNumInputs() - inputIdx;
  numOutputs = modBuilder.getNumOutputs() - outputIdx;
};

SmallVector<hw::ModulePort>
MemLoweringState::getMemInputPorts(hw::HWModuleOp modOp) {
  if (numInputs == 0)
    return {};
  assert(inputIdx + numInputs <= modOp.getNumInputPorts() &&
         "input index too high");
  size_t idx = modOp.getPortIdForInputId(inputIdx);
  ArrayRef<hw::ModulePort> ports = modOp.getModuleType().getPorts();
  return SmallVector<hw::ModulePort>{ports.slice(idx, numInputs)};
}

SmallVector<hw::ModulePort>
MemLoweringState::getMemOutputPorts(hw::HWModuleOp modOp) {
  if (numOutputs == 0)
    return {};
  assert(outputIdx + numOutputs <= modOp.getNumOutputPorts() &&
         "output index too high");
  size_t idx = modOp.getPortIdForOutputId(outputIdx);
  ArrayRef<hw::ModulePort> ports = modOp.getModuleType().getPorts();
  return SmallVector<hw::ModulePort>{ports.slice(idx, numOutputs)};
}

LoweringState::LoweringState(mlir::ModuleOp modOp, NameAnalysis &namer,
                             OpBuilder &builder)
    : modOp(modOp), namer(namer), edgeBuilder(builder, modOp.getLoc()){};

/// Attempts to find an external HW module in the MLIR module with the
/// provided name. Returns it if it exists, otherwise returns `nullptr`.
static hw::HWModuleExternOp findExternMod(mlir::ModuleOp modOp,
                                          StringRef name) {
  if (hw::HWModuleExternOp mod = modOp.lookupSymbol<hw::HWModuleExternOp>(name))
    return mod;
  return nullptr;
}

namespace {
/// Extracts the parameters specific to each type of operation to identify our
/// exact module instantiation needs for RTL emission.
class ModuleDiscriminator {
public:
  /// Identifies the parameters associated to the operation depending on its
  /// type, after which, if the operation is supported, the unique module name
  /// and operation parameters can be queried.
  ModuleDiscriminator(Operation *op);

  /// Same role as the construction which takes an opaque operation but
  /// specialized for memory interfaces, passed through their port information.
  ModuleDiscriminator(FuncMemoryPorts &ports);

  /// Returns the unique external module name for the operation. Two operations
  /// with different parameter values will never receive the same name.
  std::string getDiscriminatedModName() {
    if (modName)
      return *modName;

    auto modOp = op->getParentOfType<mlir::ModuleOp>();
    StringRef opName = op->getName().getStringRef();

    // Try to find an external module with the same RTL name and parameters. If
    // we find one, then we can assign the same external module name to the
    // operation
    auto externalModules = modOp.getOps<hw::HWModuleExternOp>();
    auto extModOp = llvm::find_if(externalModules, [&](auto extModOp) {
      // 1. hw.name (e.g., handshake.fork) must match
      auto nameAttr =
          extModOp->template getAttrOfType<StringAttr>(RTL_NAME_ATTR_NAME);
      if (!nameAttr || nameAttr != opName)
        return false;

      // 2. hw.parameters (a dictionary containing DATA_TYPE, FIFO_DEPTH, etc.)
      // must match
      auto paramsAttr = extModOp->template getAttrOfType<DictionaryAttr>(
          RTL_PARAMETERS_ATTR_NAME);
      if (!paramsAttr)
        return false;

      if (paramsAttr.size() != parameters.size())
        return false;
      for (NamedAttribute param : parameters) {
        auto modParam = paramsAttr.getNamed(param.getName());
        if (!modParam || param.getValue() != modParam->getValue())
          return false;
      }

      // 3. The module's ports must match the operation's inputs and outputs
      // The module's port order is guaranteed to match the operation's inputs
      // and outputs (excluding clk and rst).
      // See ConvertToHWInstance<T>::matchAndRewrite or
      // ConvertMemInterface::matchAndRewrite.
      // Note: This equality check implies we can remove the DATA_TYPE parameter
      // from hw.parameters (checked above).
      unsigned int operandIdx = 0;
      unsigned int resultIdx = 0;
      auto modType = mlir::cast<hw::HWModuleExternOp>(extModOp).getModuleType();
      for (const hw::ModulePort &port : modType.getPorts()) {
        if (port.name == "clk" || port.name == "rst")
          continue;
        if (port.dir == hw::ModulePort::Direction::Input) {
          if (operandIdx >= op->getNumOperands()) {
            // The number of operands is different
            return false;
          }
          if (port.type != op->getOperand(operandIdx).getType()) {
            // The operand's type at operandIdx is different
            return false;
          }
          operandIdx++;
        } else if (port.dir == hw::ModulePort::Direction::Output) {
          if (resultIdx >= op->getNumResults()) {
            // The number of results is different
            return false;
          }
          if (port.type != op->getResult(resultIdx).getType()) {
            // The result's type at resultIdx is different
            return false;
          }
          resultIdx++;
        } else {
          // Inout ports are not used
          llvm_unreachable("Inout ports shouldn't be used");
          return false;
        }
      }

      return true;
    });
    if (extModOp != externalModules.end())
      return (*extModOp).getName().str();

    // Generate a unique name
    std::string name = getOpName() + "_";
    for (size_t i = 0;; ++i) {
      std::string candidateName = name + std::to_string(i);
      if (!modOp.lookupSymbol<hw::HWModuleExternOp>(candidateName))
        return candidateName;
    }
    llvm_unreachable("cannot generate unique name");
    return name;
  }

  /// Sets attribute on the external module (corresponding to the operation the
  /// object was constructed with) to tell the backend how to instantiate the
  /// component.
  void setParameters(hw::HWModuleExternOp modOp);

  /// Whether the operations is currently unsupported. Check after construction
  /// and produce a failure if this returns true.
  bool opUnsupported() { return unsupported; }

  /// Returns the operation the discriminator was created from.
  Operation *getOperation() const { return op; }

private:
  /// The operation whose parameters are being identified.
  Operation *op;
  /// MLIR context to create attributes with.
  MLIRContext *ctx;
  /// The module name may be set explicitly for some operation types or
  /// derived/uniqued automatically based on the RTL parameters.
  std::optional<std::string> modName;
  /// The operation's parameters, as a list of named attributes.
  SmallVector<NamedAttribute> parameters;

  /// Whether the operation is unsupported (set during construction).
  bool unsupported = false;

  /// Adds a parameter.
  void addParam(const Twine &name, Attribute attr) {
    parameters.emplace_back(StringAttr::get(ctx, name), attr);
  }

  /// Adds a boolean-type parameter.
  void addBoolean(const Twine &name, bool value) {
    addParam(name, BoolAttr::get(ctx, value));
  };

  /// Adds a scalar-type parameter.
  void addUnsigned(const Twine &name, unsigned scalar) {
    Type intType = IntegerType::get(ctx, 32, IntegerType::Unsigned);
    addParam(name, IntegerAttr::get(intType, scalar));
  };

  /// Adds a dataflow-type parameter.
  void addType(const Twine &name, Type type) {
    assert((isa<handshake::ControlType>(type) ||
            isa<handshake::ChannelType>(type)) &&
           "incompatible type");
    addParam(name, TypeAttr::get(type));
  };

  /// Adds the value's type as a dataflow-type parameter.
  void addType(const Twine &name, Value val) { addType(name, val.getType()); };

  /// Adds a string parameter.
  void addString(const Twine &name, const Twine &txt) {
    addParam(name, StringAttr::get(ctx, txt));
  };

  std::string getOpName() const {
    std::string opName = op->getName().getStringRef().str();
    std::replace(opName.begin(), opName.end(), '.', '_');
    return opName;
  }

  /// Initializes private fields from the input operation.
  void init(Operation *op) {
    this->op = op;
    ctx = op->getContext();
    auto paramsAttr =
        op->getAttrOfType<DictionaryAttr>(RTL_PARAMETERS_ATTR_NAME);
    if (!paramsAttr)
      return;
    llvm::copy(paramsAttr.getValue(), std::back_inserter(parameters));
  }
};
} // namespace

ModuleDiscriminator::ModuleDiscriminator(Operation *op) {
  init(op);

  llvm::TypeSwitch<Operation *, void>(op)
      .Case<handshake::InstanceOp>(
          [&](handshake::InstanceOp instOp) { modName = instOp.getModule(); })
      .Case<handshake::ForkOp, handshake::LazyForkOp>([&](auto) {
        // Number of output channels and bitwidth
        addUnsigned("SIZE", op->getNumResults());
        addType("DATA_TYPE", op->getOperand(0));
      })
      .Case<handshake::MuxOp>([&](handshake::MuxOp muxOp) {
        // Number of input data channels, data bitwidth, and select bitwidth
        addUnsigned("SIZE", muxOp.getDataOperands().size());
        addType("DATA_TYPE", muxOp.getResult());
        addType("SELECT_TYPE", muxOp.getSelectOperand());
      })
      .Case<handshake::ControlMergeOp>([&](handshake::ControlMergeOp cmergeOp) {
        // Number of input data channels, data bitwidth, and index
        // bitwidth
        addUnsigned("SIZE", cmergeOp.getDataOperands().size());
        addType("DATA_TYPE", cmergeOp.getResult());
        addType("INDEX_TYPE", cmergeOp.getIndex());
      })
      .Case<handshake::MergeOp>([&](auto) {
        // Number of input data channels and data bitwidth
        addUnsigned("SIZE", op->getNumOperands());
        addType("DATA_TYPE", op->getResult(0));
      })
      .Case<handshake::JoinOp>([&](auto) {
        // Number of input channels
        addUnsigned("SIZE", op->getNumOperands());
      })
      .Case<handshake::BranchOp, handshake::SinkOp, handshake::BufferOp,
            handshake::NDWireOp>([&](auto) {
        // Bitwidth
        addType("DATA_TYPE", op->getOperand(0));
      })
      .Case<handshake::ConditionalBranchOp>(
          [&](handshake::ConditionalBranchOp cbrOp) {
            // Bitwidth
            addType("DATA_TYPE", cbrOp.getDataOperand());
          })
      .Case<handshake::SourceOp>([&](auto) {
        // No discrimianting parameters, just to avoid falling into the
        // default case for sources
      })
      .Case<handshake::MemPortOpInterface>(
          [&](handshake::MemPortOpInterface portOp) {
            // Data bitwidth and address bitwidth
            addType("DATA_TYPE", portOp.getDataInput());
            addType("ADDR_TYPE", portOp.getAddressInput());
          })
      .Case<handshake::SharingWrapperOp>(
          [&](handshake::SharingWrapperOp sharingWrapperOp) {
            addType("DATA_WIDTH", sharingWrapperOp.getDataOperands()[0]);

            // In a sharing wrapper, we have the credits as a list of unsigned
            // integers. This will be encoded as a space-separated string and
            // passed to the sharing wrapper generator.

            auto addSpaceSeparatedListOfInt =
                [&](StringRef name, ArrayRef<int64_t> array) -> void {
              std::string strAttr;
              for (unsigned i = 0; i < array.size(); i++) {
                if (i > 0)
                  strAttr += " ";
                strAttr += std::to_string(array[i]);
              }
              addString(name, strAttr);
            };

            addSpaceSeparatedListOfInt("CREDITS",
                                       sharingWrapperOp.getCredits());

            addUnsigned("NUM_SHARED_OPERANDS",
                        sharingWrapperOp.getNumSharedOperands());

            addUnsigned("LATENCY", sharingWrapperOp.getLatency());
          })
      .Case<handshake::ConstantOp>([&](handshake::ConstantOp cstOp) {
        // Bitwidth and binary-encoded constant value
        ChannelType cstType = cstOp.getResult().getType();
        unsigned bitwidth = cstType.getDataBitWidth();
        if (bitwidth > 64) {
          cstOp.emitError() << "Constant value has bitwidth " << bitwidth
                            << ", but we only support up to 64.";
          unsupported = true;
          return;
        }

        // Determine the constant value based on the constant's return type
        // and convert it to a binary string value
        TypedAttr valueAttr = cstOp.getValueAttr();
        std::string bitValue;
        if (auto intType = dyn_cast<IntegerType>(cstType.getDataType())) {
          APInt value = cast<mlir::IntegerAttr>(valueAttr).getValue();

          // Bitset requires a compile-time constant, just use 64 and
          // manually truncate the value after so that it is the exact
          // bitwidth we need
          if (intType.isUnsignedInteger())
            bitValue = std::bitset<64>(value.getZExtValue()).to_string();
          else
            bitValue = std::bitset<64>(value.getSExtValue()).to_string();
          bitValue = bitValue.substr(64 - bitwidth);
        } else if (isa<FloatType>(cstType.getDataType())) {
          mlir::FloatAttr attr = cast<mlir::FloatAttr>(valueAttr);
          APInt floatInt = attr.getValue().bitcastToAPInt();

          // We only support specific bitwidths for floating point numbers
          bitValue = std::bitset<64>(floatInt.getZExtValue()).to_string();
          if (floatInt.getBitWidth() == 32) {
            bitValue = bitValue.substr(32);
          } else if (floatInt.getBitWidth() != 64) {
            cstOp.emitError() << "Constant has unsupported floating point "
                                 "bitwidth. Expected 32 or 64 but got "
                              << bitwidth << ".";
            unsupported = true;
            return;
          }
        } else {
          cstOp->emitError()
              << "Constant type must be integer or floating point.";
          unsupported = true;
          return;
        }

        addString("VALUE", bitValue);
        addUnsigned("DATA_WIDTH", bitwidth);
      })
      .Case<handshake::AddFOp, handshake::AddIOp, handshake::AndIOp,
            handshake::DivFOp, handshake::DivSIOp, handshake::DivUIOp,
            handshake::MaximumFOp, handshake::MinimumFOp, handshake::MulFOp,
            handshake::MulIOp, handshake::NegFOp, handshake::NotOp,
            handshake::OrIOp, handshake::ShLIOp, handshake::ShRSIOp,
            handshake::ShRUIOp, handshake::SubFOp, handshake::SubIOp,
            handshake::XOrIOp, handshake::SIToFPOp, handshake::FPToSIOp,
            handshake::AbsFOp>([&](auto) {
        // Bitwidth
        addType("DATA_TYPE", op->getOperand(0));
      })
      .Case<handshake::SelectOp>([&](handshake::SelectOp selectOp) {
        // Data bitwidth
        addType("DATA_TYPE", selectOp.getTrueValue());
      })
      .Case<handshake::CmpFOp>([&](handshake::CmpFOp cmpFOp) {
        // Predicate and bitwidth
        addString("PREDICATE", stringifyEnum(cmpFOp.getPredicate()));
        addType("DATA_TYPE", cmpFOp.getLhs());
      })
      .Case<handshake::CmpIOp>([&](handshake::CmpIOp cmpIOp) {
        // Predicate and bitwidth
        addString("PREDICATE", stringifyEnum(cmpIOp.getPredicate()));
        addType("DATA_TYPE", cmpIOp.getLhs());
      })
      .Case<handshake::ExtSIOp, handshake::ExtUIOp, handshake::TruncIOp,
            handshake::ExtFOp, handshake::TruncFOp>([&](auto) {
        // Input bitwidth and output bitwidth
        addType("INPUT_TYPE", op->getOperand(0));
        addType("OUTPUT_TYPE", op->getResult(0));
      })
      .Case<handshake::SpeculatorOp>([&](auto) {
        // TODO: Determine the FIFO size based on speculation resolution delay.
        addUnsigned("FIFO_DEPTH", 16);
      })
      .Case<handshake::SpecSaveOp, handshake::SpecCommitOp,
            handshake::SpeculatingBranchOp>([&](auto) {
        // No parameters needed for these operations
      })
      .Case<handshake::SpecSaveCommitOp>([&](auto) {
        // TODO: Determine the FIFO size based on speculation resolution delay.
        addUnsigned("FIFO_DEPTH", 16);
      })
      .Default([&](auto) {
        op->emitError() << "This operation cannot be lowered to RTL "
                           "due to a lack of an RTL implementation for it.";
        unsupported = true;
      });
}

ModuleDiscriminator::ModuleDiscriminator(FuncMemoryPorts &ports) {
  init(ports.memOp);

  MLIRContext *ctx = op->getContext();
  llvm::TypeSwitch<Operation *, void>(op)
      .Case<handshake::MemoryControllerOp>([&](auto) {
        // There can be at most one of those, and it is a load/store port
        unsigned lsqPort = ports.getNumPorts<LSQLoadStorePort>();
        Type dataType = IntegerType::get(ctx, ports.dataWidth);
        Type addrType = IntegerType::get(ctx, ports.addrWidth);

        // Control port count, load port count, store port count, data
        // bitwidth, and address bitwidth
        addUnsigned("NUM_CONTROLS", ports.getNumPorts<ControlPort>());
        addUnsigned("NUM_LOADS", ports.getNumPorts<LoadPort>() + lsqPort);
        addUnsigned("NUM_STORES", ports.getNumPorts<StorePort>() + lsqPort);
        addType("DATA_TYPE", ChannelType::get(dataType));
        addType("ADDR_TYPE", ChannelType::get(addrType));
      })
      .Case<handshake::LSQOp>([&](auto) {
        LSQGenerationInfo genInfo(ports, getUniqueName(op).str());
        modName = getOpName() + "_" + genInfo.name;

        /// Converts an array into an equivalent MLIR attribute.
        Type intType = IntegerType::get(ctx, 32);
        auto addArrayIntAttr = [&](StringRef name,
                                   ArrayRef<unsigned> array) -> void {
          SmallVector<Attribute> arrayAttr;
          llvm::transform(
              array, std::back_inserter(arrayAttr),
              [&](unsigned elem) { return IntegerAttr::get(intType, elem); });
          addParam(name, ArrayAttr::get(ctx, arrayAttr));
        };

        /// Converts a bi-dimensional array into an equivalent MLIR attribute.
        auto addBiArrayIntAttr =
            [&](StringRef name,
                ArrayRef<SmallVector<unsigned>> biArray) -> void {
          SmallVector<Attribute> biArrayAttr;
          for (ArrayRef<unsigned> array : biArray) {
            SmallVector<Attribute> arrayAttr;
            llvm::transform(
                array, std::back_inserter(arrayAttr),
                [&](unsigned elem) { return IntegerAttr::get(intType, elem); });
            biArrayAttr.push_back(ArrayAttr::get(ctx, arrayAttr));
          }
          addParam(name, ArrayAttr::get(ctx, biArrayAttr));
        };

        addString("name", *modName);
        addBoolean("master", ports.interfacePorts.empty());
        addUnsigned("fifoDepth", genInfo.depth);
        addUnsigned("fifoDepth_L", genInfo.depthLoad);
        addUnsigned("fifoDepth_S", genInfo.depthStore);
        addUnsigned("bufferDepth", genInfo.bufferDepth);
        addUnsigned("dataWidth", genInfo.dataWidth);
        addUnsigned("addrWidth", genInfo.addrWidth);
        addUnsigned("numBBs", genInfo.numGroups);
        addUnsigned("numLoadPorts", genInfo.numLoads);
        addUnsigned("numStorePorts", genInfo.numStores);
        addArrayIntAttr("numLoads", genInfo.loadsPerGroup);
        addArrayIntAttr("numStores", genInfo.storesPerGroup);
        addBiArrayIntAttr("loadOffsets", genInfo.loadOffsets);
        addBiArrayIntAttr("storeOffsets", genInfo.storeOffsets);
        addBiArrayIntAttr("loadPorts", genInfo.loadPorts);
        addBiArrayIntAttr("storePorts", genInfo.storePorts);
        /// Add the attributes needed by the new lsq config file
        addBiArrayIntAttr("ldOrder", genInfo.ldOrder);
        addBiArrayIntAttr("ldPortIdx", genInfo.ldPortIdx);
        addBiArrayIntAttr("stPortIdx", genInfo.stPortIdx);
        addUnsigned("indexWidth", genInfo.indexWidth);
        addUnsigned("numLdChannels", genInfo.numLdChannels);
        addUnsigned("numStChannels", genInfo.numStChannels);
        addUnsigned("stResp", genInfo.stResp);
        addUnsigned("groupMulti", genInfo.groupMulti);
        addUnsigned("pipe0En", genInfo.pipe0En);
        addUnsigned("pipe1En", genInfo.pipe1En);
        addUnsigned("pipeCompEn", genInfo.pipeCompEn);
        addUnsigned("headLagEn", genInfo.headLagEn);
      })
      .Default([&](auto) {
        op->emitError() << "Unsupported memory interface type.";
        unsupported = true;
      });
}

void ModuleDiscriminator::setParameters(hw::HWModuleExternOp modOp) {
  assert(!unsupported && "operation unsupported");

  // The name is used to determine which RTL component to instantiate
  StringRef opName = op->getName().getStringRef();
  modOp->setAttr(RTL_NAME_ATTR_NAME, StringAttr::get(ctx, opName));

  // Parameters are used to determine the concrete version of the RTL
  // component to instantiate
  modOp->setAttr(RTL_PARAMETERS_ATTR_NAME,
                 DictionaryAttr::get(ctx, parameters));
}

namespace {

/// Builder for hardware instances (`hw::InstanceOp`) and their associated
/// external hardware module. The class's methods allows to create the IO of an
/// hardware instance port by port while also creating matching port information
/// for the external hardware module that the instance will be of. When all the
/// instance/module IO has been added, `HWBuilder::createInstance` will create
/// the hardware instance in the IR and, if need be, a matching external module.
class HWBuilder {
public:
  /// Creates the hardware builder.
  HWBuilder(MLIRContext *ctx) : modBuilder(ctx){};

  /// Adds a value to the list of operands for the future instance, and its type
  /// to the future external module's input port information.
  void addInput(const Twine &name, Value oprd) {
    modBuilder.addInput(name, oprd.getType());
    instOperands.push_back(oprd);
  }

  /// Adds a type to the future external module's output port information.
  void addOutput(const Twine &name, Type type) {
    modBuilder.addOutput(name, type);
  }

  /// Adds clock and reset ports from the parent module to the future external
  /// module's input port information and to the operands to the future
  /// hardware instance.
  void addClkAndRst(hw::HWModuleOp modOp);

  /// Creates the instance using all the inputs added so far as operands. If no
  /// external module matching the current port information currently exists,
  /// one is added at the bottom of the top-level MLIR module. Returns the
  /// instance on success, nullptr on failure.
  virtual hw::InstanceOp createInstance(ModuleDiscriminator &discriminator,
                                        const Twine &instName, Location loc,
                                        OpBuilder &builder);

  /// Virtual destructor because of virtual method.
  virtual ~HWBuilder() = default;

protected:
  /// Module builder to optionally create an external module.
  ModuleBuilder modBuilder;
  /// The list of operands that will be used to create the instance
  /// corresponding to the converted operation.
  SmallVector<Value> instOperands;
};

/// Specialization of the hardware builder offering an extra public method to
/// easily replace an existing operation by the created hardware instance.
class HWConverter : public HWBuilder {
public:
  using HWBuilder::HWBuilder;

  /// Replaces the operation with an equivalent instance using all the inputs
  /// added so far as operands. If no external module matching the current port
  /// information currently exists, one is added at the bottom of the top-level
  /// MLIR module. Returns the instance on success, nullptr on failure.
  hw::InstanceOp convertToInstance(Operation *opToConvert,
                                   ConversionPatternRewriter &rewriter) {
    if (modBuilder.getNumOutputs() != opToConvert->getNumResults()) {
      opToConvert->emitError()
          << "Attempting to replace operation with "
          << opToConvert->getNumResults()
          << " results; however, external module will have "
          << modBuilder.getNumOutputs() << " output ports, a mismatch.";
      return nullptr;
    }

    hw::InstanceOp instOp = createInstanceFromOp(opToConvert, rewriter);
    if (!instOp)
      return nullptr;
    rewriter.replaceOp(opToConvert, instOp);
    return instOp;
  }

protected:
  /// Creates the hardware instance using a discrimator, name, and location
  /// derived from an existing operation. Returns the instance on success,
  /// nullptr on failure.
  hw::InstanceOp createInstanceFromOp(Operation *op,
                                      ConversionPatternRewriter &rewriter) {
    ModuleDiscriminator discriminator(op);
    StringRef name = getUniqueName(op);
    Location loc = op->getLoc();
    return createInstance(discriminator, name, loc, rewriter);
  }
};

/// Specialization of the hardware builder for operations implementing the
/// `handshake::MemoryOpInterface` interface.
class HWMemConverter : public HWConverter {
public:
  using HWConverter::HWConverter;

  /// Replaces the memory interface with an equivalent instance using all the
  /// inputs added so far as operands. If no external module matching the
  /// current port information currently exists, one is added at the bottom of
  /// the top-level MLIR module. Returns the instance on success, nullptr on
  /// failure.
  hw::InstanceOp convertToInstance(MemLoweringState &state,
                                   ConversionPatternRewriter &rewriter) {
    handshake::MemoryOpInterface memOp = state.ports.memOp;
    ModuleDiscriminator discriminator(state.ports);
    StringRef name = getUniqueName(memOp);
    Location loc = memOp.getLoc();
    hw::InstanceOp instOp = createInstance(discriminator, name, loc, rewriter);
    if (!instOp)
      return nullptr;

    size_t numResults = memOp->getNumResults();
    rewriter.replaceOp(memOp, instOp->getResults().take_front(numResults));

    // Resolve backedges in the module's terminator that are coming from the
    // memory interface
    ValueRange toModOutput = instOp->getResults().drop_front(numResults);
    for (auto [backedge, res] : llvm::zip_equal(state.backedges, toModOutput))
      backedge.setValue(res);
    return instOp;
  }
};
} // namespace

/// Returns the clock and reset module inputs (which are assumed to be the last
/// two module inputs).
static std::pair<Value, Value> getClkAndRst(hw::HWModuleOp hwModOp) {
  // Check that the parent module's last port are the clock and reset
  // signals we need for the instance operands
  unsigned numInputs = hwModOp.getNumInputPorts();
  assert(numInputs >= 2 && "module should have at least clock and reset");
  size_t lastIdx = hwModOp.getPortIdForInputId(numInputs - 1);
  assert(hwModOp.getPort(lastIdx - 1).getName() == CLK_PORT &&
         "expected clock");
  assert(hwModOp.getPort(lastIdx).getName() == RST_PORT && "expected reset");

  // Add clock and reset to the instance's operands
  ValueRange blockArgs = hwModOp.getBodyBlock()->getArguments();
  return {blockArgs.drop_back().back(), blockArgs.back()};
}

void HWBuilder::addClkAndRst(hw::HWModuleOp hwModOp) {
  // Let the parent class add clock and reset to the input ports
  modBuilder.addClkAndRst();

  // Add clock and reset to the instance's operands
  auto [clkVal, rstVal] = getClkAndRst(hwModOp);
  instOperands.push_back(clkVal);
  instOperands.push_back(rstVal);
}

hw::InstanceOp HWBuilder::createInstance(ModuleDiscriminator &discriminator,
                                         const Twine &instName, Location loc,
                                         OpBuilder &builder) {
  // Fail when the discriminator reports that the operation is unsupported
  if (discriminator.opUnsupported())
    return nullptr;

  // First retrieve or create the external module matching the operation
  mlir::ModuleOp topLevelModOp =
      discriminator.getOperation()->getParentOfType<mlir::ModuleOp>();
  std::string extModName = discriminator.getDiscriminatedModName();
  hw::HWModuleExternOp extModOp = findExternMod(topLevelModOp, extModName);

  if (!extModOp) {
    // The external module does not yet exist, create it
    StringAttr modNameAttr = builder.getStringAttr(extModName);
    RewriterBase::InsertPoint instInsertPoint = builder.saveInsertionPoint();
    builder.setInsertionPointToEnd(topLevelModOp.getBody());
    extModOp = builder.create<hw::HWModuleExternOp>(loc, modNameAttr,
                                                    modBuilder.getPortInfo());
    discriminator.setParameters(extModOp);
    builder.restoreInsertionPoint(instInsertPoint);
  }

  // Now create the instance corresponding to the external module
  StringAttr instNameAttr = builder.getStringAttr(instName);
  return builder.create<hw::InstanceOp>(loc, extModOp, instNameAttr,
                                        instOperands);
}

hw::ModulePortInfo ModuleBuilder::getPortInfo() {
  SmallVector<hw::PortInfo> inputPorts;
  SmallVector<hw::PortInfo> outputPorts;
  for (auto [idx, modPort] : llvm::enumerate(inputs))
    inputPorts.push_back(hw::PortInfo{modPort, idx});
  for (auto [idx, modPort] : llvm::enumerate(outputs))
    outputPorts.push_back(hw::PortInfo{modPort, idx});
  return hw::ModulePortInfo(inputPorts, outputPorts);
}

/// Adds IO to the module builder for the provided memref, using the provided
/// name to unique IO port names. All Handshake memory interfaces referencing
/// the memref inside the function are added to the module lowering state
/// memory interface map, along with helper lowering state.
static void addMemIO(ModuleBuilder &modBuilder, handshake::FuncOp funcOp,
                     TypedValue<MemRefType> memref, StringRef memName,
                     ModuleLoweringState &state) {
  for (auto memOp : funcOp.getOps<handshake::MemoryOpInterface>()) {
    // The interface must reference this memory region
    if (memOp.getMemRef() != memref)
      continue;

    MemLoweringState info = MemLoweringState(memOp, memName);
    if (memOp.isMasterInterface())
      info.connectWithCircuit(modBuilder);
    state.memInterfaces.insert({memOp, info});
  }
}

/// Produces the port information for the HW module that will replace the
/// Handshake function. Fills in the lowering state object with information
/// that will allow the conversion pass to connect memory interface to their
/// top-level IO later on.
hw::ModulePortInfo getFuncPortInfo(handshake::FuncOp funcOp,
                                   ModuleLoweringState &state) {
  ModuleBuilder modBuilder(funcOp.getContext());
  handshake::PortNamer portNames(funcOp);

  // Add all function outputs to the module
  for (auto [idx, res] : llvm::enumerate(funcOp.getResultTypes()))
    modBuilder.addOutput(portNames.getOutputName(idx), lowerType(res));

  // Add all function inputs to the module, expanding memory references into a
  // set of individual ports for loads and stores
  for (auto [idx, arg] : llvm::enumerate(funcOp.getArguments())) {
    StringAttr argName = funcOp.getArgName(idx);
    Type type = arg.getType();
    if (TypedValue<MemRefType> memref = dyn_cast<TypedValue<MemRefType>>(arg))
      addMemIO(modBuilder, funcOp, memref, argName, state);
    else
      modBuilder.addInput(portNames.getInputName(idx), lowerType(type));
  }

  modBuilder.addClkAndRst();
  return modBuilder.getPortInfo();
}

//===----------------------------------------------------------------------===//
// Conversion patterns
//===----------------------------------------------------------------------===//

namespace {
/// A type converter is needed to perform the in-flight materialization of
/// "raw" (implicit channels) types to their explicit dataflow channel
/// correspondents.
class ChannelTypeConverter : public TypeConverter {
public:
  ChannelTypeConverter() {
    addConversion([](Type type) -> Type {
      if (isa<MemRefType>(type))
        return type;
      return lowerType(type);
    });

    addTargetMaterialization([&](OpBuilder &builder, Type resultType,
                                 ValueRange inputs,
                                 Location loc) -> std::optional<Value> {
      if (inputs.size() != 1)
        return std::nullopt;
      return inputs[0];
    });

    addSourceMaterialization([&](OpBuilder &builder, Type resultType,
                                 ValueRange inputs,
                                 Location loc) -> std::optional<Value> {
      if (inputs.size() != 1)
        return std::nullopt;
      return inputs[0];
    });
  }
};

/// Converts a non-external Handshake function into a `hw::HWModuleOp` with IO
/// corresponding to the original Handshake function. The pattern also creates a
/// lowering state object associated to the created HW module to control the
/// conversion of other operations within the module.
class ConvertFunc : public OpConversionPattern<handshake::FuncOp> {
public:
  ConvertFunc(ChannelTypeConverter &typeConverter, MLIRContext *ctx,
              LoweringState &lowerState)
      : OpConversionPattern<handshake::FuncOp>(typeConverter, ctx),
        lowerState(lowerState) {}

  LogicalResult
  matchAndRewrite(handshake::FuncOp funcOp, OpAdaptor adaptor,
                  ConversionPatternRewriter &rewriter) const override;

private:
  /// Shared lowering state.
  LoweringState &lowerState;
};

/// Converts an external Handshake function into a `hw::HWModuleExternOp` with
/// IO corresponding to the original Handshake function.
class ConvertExternalFunc : public OpConversionPattern<handshake::FuncOp> {
public:
  using OpConversionPattern<handshake::FuncOp>::OpConversionPattern;

  LogicalResult
  matchAndRewrite(handshake::FuncOp funcOp, OpAdaptor adaptor,
                  ConversionPatternRewriter &rewriter) const override;
};
} // namespace

LogicalResult
ConvertFunc::matchAndRewrite(handshake::FuncOp funcOp, OpAdaptor adaptor,
                             ConversionPatternRewriter &rewriter) const {
  if (funcOp.isExternal())
    return failure();

  StringAttr name = rewriter.getStringAttr(funcOp.getName());
  ModuleLoweringState state(funcOp);
  hw::ModulePortInfo modInfo = getFuncPortInfo(funcOp, state);

  // Create non-external HW module to replace the function with
  rewriter.setInsertionPoint(funcOp);
  auto modOp = rewriter.create<hw::HWModuleOp>(funcOp.getLoc(), name, modInfo);

  // Move the block from the Handshake function to the new HW module, after
  // which the Handshake function becomes empty and can be deleted
  Block *funcBlock = funcOp.getBodyBlock();
  Block *modBlock = modOp.getBodyBlock();
  Operation *termOp = modBlock->getTerminator();
  ValueRange modBlockArgs = modBlock->getArguments().drop_back(2);
  rewriter.inlineBlockBefore(funcBlock, termOp, modBlockArgs);
  rewriter.eraseOp(funcOp);

  // Operands for the module's terminators; they are the module's outputs
  SmallVector<Value> outOperands;

  // First outputs operands are identical to the end's, modulo type conversion
  auto endOp = *modOp.getBodyBlock()->getOps<handshake::EndOp>().begin();
  if (failed((rewriter.getRemappedValues(endOp.getOperands(), outOperands)))) {
    return funcOp->emitError()
           << "failed to remap function terminator's operands";
  }

  // Remaining output operands will eventually come from master memory
  // interfaces' outputs; create backedges and resolve them during memory
  // lowering
  auto moduleOutputs = modInfo.getOutputs().begin();
  for (size_t i = 0, e = endOp->getNumOperands(); i < e; ++i, ++moduleOutputs)
    ;
  for (auto &[_, memState] : state.memInterfaces) {
    for (size_t i = 0; i < memState.numOutputs; ++i) {
      const hw::PortInfo &port = *(moduleOutputs++);
      Backedge backedge = lowerState.edgeBuilder.get(port.type);
      outOperands.push_back(backedge);
      memState.backedges.push_back(backedge);
    }
  }

  // Replace the default terminator with one with our operands, and delete the
  // Handshake function's terminator
  Operation *outputOp = modOp.getBodyBlock()->getTerminator();
  rewriter.setInsertionPoint(outputOp);
  rewriter.replaceOpWithNewOp<hw::OutputOp>(outputOp, outOperands);
  rewriter.eraseOp(endOp);

  // Associate the newly created module to its lowering state object
  lowerState.modState.insert({modOp, state});
  return success();
}

LogicalResult ConvertExternalFunc::matchAndRewrite(
    handshake::FuncOp funcOp, OpAdaptor adaptor,
    ConversionPatternRewriter &rewriter) const {
  if (!funcOp.isExternal())
    return failure();

  StringAttr name = rewriter.getStringAttr(funcOp.getName());
  ModuleBuilder modBuilder(funcOp.getContext());
  handshake::PortNamer portNames(funcOp);

  // Add all function outputs to the module
  for (auto [idx, res] : llvm::enumerate(funcOp.getResultTypes()))
    modBuilder.addOutput(portNames.getOutputName(idx), lowerType(res));

  // Add all function inputs to the module
  for (auto [idx, type] : llvm::enumerate(funcOp.getArgumentTypes())) {
    if (isa<MemRefType>(type)) {
      return funcOp->emitError()
             << "Memory interfaces are not supported for external "
                "functions";
    }
    modBuilder.addInput(portNames.getInputName(idx), lowerType(type));
  }
  modBuilder.addClkAndRst();

  rewriter.setInsertionPoint(funcOp);
  auto modOp = rewriter.replaceOpWithNewOp<hw::HWModuleExternOp>(
      funcOp, name, modBuilder.getPortInfo());
  modOp->setAttr(StringAttr::get(getContext(), RTL_NAME_ATTR_NAME),
                 funcOp.getNameAttr());
  return success();
}

namespace {
/// Converts Handshake memory interfaces into equivalent HW constructs,
/// potentially connecting them to the containing HW module's IO in the
/// process. The latter is enabled by a lowering state data-structure
/// associated to the matched memory interface during conversion of the
/// containing Handshake function, and which is expected to exist when this
/// pattern is invoked.
class ConvertMemInterface
    : public OpInterfaceConversionPattern<handshake::MemoryOpInterface> {
public:
  ConvertMemInterface(ChannelTypeConverter &typeConverter, MLIRContext *ctx,
                      LoweringState &lowerState)
      : OpInterfaceConversionPattern<handshake::MemoryOpInterface>(
            typeConverter, ctx),
        lowerState(lowerState) {}

  LogicalResult
  matchAndRewrite(handshake::MemoryOpInterface memOp, ArrayRef<Value> operands,
                  ConversionPatternRewriter &rewriter) const override;

private:
  /// Shared lowering state.
  LoweringState &lowerState;
};
} // namespace

LogicalResult ConvertMemInterface::matchAndRewrite(
    handshake::MemoryOpInterface memOp, ArrayRef<Value> operands,
    ConversionPatternRewriter &rewriter) const {
  hw::HWModuleOp parentModOp = memOp->getParentOfType<hw::HWModuleOp>();
  ModuleLoweringState &modState = lowerState.modState[parentModOp];
  MemLoweringState &memState = modState.memInterfaces[memOp];
  HWMemConverter converter(getContext());

  // Removes memory region name prefix from the port name.
  auto removePortNamePrefix = [&](const hw::ModulePort &port) -> StringRef {
    StringRef portName = port.name.strref();
    size_t idx = portName.rfind("_");
    if (idx != std::string::npos)
      return portName.substr(idx + 1);
    return portName;
  };

  // The HW instance will be connected to the top-level module through a
  // number of input ports, add those first, then the regular interface ports,
  // and finally clock and reset
  ValueRange blockArgs = parentModOp.getBodyBlock()->getArguments();
  ValueRange memArgs = blockArgs.slice(memState.inputIdx, memState.numInputs);
  auto inputModPorts = memState.getMemInputPorts(parentModOp);
  for (auto [port, arg] : llvm::zip_equal(inputModPorts, memArgs))
    converter.addInput(removePortNamePrefix(port), arg);
  for (auto [idx, oprd] : llvm::enumerate(operands)) {
    if (!isa<mlir::MemRefType>(oprd.getType()))
      converter.addInput(memState.portNames.getInputName(idx), oprd);
  }
  converter.addClkAndRst(parentModOp);

  // The HW instance will be connected to the top-level module through a
  // number of output ports, add those last after the regular interface ports
  for (auto [idx, res] : llvm::enumerate(memOp->getResults())) {
    converter.addOutput(memState.portNames.getOutputName(idx),
                        lowerType(res.getType()));
  }
  auto outputModPorts = memState.getMemOutputPorts(parentModOp);
  for (const hw::ModulePort &outputPort : outputModPorts)
    converter.addOutput(removePortNamePrefix(outputPort), outputPort.type);

  hw::InstanceOp instOp = converter.convertToInstance(memState, rewriter);
  return instOp ? success() : failure();
}

namespace {
/// Converts an operation (of type indicated by the template argument) into
/// an equivalent hardware instance. The method creates an external module
/// to instantiate the new component from if a module with matching IO does
/// not already exist. Valid/Ready semantics are made explicit thanks to the
/// type converter which converts implicit handshaked types into dataflow
/// channels with a corresponding data-type.
template <typename T>
class ConvertToHWInstance : public OpConversionPattern<T> {
public:
  using OpConversionPattern<T>::OpConversionPattern;
  using OpAdaptor = typename T::Adaptor;

  /// Always succeeds in replacing the matched operation with an equivalent
  /// HW instance operation, potentially creating an external HW module in
  /// the process.
  LogicalResult
  matchAndRewrite(T op, OpAdaptor adaptor,
                  ConversionPatternRewriter &rewriter) const override;
};
} // namespace

template <typename T>
LogicalResult ConvertToHWInstance<T>::matchAndRewrite(
    T op, OpAdaptor adaptor, ConversionPatternRewriter &rewriter) const {
  HWConverter converter(this->getContext());
  handshake::PortNamer portNames(op);

  // Add all operation operands to the inputs
  for (auto [idx, oprd] : llvm::enumerate(adaptor.getOperands()))
    converter.addInput(portNames.getInputName(idx), oprd);
  converter.addClkAndRst(((Operation *)op)->getParentOfType<hw::HWModuleOp>());

  // Add all operation results to the outputs
  for (auto [idx, type] : llvm::enumerate(op->getResultTypes()))
    converter.addOutput(portNames.getOutputName(idx), lowerType(type));

  hw::InstanceOp instOp = converter.convertToInstance(op, rewriter);
  return instOp ? success() : failure();
}

namespace {

/// Converts a Handshake-level instance operation to an equivalent HW-level one.
/// The pattern assumes that the module the Handshake instance references has
/// already been converted to a `hw::HWExternModuleOp`.
class ConvertInstance : public OpConversionPattern<handshake::InstanceOp> {
public:
  using OpConversionPattern<handshake::InstanceOp>::OpConversionPattern;
  using OpAdaptor = typename handshake::InstanceOp::Adaptor;

  /// Always succeeds in replacing the matched operation with an equivalent
  /// HW instance operation.
  LogicalResult
  matchAndRewrite(handshake::InstanceOp instOp, OpAdaptor adaptor,
                  ConversionPatternRewriter &rewriter) const override;
};
} // namespace

LogicalResult
ConvertInstance::matchAndRewrite(handshake::InstanceOp instOp,
                                 OpAdaptor adaptor,
                                 ConversionPatternRewriter &rewriter) const {
  SmallVector<Value> instOperands(adaptor.getOperands());
  auto [clk, rst] = getClkAndRst(instOp->getParentOfType<hw::HWModuleOp>());
  instOperands.push_back(clk);
  instOperands.push_back(rst);

  auto topLevelModOp = instOp->getParentOfType<mlir::ModuleOp>();
  hw::HWModuleLike modOp = findExternMod(topLevelModOp, instOp.getModule());
  assert(modOp && "failed to find referenced external module");
  StringAttr instNameAttr = rewriter.getStringAttr(getUniqueName(instOp));
  rewriter.replaceOpWithNewOp<hw::InstanceOp>(instOp, modOp, instNameAttr,
                                              instOperands);
  return success();
}

/// Returns the module's input ports.
static ArrayRef<hw::ModulePort> getModInputs(hw::HWModuleLike modOp) {
  return modOp.getHWModuleType().getPorts().slice(modOp.getPortIdForInputId(0),
                                                  modOp.getNumInputPorts());
}

/// Returns the module's output ports.
static ArrayRef<hw::ModulePort> getModOutputs(hw::HWModuleLike modOp) {
  return modOp.getHWModuleType().getPorts().slice(modOp.getPortIdForOutputId(0),
                                                  modOp.getNumOutputPorts());
}

namespace {

/// Records a mapping between a module's continuous range of output ports and
/// another module's continuous range of input ports. Ranges are identified by
/// their index and must have the same size.
struct IOMapping {
  /// Starting index in the source module's list of output ports.
  size_t srcIdx;
  /// Starting index in the destination module's list of inputs ports.
  size_t dstIdx;
  /// Range size.
  size_t size;

  /// Initialize all fields to 0.
  IOMapping() : srcIdx(0), dstIdx(0), size(0) {}

  /// Member-by-member constructor.
  IOMapping(size_t srcIdx, size_t dstIdx, size_t size)
      : srcIdx(srcIdx), dstIdx(dstIdx), size(size) {}
};

/// Helper class to allow for the creation of a "converter hardware module
/// instance" in between a hardware module's (the "wrapper") top-level IO ports
/// and a module instance (the "circuit") within it.
class ConverterBuilder {
public:
  /// IO mapping from circuit to the converter.
  IOMapping circuitToConverter;
  /// IO mapping from the converter to the wrapper.
  IOMapping converterToWrapper;
  /// IO mapping from the wrapper to the converter.
  IOMapping wrapperToConverter;
  /// IO mapping from the converter to the circuit.
  IOMapping converterToCircuit;

  ConverterBuilder() = default;

  /// Creates the converter builder from the external hardware module which
  /// instances of the converter will reference and the IO mappings between the
  /// converter and the circuit/wrapper.
  ConverterBuilder(hw::HWModuleExternOp converterModOp,
                   const IOMapping &circuitToConverter,
                   const IOMapping &converterToWrapper,
                   const IOMapping &wrapperToConverter,
                   const IOMapping &converterToCircuit)
      : circuitToConverter(circuitToConverter),
        converterToWrapper(converterToWrapper),
        wrapperToConverter(wrapperToConverter),
        converterToCircuit(converterToCircuit), converterModOp(converterModOp) {
  }

private:
  /// Slices the converter module's input ports according to the IO map.
  inline ArrayRef<hw::ModulePort> getSlicedInputs(IOMapping &map) {
    return getModInputs(converterModOp).slice(map.dstIdx, map.size);
  }

  /// Slices the converter module's output ports according to the IO map.
  inline ArrayRef<hw::ModulePort> getSlicedOutputs(IOMapping &map) {
    return getModOutputs(converterModOp).slice(map.srcIdx, map.size);
  }

public:
  /// Adds wrapper inputs that will connect to the converter instance to the
  /// module builder.
  void addWrapperInputs(ModuleBuilder &modBuilder, StringRef baseName) {
    wrapperToConverter.srcIdx = modBuilder.getNumInputs();
    for (const hw::ModulePort port : getSlicedInputs(wrapperToConverter))
      modBuilder.addInput(baseName + "_" + port.name.strref(), port.type);
  }

  /// Adds wrapper output that will originate from the converter instance to the
  /// module builder.
  void addWrapperOutputs(ModuleBuilder &modBuilder, StringRef baseName) {
    converterToWrapper.dstIdx = modBuilder.getNumOutputs();
    for (const hw::ModulePort port : getSlicedOutputs(converterToWrapper))
      modBuilder.addOutput(baseName + "_" + port.name.strref(), port.type);
  }

  /// Adds backedges matching the converter instance's outputs going to the
  /// wrapper to the vector.
  void addWrapperBackedges(BackedgeBuilder &edgeBuilder,
                           SmallVector<Value> &wrapperOutputs) {
    for (const hw::ModulePort port : getSlicedOutputs(converterToWrapper)) {
      wrapperBackedges.push_back(edgeBuilder.get(port.type));
      wrapperOutputs.push_back(wrapperBackedges.back());
    }
  }

  /// Adds backedges matching the converter instance's outputs going to the
  /// circuit to the vector.
  void addCircuitBackedges(BackedgeBuilder &edgeBuilder,
                           SmallVector<Value> &circuitOperands) {
    for (const hw::ModulePort port : getSlicedOutputs(converterToCircuit)) {
      circuitBackedges.push_back(edgeBuilder.get(port.type));
      circuitOperands.push_back(circuitBackedges.back());
    }
  }

public:
  /// Creates an instance of the wrapper between the module's top-level IO ports
  /// and the circuit instance within it. This resolves all internally created
  /// backedges. Returns the converter instance that was inserted.
  hw::InstanceOp createInstance(hw::HWModuleOp wrapperOp,
                                hw::InstanceOp circuitOp, StringRef memName,
                                OpBuilder &builder);

private:
  /// The external hardware module representing the converter.
  hw::HWModuleExternOp converterModOp;
  /// Backedges to the circuit instance's inputs.
  SmallVector<Backedge> circuitBackedges;
  /// Backedges to the wrapper module's outputs.
  SmallVector<Backedge> wrapperBackedges;
};

/// Converter builder between the "simplifier dual-port BRAM interface"
/// implemented by our RTL components and an actual dual-port BRAM interface.
class MemToBRAMConverter : public ConverterBuilder {
public:
  using ConverterBuilder::ConverterBuilder;

  /// RTL module's name (must match one in RTL configuration file).
  static constexpr llvm::StringLiteral HW_NAME = "mem_to_bram";

  /// Constructs from the hardware module that the circuit instance references,
  /// and the memory lowering state object representing the memory interface to
  /// convert.
  MemToBRAMConverter(hw::HWModuleOp circuitMod, const MemLoweringState &state,
                     OpBuilder &builder)
      : ConverterBuilder(buildExternalModule(circuitMod, state, builder),
                         IOMapping(state.outputIdx, 0, 5), IOMapping(0, 0, 8),
                         IOMapping(0, 5, 2), IOMapping(8, state.inputIdx, 1)){};

private:
  /// Creates, inserts, and returns the external harware module corresponding to
  /// the memory converter.
  hw::HWModuleExternOp buildExternalModule(hw::HWModuleOp circuitMod,
                                           const MemLoweringState &memState,
                                           OpBuilder &builder) const;
};

} // namespace

hw::InstanceOp ConverterBuilder::createInstance(hw::HWModuleOp wrapperOp,
                                                hw::InstanceOp circuitOp,
                                                StringRef memName,
                                                OpBuilder &builder) {
  SmallVector<Value> instOperands;

  // Assume that the converter's first inputs come from the wrapper circuit,
  // followed by the wrapper's inputs
  llvm::copy(circuitOp.getResults().slice(circuitToConverter.srcIdx,
                                          circuitToConverter.size),
             std::back_inserter(instOperands));
  llvm::copy(wrapperOp.getBodyBlock()->getArguments().slice(
                 wrapperToConverter.srcIdx, wrapperToConverter.size),
             std::back_inserter(instOperands));

  // Create an instance of the converter
  StringAttr name = builder.getStringAttr("mem_to_bram_converter_" + memName);
  builder.setInsertionPoint(circuitOp);
  hw::InstanceOp converterInstOp = builder.create<hw::InstanceOp>(
      circuitOp.getLoc(), converterModOp, name, instOperands);

  // Resolve backedges in the wrapped circuit operands and in the wrapper's
  // outputs
  ValueRange results = converterInstOp->getResults();
  for (auto [backedge, res] :
       llvm::zip(circuitBackedges, results.slice(converterToCircuit.srcIdx,
                                                 converterToCircuit.size)))
    backedge.setValue(res);
  for (auto [backedge, res] :
       llvm::zip(wrapperBackedges, results.slice(converterToWrapper.srcIdx,
                                                 converterToWrapper.size)))
    backedge.setValue(res);

  return converterInstOp;
}

hw::HWModuleExternOp
MemToBRAMConverter::buildExternalModule(hw::HWModuleOp circuitMod,
                                        const MemLoweringState &memState,
                                        OpBuilder &builder) const {
  std::string extModName =
      HW_NAME.str() + "_" +
      std::to_string(memState.dataType.getIntOrFloatBitWidth()) + "_" +
      std::to_string(memState.ports.addrWidth);
  mlir::ModuleOp topModOp = circuitMod->getParentOfType<mlir::ModuleOp>();
  hw::HWModuleExternOp extModOp = findExternMod(topModOp, extModName);

  if (extModOp)
    return extModOp;

  // The external module does not yet exist, create it
  MLIRContext *ctx = builder.getContext();
  ModuleBuilder modBuilder(ctx);
  Type i1Type = IntegerType::get(ctx, 1);
  Type addrType = IntegerType::get(ctx, memState.ports.addrWidth);

  // Inputs from wrapped circuit
  modBuilder.addInput("loadEn", i1Type);
  modBuilder.addInput("loadAddr", addrType);
  modBuilder.addInput("storeEn", i1Type);
  modBuilder.addInput("storeAddr", addrType);
  modBuilder.addInput("storeData", memState.dataType);

  // Outputs to wrapper
  modBuilder.addOutput("ce0", i1Type);
  modBuilder.addOutput("we0", i1Type);
  modBuilder.addOutput("address0", addrType);
  modBuilder.addOutput("dout0", memState.dataType);
  modBuilder.addOutput("ce1", i1Type);
  modBuilder.addOutput("we1", i1Type);
  modBuilder.addOutput("address1", addrType);
  modBuilder.addOutput("dout1", memState.dataType);

  // Inputs from wrapper
  modBuilder.addInput("din0", memState.dataType);
  modBuilder.addInput("din1", memState.dataType);

  // Outputs to wrapped circuit
  modBuilder.addOutput("loadData", memState.dataType);

  builder.setInsertionPointToEnd(topModOp.getBody());
  StringAttr modNameAttr = builder.getStringAttr(extModName);
  extModOp = builder.create<hw::HWModuleExternOp>(
      circuitMod->getLoc(), modNameAttr, modBuilder.getPortInfo());

  extModOp->setAttr(RTL_NAME_ATTR_NAME, StringAttr::get(ctx, HW_NAME));
  SmallVector<NamedAttribute> parameters;
  Type i32 = IntegerType::get(ctx, 32, IntegerType::Unsigned);
  parameters.emplace_back(
      StringAttr::get(ctx, "DATA_WIDTH"),
      IntegerAttr::get(i32, memState.dataType.getIntOrFloatBitWidth()));
  parameters.emplace_back(StringAttr::get(ctx, "ADDR_WIDTH"),
                          IntegerAttr::get(i32, memState.ports.addrWidth));
  extModOp->setAttr(RTL_PARAMETERS_ATTR_NAME,
                    DictionaryAttr::get(ctx, parameters));
  return extModOp;
}

/// Creates and returns an empty wrapper module. When the function returns,
/// `memConverters `associates each memory interface in the wrapped circuit to a
/// builder for their respective converter; in addition, backedges for the
/// future wrapped circuit results going directly to the wrapper (without
/// passing through a converter) are stored along their corresponding result
/// index inside the `circuitBackedges` vector.
static hw::HWModuleOp createEmptyWrapperMod(
    hw::HWModuleOp circuitOp, LoweringState &state, OpBuilder &builder,
    DenseMap<const MemLoweringState *, ConverterBuilder> &memConverters,
    SmallVector<std::pair<size_t, Backedge>> &circuitBackedges) {

  ModuleLoweringState &modState = state.modState[circuitOp];
  MLIRContext *ctx = builder.getContext();
  ModuleBuilder wrapperBuilder(ctx);

  DenseMap<size_t, const MemLoweringState *> inputToMem, outputToMem;
  for (const auto &[_, memState] : modState.memInterfaces) {
    if (!memState.connectsToCircuit())
      continue;
    inputToMem[memState.inputIdx] = &memState;
    outputToMem[memState.outputIdx] = &memState;
    memConverters[&memState] = MemToBRAMConverter(circuitOp, memState, builder);
  }

  // Create input ports for the wrapper; we need to identify the inputs which
  // map to internal memory interfaces and replace them with an interface for a
  // dual-port BRAM
  ArrayRef<hw::ModulePort> inputPorts = getModInputs(circuitOp);
  for (size_t i = 0, e = inputPorts.size(); i < e;) {
    hw::ModulePort port = inputPorts[i];
    if (auto it = inputToMem.find(i); it != inputToMem.end()) {
      // Beginning of internal mem interface, replace with IO for dual-port BRAM
      const MemLoweringState *memState = it->second;
      ConverterBuilder &converter = memConverters.find(memState)->second;
      converter.addWrapperInputs(wrapperBuilder, memState->name);
      i += memState->numInputs;
    } else {
      // This is a regular argument, just forward it
      wrapperBuilder.addInput(port.name.strref(), port.type);
      ++i;
    }
  }

  // Same as above, but for the wrapper's outputs
  ArrayRef<hw::ModulePort> outputPorts = getModOutputs(circuitOp);
  DenseMap<size_t, ConverterBuilder *> wrapperOutputToMem;
  for (size_t i = 0, e = outputPorts.size(); i < e;) {
    hw::ModulePort port = outputPorts[i];
    if (auto it = outputToMem.find(i); it != outputToMem.end()) {
      // Beginning of internal mem interface, replace with IO for dual-port BRAM
      const MemLoweringState *memState = it->second;
      ConverterBuilder &converter = memConverters.find(memState)->second;
      wrapperOutputToMem[wrapperBuilder.getNumOutputs()] = &converter;
      converter.addWrapperOutputs(wrapperBuilder, memState->name);
      i += memState->numOutputs;
    } else {
      // This is a regular result, just forward it
      wrapperBuilder.addOutput(port.name.strref(), port.type);
      ++i;
    }
  }

  // Create the wrapper
  builder.setInsertionPointToEnd(state.modOp.getBody());
  hw::HWModuleOp wrapperOp = builder.create<hw::HWModuleOp>(
      circuitOp.getLoc(),
      StringAttr::get(ctx, circuitOp.getSymName() + "_wrapper"),
      wrapperBuilder.getPortInfo());
  builder.setInsertionPointToStart(wrapperOp.getBodyBlock());

  // Create backedges for all of the wrapper module's outputs
  SmallVector<Value> modOutputs;
  ArrayRef<hw::ModulePort> wrapperOutputs = getModOutputs(wrapperOp);
  for (size_t i = 0, e = wrapperOutputs.size(); i < e;) {
    hw::ModulePort port = wrapperOutputs[i];
    if (auto it = wrapperOutputToMem.find(i); it != wrapperOutputToMem.end()) {
      // This is the beginning of memory interface outputs that will eventually
      // come from a converter
      it->second->addWrapperBackedges(state.edgeBuilder, modOutputs);
      i += it->second->converterToWrapper.size;
    } else {
      // This is a regular result that will come directly from the wrapped
      // circuit
      circuitBackedges.push_back({i, state.edgeBuilder.get(port.type)});
      modOutputs.push_back(circuitBackedges.back().second);
      i += 1;
    }
  }

  Operation *outputOp = wrapperOp.getBodyBlock()->getTerminator();
  outputOp->setOperands(modOutputs);
  return wrapperOp;
};

/// Creates a wrapper module made up of the hardware module that resulted from
/// Handshake lowering and of memory converters sitting between the latter's
/// memory interfaces and "standard memory interfaces" exposed by the wrapper's
/// module.
static void createWrapper(hw::HWModuleOp circuitOp, LoweringState &state,
                          OpBuilder &builder) {

  DenseMap<const MemLoweringState *, ConverterBuilder> memConverters;
  SmallVector<std::pair<size_t, Backedge>> circuitBackedges;
  hw::HWModuleOp wrapperOp = createEmptyWrapperMod(
      circuitOp, state, builder, memConverters, circuitBackedges);
  builder.setInsertionPointToStart(wrapperOp.getBodyBlock());

  // Operands for the circuit instance inside the wrapper
  SmallVector<Value> circuitOperands;

  DenseMap<size_t, ConverterBuilder *> wrapperInputToConv;
  for (auto &[_, converter] : memConverters)
    wrapperInputToConv[converter.wrapperToConverter.srcIdx] = &converter;

  ArrayRef<BlockArgument> wrapperArgs = wrapperOp.getBody().getArguments();
  for (size_t i = 0, e = wrapperArgs.size(); i < e;) {
    if (auto it = wrapperInputToConv.find(i); it != wrapperInputToConv.end()) {
      ConverterBuilder *converter = it->second;
      converter->addCircuitBackedges(state.edgeBuilder, circuitOperands);
      i += converter->wrapperToConverter.size;
    } else {
      // Argument, just forward it to the operands
      circuitOperands.push_back(wrapperArgs[i]);
      ++i;
    }
  }

  // Create the wrapped circuit instance inside the wrapper
  hw::InstanceOp circuitInstOp = builder.create<hw::InstanceOp>(
      circuitOp.getLoc(), circuitOp,
      builder.getStringAttr(circuitOp.getSymName() + "_wrapped"),
      circuitOperands);

  // Instantiate the memory interface converters inside the wrapper module,
  // which also resolved all backedges meant to originate from the converter
  for (auto &[memState, converter] : memConverters)
    converter.createInstance(wrapperOp, circuitInstOp, memState->name, builder);

  // Resolve backedges coming from the circuit to the wrapper's outputs
  for (auto [resIdx, backedge] : circuitBackedges)
    backedge.setValue(circuitInstOp.getResult(resIdx));
}

namespace {

/// Conversion pass driver. The conversion only works on modules containing
/// a single handshake function (handshake::FuncOp) at the moment. The
/// function and all the operations it contains are converted to operations
/// from the HW dialect. Dataflow semantics are made explicit with Handshake
/// channels.
class HandshakeToHWPass
    : public dynamatic::impl::HandshakeToHWBase<HandshakeToHWPass> {
public:
  void runDynamaticPass() override {
    mlir::ModuleOp modOp = getOperation();
    MLIRContext *ctx = &getContext();

    // We only support one function per module
    handshake::FuncOp funcOp = nullptr;
    for (auto op : modOp.getOps<handshake::FuncOp>()) {
      if (op.isExternal())
        continue;
      if (funcOp) {
        modOp->emitOpError() << "we currently only support one non-external "
                                "handshake function per module";
        return signalPassFailure();
      }
      funcOp = op;
    }

    if (funcOp) {
      // Check that some preconditions are met before doing anything
      if (failed(verifyIRMaterialized(funcOp))) {
        funcOp.emitError() << ERR_NON_MATERIALIZED_FUNC;
        return signalPassFailure();
      }
    }

    // Make sure all operations are named
    NameAnalysis &namer = getAnalysis<NameAnalysis>();
    namer.nameAllUnnamedOps();

    ChannelTypeConverter typeConverter;
    if (failed(convertExternalFunctions(typeConverter)))
      return signalPassFailure();

    // Helper struct for lowering
    OpBuilder builder(ctx);
    LoweringState lowerState(modOp, namer, builder);

    // Create pattern set
    RewritePatternSet patterns(ctx);
    patterns.insert<ConvertFunc, ConvertMemInterface>(typeConverter, ctx,
                                                      lowerState);
    patterns.insert<ConvertInstance, ConvertToHWInstance<handshake::BufferOp>,
                    ConvertToHWInstance<handshake::NDWireOp>,
                    ConvertToHWInstance<handshake::ConditionalBranchOp>,
                    ConvertToHWInstance<handshake::BranchOp>,
                    ConvertToHWInstance<handshake::MergeOp>,
                    ConvertToHWInstance<handshake::ControlMergeOp>,
                    ConvertToHWInstance<handshake::MuxOp>,
                    ConvertToHWInstance<handshake::JoinOp>,
                    ConvertToHWInstance<handshake::SourceOp>,
                    ConvertToHWInstance<handshake::ConstantOp>,
                    ConvertToHWInstance<handshake::SinkOp>,
                    ConvertToHWInstance<handshake::ForkOp>,
                    ConvertToHWInstance<handshake::LazyForkOp>,
                    ConvertToHWInstance<handshake::LoadOp>,
                    ConvertToHWInstance<handshake::StoreOp>,
                    ConvertToHWInstance<handshake::NotOp>,
                    ConvertToHWInstance<handshake::SharingWrapperOp>,

                    // Arith operations
                    ConvertToHWInstance<handshake::AddFOp>,
                    ConvertToHWInstance<handshake::AddIOp>,
                    ConvertToHWInstance<handshake::AndIOp>,
                    ConvertToHWInstance<handshake::CmpFOp>,
                    ConvertToHWInstance<handshake::CmpIOp>,
                    ConvertToHWInstance<handshake::DivFOp>,
                    ConvertToHWInstance<handshake::DivSIOp>,
                    ConvertToHWInstance<handshake::DivUIOp>,
                    ConvertToHWInstance<handshake::ExtSIOp>,
                    ConvertToHWInstance<handshake::ExtUIOp>,
                    ConvertToHWInstance<handshake::MulFOp>,
                    ConvertToHWInstance<handshake::MulIOp>,
                    ConvertToHWInstance<handshake::NegFOp>,
                    ConvertToHWInstance<handshake::OrIOp>,
                    ConvertToHWInstance<handshake::SelectOp>,
                    ConvertToHWInstance<handshake::ShLIOp>,
                    ConvertToHWInstance<handshake::ShRSIOp>,
                    ConvertToHWInstance<handshake::ShRUIOp>,
                    ConvertToHWInstance<handshake::SubFOp>,
                    ConvertToHWInstance<handshake::SubIOp>,
                    ConvertToHWInstance<handshake::TruncIOp>,
                    ConvertToHWInstance<handshake::TruncFOp>,
                    ConvertToHWInstance<handshake::XOrIOp>,
                    ConvertToHWInstance<handshake::SIToFPOp>,
                    ConvertToHWInstance<handshake::FPToSIOp>,
                    ConvertToHWInstance<handshake::ExtFOp>,
                    ConvertToHWInstance<handshake::AbsFOp>,

<<<<<<< HEAD
                    // Operations for speculation
=======
                    // Speculative operations
>>>>>>> 66767926
                    ConvertToHWInstance<handshake::SpecCommitOp>,
                    ConvertToHWInstance<handshake::SpecSaveOp>,
                    ConvertToHWInstance<handshake::SpecSaveCommitOp>,
                    ConvertToHWInstance<handshake::SpeculatorOp>,
                    ConvertToHWInstance<handshake::SpeculatingBranchOp>>(
        typeConverter, funcOp->getContext());

    // Everything must be converted to operations in the hw dialect
    ConversionTarget target(*ctx);
    target.addLegalOp<hw::HWModuleOp, hw::HWModuleExternOp, hw::InstanceOp,
                      hw::OutputOp>();
    target.addIllegalDialect<handshake::HandshakeDialect,
                             memref::MemRefDialect>();

    if (failed(applyPartialConversion(modOp, target, std::move(patterns))))
      return signalPassFailure();

    // Create memory wrappers around all hardware modules
    for (auto &[circuitOp, _] : lowerState.modState)
      createWrapper(circuitOp, lowerState, builder);

    // At this level all operations already have an intrinsic name so we can
    // disable our naming system
    doNotNameOperations();
  }

private:
  /// Converts all external `handshake::FuncOp` operations into corresponding
  /// `hw::HWModuleExternOp` operations using a partial IR conversion.
  LogicalResult convertExternalFunctions(ChannelTypeConverter &typeConverter) {
    MLIRContext *ctx = &getContext();

    RewritePatternSet patterns(ctx);
    patterns.insert<ConvertExternalFunc>(typeConverter, ctx);
    ConversionTarget target(*ctx);
    target.addLegalOp<hw::HWModuleExternOp>();
    target.addDynamicallyLegalOp<handshake::FuncOp>(
        [&](handshake::FuncOp funcOp) { return !funcOp.isExternal(); });
    target.markOpRecursivelyLegal<handshake::FuncOp>();
    return applyPartialConversion(getOperation(), target, std::move(patterns));
  }
};

} // end anonymous namespace

std::unique_ptr<dynamatic::DynamaticPass> dynamatic::createHandshakeToHWPass() {
  return std::make_unique<HandshakeToHWPass>();
}<|MERGE_RESOLUTION|>--- conflicted
+++ resolved
@@ -1832,11 +1832,7 @@
                     ConvertToHWInstance<handshake::ExtFOp>,
                     ConvertToHWInstance<handshake::AbsFOp>,
 
-<<<<<<< HEAD
-                    // Operations for speculation
-=======
                     // Speculative operations
->>>>>>> 66767926
                     ConvertToHWInstance<handshake::SpecCommitOp>,
                     ConvertToHWInstance<handshake::SpecSaveOp>,
                     ConvertToHWInstance<handshake::SpecSaveCommitOp>,
