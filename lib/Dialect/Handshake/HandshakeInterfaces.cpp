//===- HandshakeInterfaces.cpp - Handshake interfaces -----------*- C++ -*-===//
//
// Part of the LLVM Project, under the Apache License v2.0 with LLVM Exceptions.
// See https://llvm.org/LICENSE.txt for license information.
// SPDX-License-Identifier: Apache-2.0 WITH LLVM-exception
//
//===----------------------------------------------------------------------===//
//
// Implementation of Handshake dialect's interfaces' methods for specific
// Handshake operations.
//
//===----------------------------------------------------------------------===//

#include "dynamatic/Dialect/Handshake/HandshakeInterfaces.h"
#include "dynamatic/Dialect/Handshake/HandshakeOps.h"
#include "dynamatic/Dialect/Handshake/HandshakeTypes.h"
#include "dynamatic/Support/LLVM.h"
#include "mlir/Dialect/Affine/Analysis/AffineAnalysis.h"
#include "mlir/IR/OpDefinition.h"
#include "mlir/IR/Value.h"
#include "mlir/Support/LogicalResult.h"
#include "mlir/Transforms/InliningUtils.h"

using namespace mlir;
using namespace dynamatic;
using namespace dynamatic::handshake;

//===----------------------------------------------------------------------===//
// NamedIOInterface (getOperandName/getResultName)
//===----------------------------------------------------------------------===//

static inline std::string getArrayElemName(const Twine &name, unsigned idx) {
  return name.str() + "_" + std::to_string(idx);
}

std::string handshake::MuxOp::getOperandName(unsigned idx) {
  assert(idx < getNumOperands() && "index too high");
  return idx == 0 ? "index" : getDefaultOperandName(idx - 1);
}

std::string handshake::ControlMergeOp::getResultName(unsigned idx) {
  assert(idx < getNumResults() && "index too high");
  return idx == 0 ? "outs" : "index";
}

std::string handshake::ConditionalBranchOp::getOperandName(unsigned idx) {
  assert(idx < getNumOperands() && "index too high");
  return idx == 0 ? "condition" : "data";
}

std::string handshake::ConditionalBranchOp::getResultName(unsigned idx) {
  assert(idx < getNumResults() && "index too high");
  return idx == ConditionalBranchOp::trueIndex ? "trueOut" : "falseOut";
}

std::string handshake::ConstantOp::getOperandName(unsigned idx) {
  assert(idx == 0 && "index too high");
  return "ctrl";
}

std::string handshake::EndOp::getOperandName(unsigned idx) {
  assert(idx < getNumOperands() && "index too high");
  handshake::FuncOp funcOp = (*this)->getParentOfType<handshake::FuncOp>();
  assert(funcOp && "end must be child of handshake function");

  unsigned numResults = funcOp.getFunctionType().getNumResults();
  if (idx < numResults)
    return getDefaultOperandName(idx);
  return "memDone_" + std::to_string(idx - numResults);
}

std::string handshake::SelectOp::getOperandName(unsigned idx) {
  assert(idx < getNumOperands() && "index too high");
  if (idx == 0)
    return "condition";
  return (idx == 1) ? "trueValue" : "falseValue";
}

std::string handshake::SelectOp::getResultName(unsigned idx) {
  assert(idx == 0 && "index too high");
  return "result";
}

/// Load/Store base signal names common to all memory interfaces
static constexpr llvm::StringLiteral MEMREF("memref"), CTRL("ctrl"),
    LD_ADDR("ldAddr"), LD_DATA("ldData"), ST_ADDR("stAddr"), ST_DATA("stData");

/// Common operand naming logic for memory controllers and LSQs.
static std::string getMemOperandName(const FuncMemoryPorts &ports,
                                     unsigned idx) {
  // Iterate through all memory ports to find out the type of the operand
  unsigned ctrlIdx = 0, loadIdx = 0, storeIdx = 0;
  for (const GroupMemoryPorts &blockPorts : ports.groups) {
    if (blockPorts.hasControl()) {
      if (idx == blockPorts.ctrlPort->getCtrlInputIndex())
        return getArrayElemName(CTRL, ctrlIdx);
      ++ctrlIdx;
    }
    for (const MemoryPort &accessPort : blockPorts.accessPorts) {
      if (std::optional<LoadPort> loadPort = dyn_cast<LoadPort>(accessPort)) {
        if (loadPort->getAddrInputIndex() == idx)
          return getArrayElemName(LD_ADDR, loadIdx);
        ++loadIdx;
      } else {
        std::optional<StorePort> storePort = cast<StorePort>(accessPort);
        if (storePort->getAddrInputIndex() == idx)
          return getArrayElemName(ST_ADDR, storeIdx);
        if (storePort->getDataInputIndex() == idx)
          return getArrayElemName(ST_DATA, storeIdx);
        ++storeIdx;
      }
    }
  }

  return "";
}

/// Common result naming logic for memory controllers and LSQs.
static std::string getMemResultName(FuncMemoryPorts &ports, unsigned idx) {
  if (ports.memOp.isMasterInterface() &&
      idx == ports.memOp->getNumResults() - 1)
    return "memDone";

  // Iterate through all memory ports to find out the type of the
  // operand
  unsigned loadIdx = 0;
  for (const GroupMemoryPorts &blockPorts : ports.groups) {
    for (const MemoryPort &accessPort : blockPorts.accessPorts) {
      if (std::optional<LoadPort> loadPort = dyn_cast<LoadPort>(accessPort)) {
        if (loadPort->getDataOutputIndex() == idx)
          return getArrayElemName(LD_DATA, loadIdx);
        ++loadIdx;
      }
    }
  }
  return "";
}

std::string handshake::MemoryControllerOp::getOperandName(unsigned idx) {
  assert(idx < getNumOperands() && "index too high");

  if (idx == 0)
    return MEMREF.str();

  // Try to get the operand name from the regular ports
  MCPorts mcPorts = getPorts();
  if (std::string name = getMemOperandName(mcPorts, idx); !name.empty())
    return name;

  // Get the operand name from a port to an LSQ
  assert(mcPorts.hasConnectionToLSQ() && "expected MC to connect to LSQ");
  LSQLoadStorePort lsqPort = mcPorts.getLSQPort();
  if (lsqPort.getLoadAddrInputIndex() == idx)
    return getArrayElemName(LD_ADDR, mcPorts.getNumPorts<LoadPort>());
  if (lsqPort.getStoreAddrInputIndex() == idx)
    return getArrayElemName(ST_ADDR, mcPorts.getNumPorts<StorePort>());
  assert(lsqPort.getStoreDataInputIndex() == idx && "unknown MC/LSQ operand");
  return getArrayElemName(ST_DATA, mcPorts.getNumPorts<StorePort>());
}

std::string handshake::MemoryControllerOp::getResultName(unsigned idx) {
  assert(idx < getNumResults() && "index too high");

  // Try to get the operand name from the regular ports
  MCPorts mcPorts = getPorts();
  if (std::string name = getMemResultName(mcPorts, idx); !name.empty())
    return name;

  // Get the operand name from a port to an LSQ
  assert(mcPorts.hasConnectionToLSQ() && "expected MC to connect to LSQ");
  LSQLoadStorePort lsqPort = mcPorts.getLSQPort();
  assert(lsqPort.getLoadDataOutputIndex() == idx && "unknown MC/LSQ result");
  return getArrayElemName(LD_DATA, mcPorts.getNumPorts<LoadPort>());
}

std::string handshake::LSQOp::getOperandName(unsigned idx) {
  assert(idx < getNumOperands() && "index too high");

  bool connectsToMC = isConnectedToMC();
  if (idx == 0 && !connectsToMC)
    return MEMREF.str();

  // Try to get the operand name from the regular ports
  LSQPorts lsqPorts = getPorts();
  if (std::string name = getMemOperandName(lsqPorts, idx); !name.empty())
    return name;

  // Get the operand name from a port to a memory controller
  assert(lsqPorts.hasConnectionToMC() && "expected LSQ to connect to MC");
  assert(lsqPorts.getMCPort().getLoadDataInputIndex() == idx &&
         "unknown LSQ/MC operand");
  return "ldDataFromMC";
}

std::string handshake::LSQOp::getResultName(unsigned idx) {
  assert(idx < getNumResults() && "index too high");

  // Try to get the operand name from the regular ports
  LSQPorts lsqPorts = getPorts();
  if (std::string name = getMemResultName(lsqPorts, idx); !name.empty())
    return name;

  // Get the operand name from a port to a memory controller
  assert(lsqPorts.hasConnectionToMC() && "expected LSQ to connect to MC");
  MCLoadStorePort mcPort = lsqPorts.getMCPort();
  if (mcPort.getLoadAddrOutputIndex() == idx)
    return "ldAddrToMC";
  if (mcPort.getStoreAddrOutputIndex() == idx)
    return "stAddrToMC";
  assert(mcPort.getStoreDataOutputIndex() == idx && "unknown LSQ/MC result");
  return "stDataToMC";
}

//===----------------------------------------------------------------------===//
<<<<<<< HEAD
// SameExtraSignalsInterface
//===----------------------------------------------------------------------===//

namespace {
using ChannelVal = TypedValue<handshake::ChannelType>;
} // namespace

static inline ChannelVal toChannel(Value val) { return cast<ChannelVal>(val); }

static void insertChannels(ValueRange values,
                           SmallVectorImpl<ChannelVal> &channels) {
  for (Value val : values) {
    if (auto channelVal = dyn_cast<ChannelVal>(val))
      channels.push_back(channelVal);
  }
}

SmallVector<ChannelVal>
dynamatic::handshake::detail::getChannelsWithSameExtraSignals(Operation *op) {
  SmallVector<ChannelVal> channels;
  insertChannels(op->getOperands(), channels);
  insertChannels(op->getResults(), channels);
  return channels;
}

LogicalResult dynamatic::handshake::detail::verifySameExtraSignalsInterface(
    Operation *op, ArrayRef<ChannelVal> channels) {
  std::optional<ArrayRef<ExtraSignal>> refExtras;

  for (TypedValue<ChannelType> chan : channels) {
    if (!refExtras) {
      refExtras = chan.getType().getExtraSignals();
      continue;
    }
    ArrayRef<ExtraSignal> extras = chan.getType().getExtraSignals();
    if (refExtras->size() != extras.size())
      return op->emitError() << "incompatible number of extra signals "
                                "between two operand/result channel types";
    auto signalsZip = llvm::zip(*refExtras, extras);
    for (const auto &[idx, signals] : llvm::enumerate(signalsZip)) {
      auto &[refSig, sig] = signals;
      if (refSig != sig)
        return op->emitError()
               << "different " << idx
               << "-th extra signal between two operand/result channel types";
    }
  }
  return success();
}

SmallVector<ChannelVal> MuxOp::getChannelsWithSameExtraSignals() {
  if (getResult().getType())
    return {};

  SmallVector<ChannelVal> channels;
  llvm::transform(getDataOperands(), std::back_inserter(channels), toChannel);
  channels.push_back(toChannel(getResult()));
  return channels;
}

SmallVector<ChannelVal> ControlMergeOp::getChannelsWithSameExtraSignals() {
  if (getResult().getType())
    return {};

  SmallVector<ChannelVal> channels;
  llvm::transform(getDataOperands(), std::back_inserter(channels), toChannel);
  channels.push_back(toChannel(getResult()));
  return channels;
}

SmallVector<ChannelVal> SelectOp::getChannelsWithSameExtraSignals() {
  return {getTrueValue(), getFalseValue(), getResult()};
}

//===----------------------------------------------------------------------===//
// ReshapableChannelsInterface
//===----------------------------------------------------------------------===//

=======
// MemoryOpInterface
//===----------------------------------------------------------------------===//

bool MemoryControllerOp::isMasterInterface() { return true; }

bool LSQOp::isMasterInterface() { return !isConnectedToMC(); }

TypedValue<MemRefType> LSQOp::getMemRef() {
  if (handshake::MemoryControllerOp mcOp = getConnectedMC())
    return mcOp.getMemRef();
  return cast<TypedValue<MemRefType>>(getInputs().front());
}

//===----------------------------------------------------------------------===//
// SameExtraSignalsInterface
//===----------------------------------------------------------------------===//

namespace {
using ChannelVal = TypedValue<handshake::ChannelType>;
} // namespace

static inline ChannelVal toChannel(Value val) { return cast<ChannelVal>(val); }

static void insertChannels(ValueRange values,
                           SmallVectorImpl<ChannelVal> &channels) {
  for (Value val : values) {
    if (auto channelVal = dyn_cast<ChannelVal>(val))
      channels.push_back(channelVal);
  }
}

SmallVector<ChannelVal>
dynamatic::handshake::detail::getChannelsWithSameExtraSignals(Operation *op) {
  SmallVector<ChannelVal> channels;
  insertChannels(op->getOperands(), channels);
  insertChannels(op->getResults(), channels);
  return channels;
}

LogicalResult dynamatic::handshake::detail::verifySameExtraSignalsInterface(
    Operation *op, ArrayRef<ChannelVal> channels) {
  std::optional<ArrayRef<ExtraSignal>> refExtras;

  for (TypedValue<ChannelType> chan : channels) {
    if (!refExtras) {
      refExtras = chan.getType().getExtraSignals();
      continue;
    }
    ArrayRef<ExtraSignal> extras = chan.getType().getExtraSignals();
    if (refExtras->size() != extras.size())
      return op->emitError() << "incompatible number of extra signals "
                                "between two operand/result channel types";
    auto signalsZip = llvm::zip(*refExtras, extras);
    for (const auto &[idx, signals] : llvm::enumerate(signalsZip)) {
      auto &[refSig, sig] = signals;
      if (refSig != sig)
        return op->emitError()
               << "different " << idx
               << "-th extra signal between two operand/result channel types";
    }
  }
  return success();
}

SmallVector<ChannelVal> MuxOp::getChannelsWithSameExtraSignals() {
  if (getResult().getType())
    return {};

  SmallVector<ChannelVal> channels;
  llvm::transform(getDataOperands(), std::back_inserter(channels), toChannel);
  channels.push_back(toChannel(getResult()));
  return channels;
}

SmallVector<ChannelVal> ControlMergeOp::getChannelsWithSameExtraSignals() {
  if (getResult().getType())
    return {};

  SmallVector<ChannelVal> channels;
  llvm::transform(getDataOperands(), std::back_inserter(channels), toChannel);
  channels.push_back(toChannel(getResult()));
  return channels;
}

SmallVector<ChannelVal> SelectOp::getChannelsWithSameExtraSignals() {
  return {getTrueValue(), getFalseValue(), getResult()};
}

//===----------------------------------------------------------------------===//
// ReshapableChannelsInterface
//===----------------------------------------------------------------------===//

>>>>>>> a90f1f54
std::pair<handshake::ChannelType, bool>
dynamatic::handshake::detail::getReshapableChannelType(Operation *op) {
  return {dyn_cast<ChannelType>(op->getOperands().front().getType()), false};
}

std::pair<ChannelType, bool> MergeOp::getReshapableChannelType() {
  return {dyn_cast<ChannelType>(getDataOperands().front().getType()), true};
}

std::pair<ChannelType, bool> MuxOp::getReshapableChannelType() {
  return {dyn_cast<ChannelType>(getDataOperands().front().getType()), true};
}

std::pair<ChannelType, bool> ControlMergeOp::getReshapableChannelType() {
  return {dyn_cast<ChannelType>(getDataOperands().front().getType()), true};
}

std::pair<ChannelType, bool> BranchOp::getReshapableChannelType() {
  return {dyn_cast<ChannelType>(getOperand().getType()), true};
}

std::pair<ChannelType, bool> ConditionalBranchOp::getReshapableChannelType() {
  return {dyn_cast<ChannelType>(getDataOperand().getType()), true};
}

std::pair<ChannelType, bool> SelectOp::getReshapableChannelType() {
  return {getTrueValue().getType(), true};
}

#include "dynamatic/Dialect/Handshake/HandshakeInterfaces.cpp.inc"<|MERGE_RESOLUTION|>--- conflicted
+++ resolved
@@ -212,7 +212,20 @@
 }
 
 //===----------------------------------------------------------------------===//
-<<<<<<< HEAD
+// MemoryOpInterface
+//===----------------------------------------------------------------------===//
+
+bool MemoryControllerOp::isMasterInterface() { return true; }
+
+bool LSQOp::isMasterInterface() { return !isConnectedToMC(); }
+
+TypedValue<MemRefType> LSQOp::getMemRef() {
+  if (handshake::MemoryControllerOp mcOp = getConnectedMC())
+    return mcOp.getMemRef();
+  return cast<TypedValue<MemRefType>>(getInputs().front());
+}
+
+//===----------------------------------------------------------------------===//
 // SameExtraSignalsInterface
 //===----------------------------------------------------------------------===//
 
@@ -291,100 +304,6 @@
 // ReshapableChannelsInterface
 //===----------------------------------------------------------------------===//
 
-=======
-// MemoryOpInterface
-//===----------------------------------------------------------------------===//
-
-bool MemoryControllerOp::isMasterInterface() { return true; }
-
-bool LSQOp::isMasterInterface() { return !isConnectedToMC(); }
-
-TypedValue<MemRefType> LSQOp::getMemRef() {
-  if (handshake::MemoryControllerOp mcOp = getConnectedMC())
-    return mcOp.getMemRef();
-  return cast<TypedValue<MemRefType>>(getInputs().front());
-}
-
-//===----------------------------------------------------------------------===//
-// SameExtraSignalsInterface
-//===----------------------------------------------------------------------===//
-
-namespace {
-using ChannelVal = TypedValue<handshake::ChannelType>;
-} // namespace
-
-static inline ChannelVal toChannel(Value val) { return cast<ChannelVal>(val); }
-
-static void insertChannels(ValueRange values,
-                           SmallVectorImpl<ChannelVal> &channels) {
-  for (Value val : values) {
-    if (auto channelVal = dyn_cast<ChannelVal>(val))
-      channels.push_back(channelVal);
-  }
-}
-
-SmallVector<ChannelVal>
-dynamatic::handshake::detail::getChannelsWithSameExtraSignals(Operation *op) {
-  SmallVector<ChannelVal> channels;
-  insertChannels(op->getOperands(), channels);
-  insertChannels(op->getResults(), channels);
-  return channels;
-}
-
-LogicalResult dynamatic::handshake::detail::verifySameExtraSignalsInterface(
-    Operation *op, ArrayRef<ChannelVal> channels) {
-  std::optional<ArrayRef<ExtraSignal>> refExtras;
-
-  for (TypedValue<ChannelType> chan : channels) {
-    if (!refExtras) {
-      refExtras = chan.getType().getExtraSignals();
-      continue;
-    }
-    ArrayRef<ExtraSignal> extras = chan.getType().getExtraSignals();
-    if (refExtras->size() != extras.size())
-      return op->emitError() << "incompatible number of extra signals "
-                                "between two operand/result channel types";
-    auto signalsZip = llvm::zip(*refExtras, extras);
-    for (const auto &[idx, signals] : llvm::enumerate(signalsZip)) {
-      auto &[refSig, sig] = signals;
-      if (refSig != sig)
-        return op->emitError()
-               << "different " << idx
-               << "-th extra signal between two operand/result channel types";
-    }
-  }
-  return success();
-}
-
-SmallVector<ChannelVal> MuxOp::getChannelsWithSameExtraSignals() {
-  if (getResult().getType())
-    return {};
-
-  SmallVector<ChannelVal> channels;
-  llvm::transform(getDataOperands(), std::back_inserter(channels), toChannel);
-  channels.push_back(toChannel(getResult()));
-  return channels;
-}
-
-SmallVector<ChannelVal> ControlMergeOp::getChannelsWithSameExtraSignals() {
-  if (getResult().getType())
-    return {};
-
-  SmallVector<ChannelVal> channels;
-  llvm::transform(getDataOperands(), std::back_inserter(channels), toChannel);
-  channels.push_back(toChannel(getResult()));
-  return channels;
-}
-
-SmallVector<ChannelVal> SelectOp::getChannelsWithSameExtraSignals() {
-  return {getTrueValue(), getFalseValue(), getResult()};
-}
-
-//===----------------------------------------------------------------------===//
-// ReshapableChannelsInterface
-//===----------------------------------------------------------------------===//
-
->>>>>>> a90f1f54
 std::pair<handshake::ChannelType, bool>
 dynamatic::handshake::detail::getReshapableChannelType(Operation *op) {
   return {dyn_cast<ChannelType>(op->getOperands().front().getType()), false};
