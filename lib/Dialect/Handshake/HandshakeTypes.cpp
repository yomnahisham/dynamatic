//===- HandshakeTypes.cpp - Handshake types ---------------------*- C++ -*-===//
//
// Part of the LLVM Project, under the Apache License v2.0 with LLVM Exceptions.
// See https://llvm.org/LICENSE.txt for license information.
// SPDX-License-Identifier: Apache-2.0 WITH LLVM-exception
//
//===----------------------------------------------------------------------===//
//
// Implements the API to express and manipulate custom Handshake types.
//
//===----------------------------------------------------------------------===//

#include "dynamatic/Dialect/Handshake/HandshakeTypes.h"
#include "dynamatic/Support/LLVM.h"
#include "mlir/IR/Builders.h"
#include "mlir/IR/Diagnostics.h"
#include "mlir/IR/DialectImplementation.h"
#include "mlir/IR/OpImplementation.h"
#include "mlir/IR/TypeSupport.h"
#include "mlir/Support/LLVM.h"
#include "mlir/Support/LogicalResult.h"
#include "llvm/ADT/ArrayRef.h"
#include "llvm/ADT/STLExtras.h"
#include "llvm/ADT/SmallVector.h"
#include "llvm/ADT/StringRef.h"
#include "llvm/ADT/TypeSwitch.h"
#include "llvm/Support/ErrorHandling.h"
#include "llvm/Support/JSON.h"
#include <cctype>
#include <iostream>
#include <ostream>

using namespace mlir;
using namespace dynamatic;
using namespace dynamatic::handshake;

//===----------------------------------------------------------------------===//
// Common implementation for ControlType and ChannelType
//===----------------------------------------------------------------------===//

static constexpr llvm::StringLiteral UPSTREAM_SYMBOL("U");

/// Print the extra signals to generate an IR representation.
/// For example: `[spec: i1, tag: i32 (U)]`.
/// This function is common to both ControlType and ChannelType.
/// Note: this function assumes that `extraSignals` is non-empty.
static void printExtraSignals(AsmPrinter &odsPrinter,
                              llvm::ArrayRef<ExtraSignal> extraSignals) {

  assert(!extraSignals.empty() &&
         "expected at least one extra signal to print");

  // Print a single signal.
  // eg. spec: i1
  auto printSignal = [&](const ExtraSignal &signal) {
    odsPrinter << signal.name << ": " << signal.type;
    if (!signal.downstream)
      odsPrinter << " (" << UPSTREAM_SYMBOL << ")";
  };

  // Print all signals enclosed in square brackets
  odsPrinter << "[";
  for (const ExtraSignal &signal : extraSignals.drop_back()) {
    printSignal(signal);
    odsPrinter << ", ";
  }

  // Print the last signal without a comma
  printSignal(extraSignals.back());

  odsPrinter << "]";
}

/// Checks the validity of a channel's extra signals.
static LogicalResult
checkChannelExtra(function_ref<InFlightDiagnostic()> emitError,
                  const ArrayRef<ExtraSignal> &extraSignals) {
  DenseSet<StringRef> names;
  for (const ExtraSignal &extra : extraSignals) {
    if (auto [_, newName] = names.insert(extra.name); !newName) {
      return emitError() << "expected all signal names to be unique but '"
                         << extra.name << "' appears more than once";
    }
    if (!ChannelType::isSupportedSignalType(extra.type)) {
      return emitError() << "expected extra signal type to be IntegerType or "
                            "FloatType, but "
                         << extra.name << "' has type " << extra.type;
    }
    for (char c : extra.name) {
      if (!std::isalnum(c) && c != '_') {
        return emitError() << "expected only alphanumeric characters and '_' "
                              "in extra signal name, but got "
                           << extra.name;
      }
    }

    auto checkReserved = [&](StringRef reserved) -> LogicalResult {
      if (reserved == extra.name) {
        return emitError() << "'" << reserved
                           << "' is a reserved name, it cannot be used as "
                              "an extra signal name";
      }
      return success();
    };
    if (failed(checkReserved("valid")) || failed(checkReserved("ready")))
      return failure();
  }
  return success();
}

/// Parse the extra signals from the IR representation.
/// Due to the restriction on the joint parser of ControlType and ChannelType,
/// we don't parse square brackets here.
/// For example: `spec: i1, tag: i32`.
/// This function is common to both ControlType and ChannelType.
static LogicalResult
parseExtraSignals(function_ref<InFlightDiagnostic()> emitError,
                  AsmParser &odsParser,
<<<<<<< HEAD
                  SmallVectorImpl<ExtraSignal> &extraSignals) {

  auto parseSignal = [&]() -> ParseResult {
    auto &signal = extraSignals.emplace_back();
    signal.downstream = true;

    if (odsParser.parseKeyword(&signal.name) || odsParser.parseColon() ||
        odsParser.parseType(signal.type))
=======
                  SmallVectorImpl<ExtraSignal::Storage> &extraSignalsStorage) {

  auto parseSignal = [&]() -> ParseResult {
    auto &signal = extraSignalsStorage.emplace_back();

    if (odsParser.parseKeywordOrString(&signal.name) ||
        odsParser.parseColon() || odsParser.parseType(signal.type))
>>>>>>> 52a754f0
      return failure();

    // Attempt to parse the optional upstream symbol
    if (!odsParser.parseOptionalLParen()) {
      std::string upstreamSymbol;
      if (odsParser.parseKeywordOrString(&upstreamSymbol) ||
          upstreamSymbol != UPSTREAM_SYMBOL || odsParser.parseRParen())
        return failure();
      signal.downstream = false;
    }
    return success();
  };

  if (odsParser.parseCommaSeparatedList(parseSignal))
    return failure();

  return success();
}

//===----------------------------------------------------------------------===//
// ControlType
//===----------------------------------------------------------------------===//

void ControlType::print(AsmPrinter &odsPrinter) const {
  odsPrinter << "<";

  if (!getExtraSignals().empty())
    printExtraSignals(odsPrinter, getExtraSignals());

  odsPrinter << ">";
}

LogicalResult ControlType::verify(function_ref<InFlightDiagnostic()> emitError,
                                  ArrayRef<ExtraSignal> extraSignals) {
  return checkChannelExtra(emitError, extraSignals);
}

/// Parse the control type after "<[" is parsed.
static Type parseControlAfterLSquare(AsmParser &odsParser) {
  function_ref<InFlightDiagnostic()> emitError = [&]() {
    return odsParser.emitError(odsParser.getCurrentLocation());
  };

  // Declare vector of structs for storing parse results
<<<<<<< HEAD
  SmallVector<ExtraSignal> extraSignals;
  if (failed(parseExtraSignals(emitError, odsParser, extraSignals)))
=======
  SmallVector<ExtraSignal::Storage> extraSignalsStorage;
  if (failed(parseExtraSignals(emitError, odsParser, extraSignalsStorage)))
>>>>>>> 52a754f0
    return nullptr;

  // Parse ']' and '>'
  if (odsParser.parseRSquare() || odsParser.parseGreater())
    return nullptr;

<<<<<<< HEAD
=======
  SmallVector<ExtraSignal> extraSignals;
  // Convert parse results to ExtraSignal instances
  for (const ExtraSignal::Storage &signalStorage : extraSignalsStorage)
    extraSignals.emplace_back(signalStorage);

>>>>>>> 52a754f0
  if (failed(checkChannelExtra(emitError, extraSignals)))
    return nullptr;

  // Build ControlType
  // Uniquify and Allocate the ExtraSignal instances inside MLIR context
  return ControlType::get(odsParser.getContext(), extraSignals);
}

Type ControlType::parse(AsmParser &odsParser) {
  // Parse literal '<'
  if (odsParser.parseLess())
    return nullptr;

  if (!odsParser.parseOptionalLSquare()) {
    // Parsed '['.
    // The control has extra bits
    return parseControlAfterLSquare(odsParser);
  }

  // Parse literal '>'
  if (odsParser.parseGreater())
    return nullptr;

  // Parsed "<>" here.
  return ControlType::get(odsParser.getContext(), {});
}

Type ControlType::addExtraSignal(const ExtraSignal &signal) const {
  SmallVector<ExtraSignal> newExtraSignals(getExtraSignals());
  newExtraSignals.emplace_back(signal);
  return ControlType::get(getContext(), newExtraSignals);
}

<<<<<<< HEAD
Type ControlType::removeExtraSignal(const std::string &name) const {
  SmallVector<ExtraSignal> newExtraSignals;
  for (const ExtraSignal &signal : getExtraSignals()) {
    if (signal.name != name)
      newExtraSignals.emplace_back(signal);
  }
  return ControlType::get(getContext(), newExtraSignals);
}

=======
>>>>>>> 52a754f0
//===----------------------------------------------------------------------===//
// ChannelType
//===----------------------------------------------------------------------===//

unsigned dynamatic::handshake::getHandshakeTypeBitWidth(Type type) {
  return llvm::TypeSwitch<Type, unsigned>(type)
      .Case<handshake::ControlType>([](auto) { return 0; })
      .Case<handshake::ChannelType>(
          [](ChannelType channelType) { return channelType.getDataBitWidth(); })
      .Case<IntegerType, FloatType>(
          [](Type type) { return type.getIntOrFloatBitWidth(); })
      .Default([](Type type) {
        llvm_unreachable("unsupported type");
        return 0;
      });
}

/// Checks the validity of a channel's data type.
static LogicalResult
checkChannelData(function_ref<InFlightDiagnostic()> emitError, Type dataType) {
  if (!ChannelType::isSupportedSignalType(dataType)) {
    return emitError()
           << "expected data type to be IntegerType or FloatType, but got "
           << dataType;
  }
  if (dataType.getIntOrFloatBitWidth() == 0) {
    return emitError()
           << "expected data type to have strictly positive bitwidth, but got "
           << dataType;
  }
  return success();
}

/// Parse the channel type after "<" is parsed.
static Type parseChannelAfterLess(AsmParser &odsParser) {
  FailureOr<Type> dataType;

  function_ref<InFlightDiagnostic()> emitError = [&]() {
    return odsParser.emitError(odsParser.getCurrentLocation());
  };

  // Parse variable 'dataType'
  dataType = FieldParser<Type>::parse(odsParser);
  if (failed(dataType)) {
    odsParser.emitError(odsParser.getCurrentLocation(),
                        "failed to parse ChannelType parameter 'dataType' "
                        "which is to be a Type");
    return nullptr;
  }

  // TODO: This check is also called in verify. We should consider refactoring
  // this.
  if (failed(checkChannelData(emitError, *dataType)))
    return nullptr;

<<<<<<< HEAD
  SmallVector<ExtraSignal> extraSignals;
=======
  SmallVector<ExtraSignal::Storage> extraSignalsStorage;
>>>>>>> 52a754f0
  if (!odsParser.parseOptionalComma()) {
    // Parsed literal ','
    // The channel has extra bits

    // Parse '[', extra signals and ']'
    if (odsParser.parseLSquare() ||
<<<<<<< HEAD
        failed(parseExtraSignals(emitError, odsParser, extraSignals)) ||
=======
        failed(parseExtraSignals(emitError, odsParser, extraSignalsStorage)) ||
>>>>>>> 52a754f0
        odsParser.parseRSquare())
      return nullptr;
  }

  // Parse literal '>'
  if (odsParser.parseGreater())
    return nullptr;

<<<<<<< HEAD
=======
  SmallVector<ExtraSignal> extraSignals;
  // Convert the element type of the extra signal storage list to its
  // non-storage version (these will be uniqued/allocated by ChannelType::get)
  for (const ExtraSignal::Storage &signalStorage : extraSignalsStorage)
    extraSignals.emplace_back(signalStorage);

>>>>>>> 52a754f0
  if (failed(checkChannelExtra(emitError, extraSignals)))
    return {};

  return ChannelType::get(odsParser.getContext(), *dataType, extraSignals);
}

Type ChannelType::parse(AsmParser &odsParser) {
  // Parse literal '<'
  if (odsParser.parseLess())
    return nullptr;
  return parseChannelAfterLess(odsParser);
}

void ChannelType::print(AsmPrinter &odsPrinter) const {
  odsPrinter << "<";
  odsPrinter.printStrippedAttrOrType(getDataType());
  if (!getExtraSignals().empty()) {
    odsPrinter << ", ";
    printExtraSignals(odsPrinter, getExtraSignals());
  }
  odsPrinter << ">";
}

ChannelType ChannelType::getAddrChannel(MLIRContext *ctx) {
  OpBuilder builder(ctx);
  return get(builder.getIntegerType(32));
}

LogicalResult ChannelType::verify(function_ref<InFlightDiagnostic()> emitError,
                                  Type dataType,
                                  ArrayRef<ExtraSignal> extraSignals) {
  return failure(failed(checkChannelData(emitError, dataType)) ||
                 failed(checkChannelExtra(emitError, extraSignals)));
}

unsigned ChannelType::getDataBitWidth() const {
  return getDataType().getIntOrFloatBitWidth();
}

Type dynamatic::handshake::detail::jointHandshakeTypeParser(AsmParser &parser) {
  if (parser.parseOptionalLess())
    return nullptr;
  if (!parser.parseOptionalGreater()) {
    // Parsed "<>": ControlType without extra signals
    return handshake::ControlType::get(parser.getContext());
  }
  if (!parser.parseOptionalLSquare()) {
    // Parsed "<[": ControlType with extra signals
    return parseControlAfterLSquare(parser);
  }
  return parseChannelAfterLess(parser);
}

Type ChannelType::addExtraSignal(const ExtraSignal &signal) const {
  SmallVector<ExtraSignal> newExtraSignals(getExtraSignals());
  newExtraSignals.emplace_back(signal);
  return ChannelType::get(getDataType(), newExtraSignals);
}

<<<<<<< HEAD
Type ChannelType::removeExtraSignal(const std::string &name) const {
  SmallVector<ExtraSignal> newExtraSignals;
  for (const ExtraSignal &signal : getExtraSignals()) {
    if (signal.name != name)
      newExtraSignals.emplace_back(signal);
  }
  return ChannelType::get(getDataType(), newExtraSignals);
}

=======
>>>>>>> 52a754f0
//===----------------------------------------------------------------------===//
// ExtraSignal
//===----------------------------------------------------------------------===//

ExtraSignal::ExtraSignal(StringRef name, mlir::Type type, bool downstream)
    : name(name), type(type), downstream(downstream) {}

unsigned ExtraSignal::getBitWidth() const {
  return type.getIntOrFloatBitWidth();
}

bool dynamatic::handshake::operator==(const ExtraSignal &lhs,
                                      const ExtraSignal &rhs) {
  return lhs.name == rhs.name && lhs.type == rhs.type &&
         lhs.downstream == rhs.downstream;
}

ExtraSignal ExtraSignal::allocateInto(mlir::TypeStorageAllocator &alloc) const {
  return ExtraSignal(alloc.copyInto(name), type, downstream);
}

llvm::hash_code dynamatic::handshake::hash_value(const ExtraSignal &signal) {
  return llvm::hash_combine(signal.name, signal.type, signal.downstream);
}

#include "dynamatic/Dialect/Handshake/HandshakeTypeInterfaces.cpp.inc"
#include "dynamatic/Dialect/Handshake/HandshakeTypes.cpp.inc"<|MERGE_RESOLUTION|>--- conflicted
+++ resolved
@@ -116,7 +116,6 @@
 static LogicalResult
 parseExtraSignals(function_ref<InFlightDiagnostic()> emitError,
                   AsmParser &odsParser,
-<<<<<<< HEAD
                   SmallVectorImpl<ExtraSignal> &extraSignals) {
 
   auto parseSignal = [&]() -> ParseResult {
@@ -125,15 +124,6 @@
 
     if (odsParser.parseKeyword(&signal.name) || odsParser.parseColon() ||
         odsParser.parseType(signal.type))
-=======
-                  SmallVectorImpl<ExtraSignal::Storage> &extraSignalsStorage) {
-
-  auto parseSignal = [&]() -> ParseResult {
-    auto &signal = extraSignalsStorage.emplace_back();
-
-    if (odsParser.parseKeywordOrString(&signal.name) ||
-        odsParser.parseColon() || odsParser.parseType(signal.type))
->>>>>>> 52a754f0
       return failure();
 
     // Attempt to parse the optional upstream symbol
@@ -178,27 +168,14 @@
   };
 
   // Declare vector of structs for storing parse results
-<<<<<<< HEAD
   SmallVector<ExtraSignal> extraSignals;
   if (failed(parseExtraSignals(emitError, odsParser, extraSignals)))
-=======
-  SmallVector<ExtraSignal::Storage> extraSignalsStorage;
-  if (failed(parseExtraSignals(emitError, odsParser, extraSignalsStorage)))
->>>>>>> 52a754f0
     return nullptr;
 
   // Parse ']' and '>'
   if (odsParser.parseRSquare() || odsParser.parseGreater())
     return nullptr;
 
-<<<<<<< HEAD
-=======
-  SmallVector<ExtraSignal> extraSignals;
-  // Convert parse results to ExtraSignal instances
-  for (const ExtraSignal::Storage &signalStorage : extraSignalsStorage)
-    extraSignals.emplace_back(signalStorage);
-
->>>>>>> 52a754f0
   if (failed(checkChannelExtra(emitError, extraSignals)))
     return nullptr;
 
@@ -232,18 +209,6 @@
   return ControlType::get(getContext(), newExtraSignals);
 }
 
-<<<<<<< HEAD
-Type ControlType::removeExtraSignal(const std::string &name) const {
-  SmallVector<ExtraSignal> newExtraSignals;
-  for (const ExtraSignal &signal : getExtraSignals()) {
-    if (signal.name != name)
-      newExtraSignals.emplace_back(signal);
-  }
-  return ControlType::get(getContext(), newExtraSignals);
-}
-
-=======
->>>>>>> 52a754f0
 //===----------------------------------------------------------------------===//
 // ChannelType
 //===----------------------------------------------------------------------===//
@@ -299,22 +264,14 @@
   if (failed(checkChannelData(emitError, *dataType)))
     return nullptr;
 
-<<<<<<< HEAD
   SmallVector<ExtraSignal> extraSignals;
-=======
-  SmallVector<ExtraSignal::Storage> extraSignalsStorage;
->>>>>>> 52a754f0
   if (!odsParser.parseOptionalComma()) {
     // Parsed literal ','
     // The channel has extra bits
 
     // Parse '[', extra signals and ']'
     if (odsParser.parseLSquare() ||
-<<<<<<< HEAD
         failed(parseExtraSignals(emitError, odsParser, extraSignals)) ||
-=======
-        failed(parseExtraSignals(emitError, odsParser, extraSignalsStorage)) ||
->>>>>>> 52a754f0
         odsParser.parseRSquare())
       return nullptr;
   }
@@ -323,15 +280,6 @@
   if (odsParser.parseGreater())
     return nullptr;
 
-<<<<<<< HEAD
-=======
-  SmallVector<ExtraSignal> extraSignals;
-  // Convert the element type of the extra signal storage list to its
-  // non-storage version (these will be uniqued/allocated by ChannelType::get)
-  for (const ExtraSignal::Storage &signalStorage : extraSignalsStorage)
-    extraSignals.emplace_back(signalStorage);
-
->>>>>>> 52a754f0
   if (failed(checkChannelExtra(emitError, extraSignals)))
     return {};
 
@@ -391,18 +339,6 @@
   return ChannelType::get(getDataType(), newExtraSignals);
 }
 
-<<<<<<< HEAD
-Type ChannelType::removeExtraSignal(const std::string &name) const {
-  SmallVector<ExtraSignal> newExtraSignals;
-  for (const ExtraSignal &signal : getExtraSignals()) {
-    if (signal.name != name)
-      newExtraSignals.emplace_back(signal);
-  }
-  return ChannelType::get(getDataType(), newExtraSignals);
-}
-
-=======
->>>>>>> 52a754f0
 //===----------------------------------------------------------------------===//
 // ExtraSignal
 //===----------------------------------------------------------------------===//
