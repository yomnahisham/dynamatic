--- conflicted
+++ resolved
@@ -380,15 +380,9 @@
     size_t i = 0;
     size_t j = 0;
 
-<<<<<<< HEAD
-    while (i < headSize || j < toCheckSize) {
-      // Skip elements in `head` with the excluded name.
-      if (i < headSize && refArray[i].name == except) {
-=======
     while (i < refArraySize || j < toCheckSize) {
       // Skip elements in `head` with the excluded name.
       if (i < refArraySize && refArray[i].name == except) {
->>>>>>> 64f6491b
         i++;
         continue;
       }
@@ -399,11 +393,7 @@
       }
 
       // If one array is fully traversed but the other isn't, they differ.
-<<<<<<< HEAD
-      if (i >= headSize || j >= toCheckSize)
-=======
       if (i >= refArraySize || j >= toCheckSize)
->>>>>>> 64f6491b
         return false;
 
       // If corresponding signals don't match, the arrays are different.
