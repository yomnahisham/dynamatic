--- conflicted
+++ resolved
@@ -119,18 +119,10 @@
                   SmallVectorImpl<ExtraSignal> &extraSignals) {
 
   auto parseSignal = [&]() -> ParseResult {
-<<<<<<< HEAD
-    auto &signal = extraSignals.emplace_back();
-    signal.downstream = true;
-
-    if (odsParser.parseKeyword(&signal.name) || odsParser.parseColon() ||
-        odsParser.parseType(signal.type))
-=======
     auto &extraSignal = extraSignals.emplace_back();
 
     if (odsParser.parseKeyword(&extraSignal.name) || odsParser.parseColon() ||
         odsParser.parseType(extraSignal.type))
->>>>>>> 2d709ee1
       return failure();
 
     // Attempt to parse the optional upstream symbol
