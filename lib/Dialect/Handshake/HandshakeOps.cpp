--- conflicted
+++ resolved
@@ -1615,33 +1615,18 @@
   OpAsmParser::UnresolvedOperand enable, dataIn;
   Type dataType;
   Type enableType;
-<<<<<<< HEAD
-  SmallVector<Type> uniqueResTypes;
-=======
->>>>>>> 100b62b5
   llvm::SMLoc allOperandLoc = parser.getCurrentLocation();
 
   if (parser.parseLSquare() || parser.parseOperand(enable) ||
       parser.parseRSquare() || parser.parseOperand(dataIn) ||
       parser.parseOptionalAttrDict(result.attributes) || parser.parseColon() ||
       parser.parseType(dataType) || parser.parseComma() ||
-<<<<<<< HEAD
-      parser.parseType(enableType) || parser.parseArrowTypeList(uniqueResTypes))
-    return failure();
-
-  if (uniqueResTypes.size() != 3)
-    return failure();
-
-  Type ctrlType = uniqueResTypes[1];
-  Type wideCtrlType = uniqueResTypes[2];
-=======
       parser.parseType(enableType))
     return failure();
 
   OpBuilder builder(parser.getContext());
   Type ctrlType = ChannelType::get(builder.getIntegerType(1));
   Type wideCtrlType = ChannelType::get(builder.getIntegerType(3));
->>>>>>> 100b62b5
 
   // dataOut, saveCtrl, commitCtrl, SCSaveCtrl, SCCommitCtrl, SCBranchCtrl
   result.addTypes(
@@ -1655,51 +1640,6 @@
   p << " [" << getEnable() << "] " << getDataIn() << " ";
   p.printOptionalAttrDict((*this)->getAttrs());
   p << " : " << getDataIn().getType() << ", " << getEnable().getType();
-<<<<<<< HEAD
-  p << " -> (";
-  p << getDataOut().getType() << ", " << getSaveCtrl().getType() << ", "
-    << getSCSaveCtrl().getType();
-  p << ")";
-=======
-}
-
-LogicalResult SpeculatorOp::inferReturnTypes(
-    MLIRContext *context, std::optional<Location> location, ValueRange operands,
-    DictionaryAttr attributes, mlir::OpaqueProperties properties,
-    mlir::RegionRange regions,
-    SmallVectorImpl<mlir::Type> &inferredReturnTypes) {
-
-  inferredReturnTypes.push_back(operands.front().getType());
-
-  OpBuilder builder(context);
-  ChannelType ctrlType = ChannelType::get(builder.getIntegerType(1));
-  ChannelType wideControlType = ChannelType::get(builder.getIntegerType(3));
-  inferredReturnTypes.push_back(ctrlType);
-  inferredReturnTypes.push_back(ctrlType);
-  inferredReturnTypes.push_back(wideControlType);
-  inferredReturnTypes.push_back(wideControlType);
-  inferredReturnTypes.push_back(ctrlType);
-  return success();
-}
-
-LogicalResult SpeculatorOp::verify() {
-  Type refBoolType = getSaveCtrl().getType();
-  if (refBoolType != getCommitCtrl().getType() ||
-      refBoolType != getSCBranchCtrl().getType()) {
-    return emitError() << "expected $saveCtrl, $commitCtrl, and $SCBranchCtrl "
-                          "to have the same type, but got "
-                       << refBoolType << ", " << getCommitCtrl().getType()
-                       << ", and " << getSCBranchCtrl().getType();
-  }
-
-  if (getSCSaveCtrl().getType() != getSCCommitCtrl().getType()) {
-    return emitError() << "expected $SCSaveCtrl and $SCCommitCtrl to have the "
-                          "same type, but got "
-                       << getSCSaveCtrl().getType() << " and "
-                       << getSCCommitCtrl().getType();
-  }
-  return success();
->>>>>>> 100b62b5
 }
 
 //===----------------------------------------------------------------------===//
