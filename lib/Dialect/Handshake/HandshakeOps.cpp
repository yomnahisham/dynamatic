//===- HandshakeOps.cpp - Handshake operations ------------------*- C++ -*-===//
//
// Part of the LLVM Project, under the Apache License v2.0 with LLVM Exceptions.
// See https://llvm.org/LICENSE.txt for license information.
// SPDX-License-Identifier: Apache-2.0 WITH LLVM-exception
//
//===----------------------------------------------------------------------===//
//
// This file originates from the CIRCT project (https://github.com/llvm/circt).
// It includes modifications made as part of Dynamatic.
//
//===----------------------------------------------------------------------===//
//
// This file contains the declaration of the Handshake operations struct.
//
//===----------------------------------------------------------------------===//

#include "dynamatic/Dialect/Handshake/HandshakeOps.h"
#include "dynamatic/Dialect/Handshake/HandshakeAttributes.h"
#include "dynamatic/Dialect/Handshake/HandshakeDialect.h"
#include "dynamatic/Dialect/Handshake/HandshakeInterfaces.h"
#include "dynamatic/Dialect/Handshake/HandshakeTypes.h"
#include "dynamatic/Support/CFG.h"
#include "dynamatic/Support/LLVM.h"
#include "dynamatic/Support/Utils/Utils.h"
#include "mlir/IR/Attributes.h"
#include "mlir/IR/Builders.h"
#include "mlir/IR/BuiltinAttributeInterfaces.h"
#include "mlir/IR/BuiltinTypes.h"
#include "mlir/IR/Diagnostics.h"
#include "mlir/IR/OpDefinition.h"
#include "mlir/IR/OpImplementation.h"
#include "mlir/IR/PatternMatch.h"
#include "mlir/IR/Value.h"
#include "mlir/IR/ValueRange.h"
#include "mlir/Interfaces/FunctionImplementation.h"
#include "mlir/Support/LogicalResult.h"
#include "mlir/Transforms/InliningUtils.h"
#include "llvm/ADT/DenseSet.h"
#include "llvm/ADT/STLExtras.h"
#include "llvm/ADT/SmallVector.h"
#include "llvm/ADT/TypeSwitch.h"
#include "llvm/Support/ErrorHandling.h"
#include <cassert>

using namespace mlir;
using namespace dynamatic;
using namespace dynamatic::handshake;

const std::string EXTRA_SIGNAL_SPEC = "spec";

static ParseResult parseHandshakeType(OpAsmParser &parser, Type &type) {
  return parser.parseCustomTypeWithFallback(type, [&](Type &ty) -> ParseResult {
    if ((ty = handshake::detail::jointHandshakeTypeParser(parser)))
      return success();
    return failure();
  });
}

static ParseResult parseHandshakeTypes(OpAsmParser &parser,
                                       SmallVectorImpl<Type> &types) {
  do {
    if (parseHandshakeType(parser, types.emplace_back()))
      return failure();
  } while (!parser.parseOptionalComma());
  return success();
}

/// Parser for the `custom<SimpleControl>` Tablegen directive.
static ParseResult parseSimpleControl(OpAsmParser &parser, Type &type) {
  // No parsing needed.

  // Make ControlType without any extra signals
  type = ControlType::get(parser.getContext());
  return success();
}

static void printHandshakeType(OpAsmPrinter &printer, Operation * /*op*/,
                               Type type) {
  if (auto controlType = dyn_cast<handshake::ControlType>(type)) {
    controlType.print(printer);
  } else if (auto channelType = dyn_cast<handshake::ChannelType>(type)) {
    channelType.print(printer);
  } else {
    llvm_unreachable("not a handshake type");
  }
}

static void printHandshakeTypes(OpAsmPrinter &printer, Operation * /*op*/,
                                TypeRange types) {
  if (types.empty())
    return;
  for (Type ty : types.drop_back()) {
    printHandshakeType(printer, nullptr, ty);
    printer << ", ";
  }
  printHandshakeType(printer, nullptr, types.back());
}

/// Printer for the `custom<SimpleControl>` Tablegen directive.
static void printSimpleControl(OpAsmPrinter &, Operation *, Type) {
  // No printing needed.
}

static void printHandshakeType(OpAsmPrinter &printer, Type type) {
  printHandshakeType(printer, nullptr, type);
}

static ParseResult parseSingleTypedHandshakeOp(
    OpAsmParser &parser, OpAsmParser::UnresolvedOperand &operand,
    NamedAttrList &attributes, Type &type, SmallVectorImpl<Type> &resTypes) {
  // Parse the operation's size between square brackets
  unsigned size;
  if (parser.parseLSquare() || parser.parseInteger(size) ||
      parser.parseRSquare())
    return failure();

  // Parse the single operand and attribute dictionnary
  if (parser.parseOperand(operand) || parser.parseOptionalAttrDict(attributes))
    return failure();

  // Parse the single handshake type common to all operands and results
  if (parser.parseColon() || parseHandshakeType(parser, type))
    return failure();
  resTypes.assign(size, type);
  return success();
}

static void printSingleTypedHandshakeOp(OpAsmPrinter &printer, Operation *op,
                                        Value operand,
                                        DictionaryAttr attributes, Type type,
                                        TypeRange resTypes) {
  printer << "[" << resTypes.size() << "] " << operand;
  printer.printOptionalAttrDict(attributes.getValue());
  printer << " : ";
  printHandshakeType(printer, type);
}

/// Verifies whether an indexing value is wide enough to index into a provided
/// number of operands.
static LogicalResult verifyIndexWideEnough(Operation *op, Value indexVal,
                                           uint64_t numOperands) {
  auto idxType = dyn_cast<handshake::ChannelType>(indexVal.getType());
  if (!idxType) {
    return op->emitError() << "expected index value to be of type "
                              "handshake::ChannelType, but got "
                           << indexVal.getType();
  }
  unsigned idxWidth = idxType.getDataBitWidth();

  // Check whether the bitwidth can support the provided number of operands
  if (idxWidth < 64) {
    uint64_t maxNumOperands = (uint64_t)1 << idxWidth;
    if (numOperands > maxNumOperands) {
      return op->emitError()
             << "bitwidth of indexing value is " << idxWidth
             << ", which can index into " << maxNumOperands
             << " operands, but found " << numOperands << " operands";
    }
  }
  return success();
}

static bool isControlCheckTypeAndOperand(Type dataType, Value operand) {
  // The operation is a control operation if its operand data type is a
  // control-only channel
  if (isa<handshake::ControlType>(dataType))
    return true;

  // Otherwise, the operation is a control operation if the operation's
  // operand originates from the control network
  auto *defOp = operand.getDefiningOp();
  return isa_and_nonnull<ControlMergeOp>(defOp) &&
         operand == defOp->getResult(0);
}

IntegerType
dynamatic::handshake::getOptimizedIndexValType(OpBuilder &builder,
                                               unsigned numToIndex) {
  return builder.getIntegerType(std::max(
      1U, APInt(APInt::APINT_BITS_PER_WORD, numToIndex).ceilLogBase2()));
}

//===----------------------------------------------------------------------===//
// TableGen'd canonicalization patterns
//===----------------------------------------------------------------------===//

static unsigned getDataBitWidth(Value val) {
  return cast<handshake::ChannelType>(val.getType()).getDataBitWidth();
}

namespace {
#include "lib/Dialect/Handshake/HandshakeCanonicalization.inc"
} // namespace

//===----------------------------------------------------------------------===//
// BufferOp
//===----------------------------------------------------------------------===//

void BufferOp::build(OpBuilder &odsBuilder, OperationState &odsState,
                     Value operand, const TimingInfo &timing,
                     std::optional<unsigned> numSlots) {
  odsState.addOperands(operand);
  odsState.addTypes(operand.getType());

  // Create attribute dictionary
  SmallVector<NamedAttribute> attributes;
  MLIRContext *ctx = odsState.getContext();
  attributes.emplace_back(StringAttr::get(ctx, TIMING_ATTR_NAME),
                          TimingAttr::get(ctx, timing));
  if (numSlots) {
    attributes.emplace_back(
        StringAttr::get(ctx, NUM_SLOTS_ATTR_NAME),
        IntegerAttr::get(IntegerType::get(ctx, 32, IntegerType::Unsigned),
                         *numSlots));
  }

  odsState.addAttribute(RTL_PARAMETERS_ATTR_NAME,
                        DictionaryAttr::get(ctx, attributes));
}

std::pair<handshake::ChannelType, bool> BufferOp::getReshapableChannelType() {
  return {dyn_cast<handshake::ChannelType>(getOperand().getType()), true};
}

//===----------------------------------------------------------------------===//
// NDWireOp
//===----------------------------------------------------------------------===//

std::pair<handshake::ChannelType, bool> NDWireOp::getReshapableChannelType() {
  return {dyn_cast<handshake::ChannelType>(getOperand().getType()), true};
}

//===----------------------------------------------------------------------===//
// MergeOp
//===----------------------------------------------------------------------===//

OpResult MergeOp::getDataResult() { return cast<OpResult>(getResult()); }

//===----------------------------------------------------------------------===//
// MuxOp
//===----------------------------------------------------------------------===//

LogicalResult
MuxOp::inferReturnTypes(MLIRContext *context, std::optional<Location> location,
                        ValueRange operands, DictionaryAttr attributes,
                        mlir::OpaqueProperties properties,
                        mlir::RegionRange regions,
                        SmallVectorImpl<mlir::Type> &inferredReturnTypes) {
  // MuxOp must have at least one data operand (in addition to the select
  // operand)
  if (operands.size() < 2)
    return failure();

  // DenseSet to collect the extra signal names from data operands
  llvm::DenseSet<StringRef> unionOfExtraSignalNames;
  // SmallVector to store the extra signals for the output type
  llvm::SmallVector<ExtraSignal> unionOfExtraSignals;
  for (Value operand : operands) {
    auto operandType = cast<ExtraSignalsTypeInterface>(operand.getType());
    for (const ExtraSignal &extraSignal : operandType.getExtraSignals()) {
      if (!unionOfExtraSignalNames.contains(extraSignal.name)) {
        unionOfExtraSignalNames.insert(extraSignal.name);

        // The constraint MergingExtraSignals guarantees that
        // extra signals sharing the same name is equivalent.
        unionOfExtraSignals.push_back(extraSignal);
      }
    }
  }

  auto firstDataInType = cast<ExtraSignalsTypeInterface>(operands[1].getType());

  // The return type is data type of any data operand (if ControlType) with
  // union of data operand's extra signals.
  inferredReturnTypes.push_back(
      firstDataInType.copyWithExtraSignals(unionOfExtraSignals));

  return success();
}

bool MuxOp::isControl() {
  return isa<handshake::ControlType>(getResult().getType());
}

ParseResult MuxOp::parse(OpAsmParser &parser, OperationState &result) {
  OpAsmParser::UnresolvedOperand selectOperand;
  SmallVector<OpAsmParser::UnresolvedOperand, 4> dataOperands;
  handshake::ChannelType selectType;
  llvm::SMLoc allOperandLoc = parser.getCurrentLocation();

  // Parse until the type of the select operand
  if (parser.parseOperand(selectOperand) || parser.parseLSquare() ||
      parser.parseOperandList(dataOperands) || parser.parseRSquare() ||
      parser.parseOptionalAttrDict(result.attributes) || parser.parseColon() ||
      parser.parseCustomTypeWithFallback(selectType) || parser.parseComma() ||
      parser.parseLSquare())
    return failure();

  int numDataOperands = dataOperands.size();

  // Parse the data operands types
  SmallVector<Type> dataOperandsTypes(numDataOperands);
  for (int i = 0; i < numDataOperands; i++) {
    if (i > 0) {
      if (parser.parseComma())
        return failure();
    }
    if (parseHandshakeType(parser, dataOperandsTypes[i]))
      return failure();
  }

  // Parse the result type
  Type resultType;
  if (parser.parseRSquare() || parser.parseKeyword("to") ||
      parseHandshakeType(parser, resultType))
    return failure();
  result.addTypes(resultType);

  // Fill the result.operands
  return parser.resolveOperands(
      llvm::concat<const OpAsmParser::UnresolvedOperand>(
          ArrayRef<OpAsmParser::UnresolvedOperand>(selectOperand),
          dataOperands),
      llvm::concat<const Type>(ArrayRef<Type>(selectType), dataOperandsTypes),
      allOperandLoc, result.operands);
}

void MuxOp::print(OpAsmPrinter &p) {
  OperandRange operands = getOperands();
  p << ' ' << operands.front();
  p << " [";
  p.printOperands(operands.drop_front());
  p << "]";
  p.printOptionalAttrDict((*this)->getAttrs());
  p << " : ";
  p.printStrippedAttrOrType(getSelectOperand().getType());
  p << ", [";
  int i = 0;
  for (auto op : getDataOperands()) {
    if (i > 0) {
      p << ", ";
    }
    printHandshakeType(p, op.getType());
    i++;
  }
  p << "] to ";
  printHandshakeType(p, getResult().getType());
}

LogicalResult MuxOp::verify() {
  return verifyIndexWideEnough(*this, getSelectOperand(),
                               getDataOperands().size());
}

OpResult MuxOp::getDataResult() { return cast<OpResult>(getResult()); }

//===----------------------------------------------------------------------===//
// ControlMergeOp
//===----------------------------------------------------------------------===//

ParseResult ControlMergeOp::parse(OpAsmParser &parser, OperationState &result) {
  SmallVector<OpAsmParser::UnresolvedOperand, 4> operands;
  llvm::SMLoc allOperandLoc = parser.getCurrentLocation();

  // Parse until just before the operand types
  if (parser.parseLSquare() || parser.parseOperandList(operands) ||
      parser.parseRSquare() ||
      parser.parseOptionalAttrDict(result.attributes) || parser.parseColon() ||
      parser.parseLSquare())
    return failure();

  int numOperands = operands.size();

  // Parse the operand types
  SmallVector<Type> operandTypes(numOperands);
  for (int i = 0; i < numOperands; i++) {
    if (i > 0) {
      if (parser.parseComma())
        return failure();
    }
    if (parseHandshakeType(parser, operandTypes[i]))
      return failure();
  }

  // Parse the return data type
  Type resultDataType;
  if (parser.parseRSquare() || parser.parseKeyword("to") ||
      parseHandshakeType(parser, resultDataType))
    return failure();

  handshake::ChannelType indexType;

  // Parse the index type
  if (parser.parseComma() || parser.parseCustomTypeWithFallback(indexType))
    return failure();

  // Register the result types
  result.addTypes({resultDataType, indexType});

  // Fill the result.operands
  return parser.resolveOperands(operands, operandTypes, allOperandLoc,
                                result.operands);
}

void ControlMergeOp::print(OpAsmPrinter &p) {
  p << " [" << getOperands() << "] ";
  p.printOptionalAttrDict((*this)->getAttrs());
  p << " : [";
  int i = 0;
  for (auto op : getOperands()) {
    if (i > 0) {
      p << ", ";
    }
    printHandshakeType(p, op.getType());
    i++;
  }
  p << "] to ";
  printHandshakeType(p, getResult().getType());
  p << ", ";
  p.printStrippedAttrOrType(getIndex().getType());
}

LogicalResult ControlMergeOp::verify() {
  return verifyIndexWideEnough(*this, getIndex(), getNumOperands());
}

OpResult ControlMergeOp::getDataResult() { return cast<OpResult>(getResult()); }

LogicalResult FuncOp::verify() {
  // If this function is external there is nothing to do.
  if (isExternal())
    return success();

  // Verify that the argument list of the function and the arg list of the
  // entry block line up.  The trait already verified that the number of
  // arguments is the same between the signature and the block.
  auto fnInputTypes = getArgumentTypes();
  Block &entryBlock = front();

  for (unsigned i = 0, e = entryBlock.getNumArguments(); i != e; ++i)
    if (fnInputTypes[i] != entryBlock.getArgument(i).getType())
      return emitOpError("type of entry block argument #")
             << i << '(' << entryBlock.getArgument(i).getType()
             << ") must match the type of the corresponding argument in "
             << "function signature(" << fnInputTypes[i] << ')';

  // Verify that we have a name for each argument and result of this function.
  auto verifyPortNameAttr = [&](StringRef attrName,
                                unsigned numIOs) -> LogicalResult {
    auto portNamesAttr = (*this)->getAttrOfType<ArrayAttr>(attrName);

    if (!portNamesAttr)
      return emitOpError() << "expected attribute '" << attrName << "'.";

    auto portNames = portNamesAttr.getValue();
    if (portNames.size() != numIOs)
      return emitOpError() << "attribute '" << attrName << "' has "
                           << portNames.size()
                           << " entries but is expected to have " << numIOs
                           << ".";

    if (llvm::any_of(portNames,
                     [&](Attribute attr) { return !attr.isa<StringAttr>(); }))
      return emitOpError() << "expected all entries in attribute '" << attrName
                           << "' to be strings.";

    return success();
  };
  if (failed(verifyPortNameAttr("argNames", getNumArguments())))
    return failure();
  if (failed(verifyPortNameAttr("resNames", getNumResults())))
    return failure();

  return success();
}

/// Parses a FuncOp signature using
/// mlir::function_interface_impl::parseFunctionSignature while getting access
/// to the parsed SSA names to store as attributes.
static ParseResult
parseFuncOpArgs(OpAsmParser &parser,
                SmallVectorImpl<OpAsmParser::Argument> &entryArgs,
                SmallVectorImpl<Type> &resTypes,
                SmallVectorImpl<DictionaryAttr> &resAttrs) {
  bool isVariadic;
  if (mlir::function_interface_impl::parseFunctionSignature(
          parser, /*allowVariadic=*/true, entryArgs, isVariadic, resTypes,
          resAttrs)
          .failed())
    return failure();

  return success();
}

/// Generates names for a handshake.func input and output arguments, based on
/// the number of args as well as a prefix.
static SmallVector<Attribute> getFuncOpNames(Builder &builder, unsigned cnt,
                                             StringRef prefix) {
  SmallVector<Attribute> resNames;
  for (unsigned i = 0; i < cnt; ++i)
    resNames.push_back(builder.getStringAttr(prefix + std::to_string(i)));
  return resNames;
}

void handshake::FuncOp::build(OpBuilder &builder, OperationState &state,
                              StringRef name, FunctionType type,
                              ArrayRef<NamedAttribute> attrs) {
  state.addAttribute(SymbolTable::getSymbolAttrName(),
                     builder.getStringAttr(name));
  state.addAttribute(FuncOp::getFunctionTypeAttrName(state.name),
                     TypeAttr::get(type));
  state.attributes.append(attrs.begin(), attrs.end());

  if (const auto *argNamesAttrIt = llvm::find_if(
          attrs, [&](auto attr) { return attr.getName() == "argNames"; });
      argNamesAttrIt == attrs.end())
    state.addAttribute("argNames", builder.getArrayAttr({}));

  if (llvm::find_if(attrs, [&](auto attr) {
        return attr.getName() == "resNames";
      }) == attrs.end())
    state.addAttribute("resNames", builder.getArrayAttr({}));

  state.addRegion();
}

ParseResult FuncOp::parse(OpAsmParser &parser, OperationState &result) {
  auto &builder = parser.getBuilder();
  StringAttr nameAttr;
  SmallVector<OpAsmParser::Argument> args;
  SmallVector<Type> resTypes;
  SmallVector<DictionaryAttr> resAttributes;
  SmallVector<Attribute> argNames;

  // Parse visibility.
  (void)mlir::impl::parseOptionalVisibilityKeyword(parser, result.attributes);

  // Parse signature
  if (parser.parseSymbolName(nameAttr, SymbolTable::getSymbolAttrName(),
                             result.attributes) ||
      parseFuncOpArgs(parser, args, resTypes, resAttributes))
    return failure();
  mlir::function_interface_impl::addArgAndResultAttrs(
      builder, result, args, resAttributes,
      handshake::FuncOp::getArgAttrsAttrName(result.name),
      handshake::FuncOp::getResAttrsAttrName(result.name));

  // Set function type
  SmallVector<Type> argTypes;
  for (auto arg : args)
    argTypes.push_back(arg.type);

  result.addAttribute(
      handshake::FuncOp::getFunctionTypeAttrName(result.name),
      TypeAttr::get(builder.getFunctionType(argTypes, resTypes)));

  // Determine the names of the arguments. If no SSA values are present, use
  // fallback names.
  bool noSSANames =
      llvm::any_of(args, [](auto arg) { return arg.ssaName.name.empty(); });
  if (noSSANames) {
    argNames = getFuncOpNames(builder, args.size(), "in");
  } else {
    llvm::transform(args, std::back_inserter(argNames), [&](auto arg) {
      return builder.getStringAttr(arg.ssaName.name.drop_front());
    });
  }

  // Parse attributes
  if (failed(parser.parseOptionalAttrDictWithKeyword(result.attributes)))
    return failure();

  // If argNames and resNames wasn't provided manually, infer argNames attribute
  // from the parsed SSA names and resNames from our naming convention.
  if (!result.attributes.get("argNames"))
    result.addAttribute("argNames", builder.getArrayAttr(argNames));
  if (!result.attributes.get("resNames")) {
    auto resNames = getFuncOpNames(builder, resTypes.size(), "out");
    result.addAttribute("resNames", builder.getArrayAttr(resNames));
  }

  // Parse the optional function body. The printer will not print the body if
  // its empty, so disallow parsing of empty body in the parser.
  auto *body = result.addRegion();
  llvm::SMLoc loc = parser.getCurrentLocation();
  auto parseResult = parser.parseOptionalRegion(*body, args,
                                                /*enableNameShadowing=*/false);
  if (!parseResult.has_value())
    return success();

  if (failed(*parseResult))
    return failure();
  // Function body was parsed, make sure its not empty.
  if (body->empty())
    return parser.emitError(loc, "expected non-empty function body");

  // If a body was parsed, the arg and res names need to be resolved
  return success();
}

void FuncOp::print(OpAsmPrinter &p) {
  mlir::function_interface_impl::printFunctionOp(
      p, *this, /*isVariadic=*/true, getFunctionTypeAttrName(),
      getArgAttrsAttrName(), getResAttrsAttrName());
}

bool ConditionalBranchOp::isControl() {
  return isControlCheckTypeAndOperand(getDataOperand().getType(),
                                      getDataOperand());
}

LogicalResult ConstantOp::inferReturnTypes(
    MLIRContext *context, std::optional<Location> location, ValueRange operands,
    DictionaryAttr attributes, mlir::OpaqueProperties properties,
    mlir::RegionRange regions,
    SmallVectorImpl<mlir::Type> &inferredReturnTypes) {
  OperationName opName = OperationName(getOperationName(), context);
  StringAttr attrName = getValueAttrName(opName);
  auto attr = cast<TypedAttr>(attributes.get(attrName));

  auto controlType = cast<ControlType>(operands[0].getType());

  // The return type is a ChannelType with:
  // - dataType as specified by the attribute
  // - extra signals matching the input control type
  inferredReturnTypes.push_back(handshake::ChannelType::get(
      attr.getType(), controlType.getExtraSignals()));
  return success();
}

LogicalResult ConstantOp::verify() {
  // Verify that the type of the provided value is equal to the result channel's
  // data type
  auto typedValue = dyn_cast<mlir::TypedAttr>(getValue());
  if (!typedValue)
    return emitOpError("constant value must be a typed attribute; value is ")
           << getValue();
  if (typedValue.getType() != getResult().getType().getDataType())
    return emitOpError() << "constant value type " << typedValue.getType()
                         << " differs from result channel's data type "
                         << getResult().getType();
  return success();
}

bool JoinOp::isControl() { return true; }

/// Based on mlir::func::CallOp::verifySymbolUses
LogicalResult InstanceOp::verifySymbolUses(SymbolTableCollection &symbolTable) {
  // Check that the module attribute was specified.
  auto fnAttr = this->getModuleAttr();
  assert(fnAttr && "requires a 'module' symbol reference attribute");

  FuncOp fn = symbolTable.lookupNearestSymbolFrom<FuncOp>(*this, fnAttr);
  if (!fn)
    return emitOpError() << "'" << fnAttr.getValue()
                         << "' does not reference a valid handshake function";

  // Verify that the operand and result types match the callee.
  auto fnType = fn.getFunctionType();
  if (fnType.getNumInputs() != getNumOperands())
    return emitOpError(
        "incorrect number of operands for the referenced handshake function");

  for (unsigned i = 0, e = fnType.getNumInputs(); i != e; ++i)
    if (getOperand(i).getType() != fnType.getInput(i))
      return emitOpError("operand type mismatch: expected operand type ")
             << fnType.getInput(i) << ", but provided "
             << getOperand(i).getType() << " for operand number " << i;

  if (fnType.getNumResults() != getNumResults())
    return emitOpError(
        "incorrect number of results for the referenced handshake function");

  for (unsigned i = 0, e = fnType.getNumResults(); i != e; ++i)
    if (getResult(i).getType() != fnType.getResult(i))
      return emitOpError("result type mismatch: expected result type ")
             << fnType.getResult(i) << ", but provided "
             << getResult(i).getType() << " for result number " << i;

  return success();
}

FunctionType InstanceOp::getModuleType() {
  return FunctionType::get(getContext(), getOperandTypes(), getResultTypes());
}

/// Finds the type of operation that produces the input by backtracking the
/// def-use chain through potential bitwidth modification and/or fork
/// operations.
static Operation *backtrackToMemInput(Value input) {
  Operation *inputOp = input.getDefiningOp();
  while (isa_and_present<handshake::ExtSIOp, handshake::ExtUIOp,
                         handshake::TruncIOp, handshake::ForkOp>(inputOp))
    inputOp = inputOp->getOperand(0).getDefiningOp();
  return inputOp;
}

/// Common verification logic for memory controllers and LSQs.
static LogicalResult verifyMemOp(FuncMemoryPorts &ports) {
  // At most we can connect to a single other memory interface
  if (ports.interfacePorts.size() > 1)
    return ports.memOp.emitError() << "Interface may have at most one port to "
                                      "other memory interfaces, but has "
                                   << ports.interfacePorts.size() << ".";
  return success();
}

/// During construction of a memory interface's ports information, checks
/// whether bitwidths are consistent between all signals of the same nature
/// (e.g., address signals). A width of 0 is understood as "uninitialized", in
/// which case the first encountered signal determines the "reference" for that
/// signal type's width. Fails when the memory input's bitwidth doesn't match
/// the previously established bitwidth.
static LogicalResult checkAndSetBitwidth(Value memInput, unsigned &width) {
  // Determine the signal's width
  Type inType = memInput.getType();
  if (!isa<handshake::ControlType, handshake::ChannelType>(inType)) {
    return memInput.getUsers().begin()->emitError()
           << "Invalid input type, expected !handshake.control or "
              "!handshake.channel";
  }
  unsigned inputWidth = getHandshakeTypeBitWidth(inType);

  if (width == 0) {
    // This is the first time we encounter a signal of this type, consider its
    // width as the reference one for its category
    width = inputWidth;
    return success();
  }
  if (width != inputWidth) {
    return memInput.getUsers().begin()->emitError()
           << "Inconsistent bitwidths in inputs, expected signal with " << width
           << " bits but got signal with " << inputWidth << " bits.";
  }
  return success();
};

//===----------------------------------------------------------------------===//
// MemoryControllerOp
//===----------------------------------------------------------------------===//

static handshake::ChannelType wrapChannel(Type type) {
  assert(ChannelType::isSupportedSignalType(type) && "unsupported data type");
  return handshake::ChannelType::get(type);
}

void MemoryControllerOp::build(OpBuilder &odsBuilder, OperationState &odsState,
                               Value memRef, Value memStart, ValueRange inputs,
                               Value ctrlEnd, ArrayRef<unsigned> blocks,
                               unsigned numLoads) {
  // Memory operands
  odsState.addOperands({memRef, memStart});
  odsState.addOperands(inputs);
  odsState.addOperands(ctrlEnd);

  // Data outputs (get their type from memref)
  MemRefType memrefType = memRef.getType().cast<MemRefType>();
  MLIRContext *ctx = odsBuilder.getContext();
  odsState.types.append(numLoads, wrapChannel(memrefType.getElementType()));
  odsState.types.push_back(handshake::ControlType::get(ctx));

  // Set "connectedBlocks" attribute
  SmallVector<int> blocksAttribute;
  for (unsigned size : blocks)
    blocksAttribute.push_back(size);
  odsState.addAttribute("connectedBlocks",
                        odsBuilder.getI32ArrayAttr(blocksAttribute));
}

/// Attempts to derive the ports for a memory controller. Fails if some of the
/// ports fails to be identified.
static LogicalResult getMCPorts(MCPorts &mcPorts) {
  unsigned nextBlockIdx = 0, resIdx = 0;
  std::optional<unsigned> currentBlockID;
  GroupMemoryPorts *currentGroup = nullptr;
  ValueRange memResults = mcPorts.memOp->getResults();
  SmallVector<unsigned> blocks = mcPorts.getMCOp().getMCBlocks();

  // Moves forward in our list of blocks, checking that we do not overflow it.
  auto getNextBlockID = [&]() -> LogicalResult {
    if (nextBlockIdx == blocks.size())
      return mcPorts.memOp.emitError()
             << "MC connects to more blocks than it declares.";
    currentBlockID = blocks[nextBlockIdx++];
    return success();
  };

  // Iterate over all memory inputs and figure out which ports are connected to
  // the memory controller
  auto inputIter = llvm::enumerate(mcPorts.memOp->getOperands());
  auto currentIt = inputIter.begin();

  // Skip the memref and memory start signals as well as the control end signal
  ++(++currentIt);
  unsigned lastIterOprd = mcPorts.memOp->getNumOperands() - 1;
  for (; currentIt != inputIter.end(); ++currentIt) {
    auto input = *currentIt;
    if (input.index() == lastIterOprd)
      break;
    Operation *portOp = backtrackToMemInput(input.value());

    // Identify the block the input operation belongs to
    unsigned portOpBlock = 0;
    if (portOp) {
      auto ctrlBlock =
          dyn_cast_if_present<IntegerAttr>(portOp->getAttr(BB_ATTR_NAME));
      if (ctrlBlock) {
        portOpBlock = ctrlBlock.getUInt();
      } else if (isa<handshake::LoadOp, handshake::StoreOp>(portOp)) {
        return portOp->emitError() << "Input operation of memory interface "
                                      "does not belong to any basic block.";
      }
    }

    // Checks wheter an access port belongs to the correct block
    auto checkAccessPort = [&]() -> LogicalResult {
      if (portOpBlock != *currentBlockID)
        return mcPorts.memOp->emitError()
               << "Access port belongs to block " << portOpBlock
               << ", but expected it to be part of block " << *currentBlockID;
      return success();
    };

    auto handleLoad = [&](handshake::LoadOp loadOp) -> LogicalResult {
      if (failed(checkAndSetBitwidth(input.value(), mcPorts.addrWidth)) ||
          failed(checkAndSetBitwidth(memResults[resIdx], mcPorts.dataWidth)))
        return failure();

      if (!currentGroup || portOpBlock != *currentBlockID) {
        // If this is the first input or if the load belongs to a different
        // block, allocate a new data stucture for the block's memory ports
        // (without control)
        if (failed(getNextBlockID()))
          return failure();
        mcPorts.groups.emplace_back();
        currentGroup = &mcPorts.groups.back();
      }

      if (failed(checkAccessPort()))
        return failure();

      // Add a load port to the group
      currentGroup->accessPorts.push_back(
          LoadPort(loadOp, input.index(), resIdx++));
      return success();
    };

    auto handleStore = [&](handshake::StoreOp storeOp) -> LogicalResult {
      auto dataInput = *(++currentIt);
      if (failed(checkAndSetBitwidth(input.value(), mcPorts.addrWidth)) ||
          failed(checkAndSetBitwidth(dataInput.value(), mcPorts.dataWidth)))
        return failure();

      // All basic blocks with at least one store access must have a control
      // input, so the block's memory ports must already be defined and point to
      // the same block
      if (!currentGroup)
        return storeOp.emitError() << "Store port must be preceeded by control "
                                      "port.";

      if (failed(checkAccessPort()))
        return failure();

      // Add a store port to the block
      currentGroup->accessPorts.push_back(StorePort(storeOp, input.index()));
      return success();
    };

    auto handleLSQ = [&](handshake::LSQOp lsqOp) -> LogicalResult {
      auto stAddrInput = *(++currentIt);
      auto stDataInput = *(++currentIt);
      if (failed(checkAndSetBitwidth(input.value(), mcPorts.addrWidth)) ||
          failed(checkAndSetBitwidth(memResults[resIdx], mcPorts.dataWidth)) ||
          failed(checkAndSetBitwidth(stAddrInput.value(), mcPorts.addrWidth)) ||
          failed(checkAndSetBitwidth(stDataInput.value(), mcPorts.dataWidth)))
        return failure();

      // Add the port to the list of ports from other memory
      // interfaces
      mcPorts.interfacePorts.push_back(
          LSQLoadStorePort(lsqOp, input.index(), resIdx++));
      return success();
    };

    auto handleControl = [&](Operation *ctrlOp) -> LogicalResult {
      if (failed(checkAndSetBitwidth(input.value(), mcPorts.ctrlWidth)) ||
          failed(getNextBlockID()))
        return failure();

      // Allocate a new data stucture for the group's memory ports
      mcPorts.groups.emplace_back(ControlPort(ctrlOp, input.index()));
      currentGroup = &mcPorts.groups.back();
      return success();
    };

    LogicalResult res = failure();
    if (!portOp) {
      // Control signal may come directly from function arguments
      res = handleControl(portOp);
    } else {
      res = llvm::TypeSwitch<Operation *, LogicalResult>(portOp)
                .Case<handshake::LoadOp>(handleLoad)
                .Case<handshake::StoreOp>(handleStore)
                .Case<handshake::LSQOp>(handleLSQ)
                .Default(handleControl);
    }

    // Forward failure when parsing parts
    if (failed(res))
      return failure();
  }

  // Check that all blocks have been accounted for
  if (nextBlockIdx != blocks.size())
    return mcPorts.memOp->emitError()
           << "MC declares more blocks than it connects to.";
  // Check that all memory results have been accounted for
  if (resIdx != memResults.size() - 1)
    return mcPorts.memOp->emitError()
           << "When identifying memory ports, some memory results were "
              "unnacounted for, this is not normal!";
  return success();
}

LogicalResult MemoryControllerOp::verify() {
  // Blocks must be unique
  SmallVector<unsigned> blocks = getMCBlocks();
  if (blocks.empty())
    return emitError() << "Memory controller must have at least one block.";
  DenseSet<unsigned> uniqueBlocks;
  for (unsigned blockID : blocks) {
    if (auto [_, newBlock] = uniqueBlocks.insert(blockID); !newBlock)
      return emitError() << "Block IDs must be unique but ID " << blockID
                         << " was found at least twice in the list.";
  }

  // Try to get the memort ports: this will catch most issues
  MCPorts mcPorts(*this);
  if (failed(getMCPorts(mcPorts)) || failed(verifyMemOp(mcPorts)))
    return failure();

  // If there is a port to another memory interface it must be to an LSQ
  if (!mcPorts.interfacePorts.empty()) {
    if (!isa<LSQLoadStorePort>(mcPorts.interfacePorts.front()))
      return emitError()
             << "The only memory interface port the memory controller "
                "supports is to an LSQ.";
  }
  return success();
}

dynamatic::MCPorts MemoryControllerOp::getPorts() {
  MCPorts mcPorts(*this);
  if (failed(getMCPorts(mcPorts)))
    assert(false && "failed to identify memory ports");
  return mcPorts;
}

//===----------------------------------------------------------------------===//
// LSQOp
//===----------------------------------------------------------------------===//

static void buildLSQGroupSizes(OpBuilder &odsBuilder, OperationState &odsState,
                               ArrayRef<unsigned> groupSizes) {
  SmallVector<int> sizesAttribute;
  for (unsigned size : groupSizes)
    sizesAttribute.push_back(size);
  odsState.addAttribute(LSQOp::getGroupSizesAttrName(odsState.name).strref(),
                        odsBuilder.getI32ArrayAttr(sizesAttribute));
}

void LSQOp::build(OpBuilder &odsBuilder, OperationState &odsState, Value memref,
                  Value memStart, ValueRange inputs, Value ctrlEnd,
                  ArrayRef<unsigned> groupSizes, unsigned numLoads) {
  // Memory operands
  odsState.addOperands({memref, memStart});
  odsState.addOperands(inputs);
  odsState.addOperands(ctrlEnd);

  // Data outputs (get their type from memref)
  MemRefType memrefType = memref.getType().cast<MemRefType>();
  MLIRContext *ctx = odsBuilder.getContext();
  odsState.types.append(numLoads, wrapChannel(memrefType.getElementType()));
  odsState.types.push_back(handshake::ControlType::get(ctx));
  buildLSQGroupSizes(odsBuilder, odsState, groupSizes);
}

void LSQOp::build(OpBuilder &odsBuilder, OperationState &odsState,
                  handshake::MemoryControllerOp mcOp, ValueRange inputs,
                  ArrayRef<unsigned> groupSizes, unsigned numLoads) {
  // Memory operands
  odsState.addOperands(inputs);

  // Data outputs (get their type from memref)
  MemRefType memrefType = mcOp.getMemRefType();
  MLIRContext *ctx = odsBuilder.getContext();
  Type dataType = wrapChannel(memrefType.getElementType());
  odsState.types.append(numLoads, dataType);

  // Add results for load/store address and store data
  Type addrType = handshake::ChannelType::getAddrChannel(ctx);
  odsState.types.append(2, addrType);
  odsState.types.push_back(dataType);

  // The LSQ is a slave interface in this case (the MC is the master), so it
  // doesn't produce a completion signal

  buildLSQGroupSizes(odsBuilder, odsState, groupSizes);
}

ParseResult LSQOp::parse(OpAsmParser &parser, OperationState &result) {
  SmallVector<OpAsmParser::UnresolvedOperand> operands;
  SmallVector<Type> resultTypes, operandTypes;
  llvm::SMLoc allOperandLoc = parser.getCurrentLocation();

  // Parse reference to memory region
  if (parser.parseLSquare())
    return failure();
  if (parser.parseOptionalKeyword("MC")) {
    // We expect something of the form "memref operand : memref type"
    OpAsmParser::UnresolvedOperand memrefOperand;
    Type memrefType;
    if (parser.parseOperand(memrefOperand) || parser.parseColon() ||
        parser.parseType(memrefType))
      return failure();
    operands.push_back(memrefOperand);
    operandTypes.push_back(memrefType);
  }
  if (parser.parseRSquare())
    return failure();

  // Parse memory operands
  if (parser.parseLParen() || parser.parseOperandList(operands) ||
      parser.parseRParen())
    return failure();

  // Parse group sizes and other attributes
  if (parser.parseOptionalAttrDict(result.attributes))
    return failure();

  // Parse operand and result types (function type)
  FunctionType funType;
  if (parser.parseColonType(funType))
    return failure();
  llvm::copy(funType.getInputs(), std::back_inserter(operandTypes));
  llvm::copy(funType.getResults(), std::back_inserter(resultTypes));

  // Set result types and resolve operand types
  result.addTypes(resultTypes);
  if (parser.resolveOperands(operands, operandTypes, allOperandLoc,
                             result.operands))
    return failure();
  return success();
}

void LSQOp::print(OpAsmPrinter &p) {
  // Print reference to memory region
  bool connectsToMC = isConnectedToMC();
  if (connectsToMC) {
    p << "[MC] ";
  } else {
    Value memref = getInputs().front();
    p << "[" << memref << " : " << memref.getType() << "] ";
  }

  // Print memory operands
  ValueRange inputs = getOperands();
  if (!connectsToMC) {
    // Skip the memref if present
    inputs = inputs.drop_front();
  }
  p << "(";
  for (Value oprd : inputs.drop_back(1))
    p << oprd << ", ";
  p << inputs.back() << ") ";

  // Print group sizes and other attributes
  p.printOptionalAttrDict((*this)->getAttrs());

  // Print result types
  p << " : ";
  p.printFunctionalType(inputs.getTypes(), getResults().getTypes());
}

/// Attempts to derive the ports for an LSQ. Fails if some of the ports fails to
/// be identified.
static LogicalResult getLSQPorts(LSQPorts &lsqPorts) {
  unsigned nextGroupIdx = 0, resIdx = 0;
  std::optional<unsigned> currentGroupRemaining;
  GroupMemoryPorts *currentGroup = nullptr;
  ValueRange memResults = lsqPorts.memOp->getResults();
  SmallVector<unsigned> groupSizes = lsqPorts.getLSQOp().getLSQGroupSizes();

  auto checkGroupIsValid = [&]() -> LogicalResult {
    if (!currentGroupRemaining)
      return lsqPorts.memOp->emitError()
             << "Access port must be precedeed by control port to start group";
    if (*currentGroupRemaining == 0)
      return lsqPorts.memOp->emitError()
             << "There are more access ports in group " << nextGroupIdx - 1
             << " than what the LSQ declares.";
    return success();
  };

  // Iterate over all memory inputs and figure out which ports are connected to
  // the memory controller
  auto inputIter = llvm::enumerate(lsqPorts.memOp->getOperands());
  auto currentIt = inputIter.begin();
  auto iterEnd = inputIter.end();

  unsigned lastIterOprd = lsqPorts.memOp->getNumOperands();
  if (lsqPorts.memOp.isMasterInterface()) {
    // Skip the memref and memory start signals as well as the ctrl end signal
    ++(++currentIt);
    --lastIterOprd;
  }
  for (; currentIt != iterEnd; ++currentIt) {
    auto input = *currentIt;
    if (input.index() == lastIterOprd)
      break;

    auto handleLoad = [&](handshake::LoadOp loadOp) -> LogicalResult {
      if (failed(checkAndSetBitwidth(input.value(), lsqPorts.addrWidth)) ||
          failed(checkAndSetBitwidth(memResults[resIdx], lsqPorts.dataWidth)) ||
          failed(checkGroupIsValid()))
        return failure();

      // Add a load port to the group
      currentGroup->accessPorts.push_back(
          LoadPort(loadOp, input.index(), resIdx++));
      --(*currentGroupRemaining);
      return success();
    };

    auto handleStore = [&](handshake::StoreOp storeOp) -> LogicalResult {
      auto dataInput = *(++currentIt);
      if (failed(checkAndSetBitwidth(input.value(), lsqPorts.addrWidth)) ||
          failed(checkAndSetBitwidth(dataInput.value(), lsqPorts.dataWidth)) ||
          failed(checkGroupIsValid()))
        return failure();

      // Add a store port to the group and decrement our group size by one
      currentGroup->accessPorts.push_back(StorePort(storeOp, input.index()));
      --(*currentGroupRemaining);
      return success();
    };

    auto handleMC = [&](handshake::MemoryControllerOp mcOp) -> LogicalResult {
      if (failed(checkAndSetBitwidth(input.value(), lsqPorts.dataWidth)) ||
          failed(checkAndSetBitwidth(memResults[resIdx], lsqPorts.addrWidth)) ||
          failed(checkAndSetBitwidth(memResults[resIdx + 1],
                                     lsqPorts.addrWidth)) ||
          failed(
              checkAndSetBitwidth(memResults[resIdx + 2], lsqPorts.dataWidth)))
        return failure();

      // Add the port to the list of ports from other memory interfaces
      lsqPorts.interfacePorts.push_back(
          MCLoadStorePort(mcOp, resIdx, input.index()));
      resIdx += 3;
      return success();
    };

    auto handleControl = [&](Operation *ctrlOp) -> LogicalResult {
      if (failed(checkAndSetBitwidth(input.value(), lsqPorts.ctrlWidth)))
        return failure();

      // Moves forward in our list of groups, checking that we do not overflow
      // it and that the previous one (if any) was completed
      if (nextGroupIdx == groupSizes.size())
        return lsqPorts.memOp.emitError()
               << "LSQ has more groups than it declares.";
      if (currentGroupRemaining && *currentGroupRemaining != 0)
        return lsqPorts.memOp.emitError()
               << "Group " << nextGroupIdx - 1 << " is missing "
               << *currentGroupRemaining
               << " access ports compared to what the LSQ declares.";
      currentGroupRemaining = groupSizes[nextGroupIdx++];

      // Allocate a new data stucture for the group's memory ports
      lsqPorts.groups.emplace_back(ControlPort(ctrlOp, input.index()));
      currentGroup = &lsqPorts.groups.back();
      return success();
    };

    Operation *portOp = backtrackToMemInput(input.value());
    LogicalResult res = failure();
    if (!portOp) {
      // Control signal may come directly from function arguments
      res = handleControl(portOp);
    } else {
      res = llvm::TypeSwitch<Operation *, LogicalResult>(portOp)
                .Case<handshake::LoadOp>(handleLoad)
                .Case<handshake::StoreOp>(handleStore)
                .Case<handshake::MemoryControllerOp>(handleMC)
                .Default(handleControl);
    }

    // Forward failure when parsing parts
    if (failed(res))
      return failure();
  }

  // Check that all groups have been accounted for
  if (nextGroupIdx != groupSizes.size())
    return lsqPorts.memOp->emitError()
           << "LSQ declares more groups than it connects to.";
  // Check that all memory results have been accounted for
  unsigned expectedResIdx = memResults.size();
  if (lsqPorts.memOp.isMasterInterface())
    expectedResIdx -= 1;
  if (resIdx != expectedResIdx) {
    return lsqPorts.memOp->emitError()
           << "Some memory results were unnacounted for when identifying ports";
  }
  return success();
}

LogicalResult LSQOp::verify() {
  // Group sizes must be strictly greater than 0
  SmallVector<unsigned> sizes = getLSQGroupSizes();
  if (sizes.empty())
    return emitError() << "LSQ needs to have at least one group.";
  for (unsigned size : sizes) {
    if (size == 0)
      return emitError() << "Group sizes must be stricly greater than 0.";
  }

  // Try to get the memort ports: this will catch most issues
  LSQPorts lsqPorts(*this);
  if (failed(getLSQPorts(lsqPorts)) || failed(verifyMemOp(lsqPorts)))
    return failure();

  // If there is a port to another memory interface it must be to an LSQ
  if (!lsqPorts.interfacePorts.empty()) {
    if (!isa<MCLoadStorePort>(lsqPorts.interfacePorts.front()))
      return emitError() << "The only memory interface port the LSQ supports "
                            "is to a memory controller.";
  }
  return success();
}

dynamatic::LSQPorts LSQOp::getPorts() {
  LSQPorts lsqPorts(*this);
  if (failed(getLSQPorts(lsqPorts)))
    assert(false && "failed to identify memory ports");
  return lsqPorts;
}

handshake::MemoryControllerOp LSQOp::getConnectedMC() {
  auto storeDataUsers = getResults().back().getUsers();
  if (storeDataUsers.empty())
    return nullptr;
  return dyn_cast_if_present<dynamatic::handshake::MemoryControllerOp>(
      *storeDataUsers.begin());
}

SmallVector<Value> LSQOp::getControlPaths(Operation *ctrlOp) {
  // Compute the set of group allocation signals to the LSQ
  DenseSet<Value> lsqGroupAllocs;
  LSQPorts ports = getPorts();
  ValueRange lsqInputs = getOperands();
  for (LSQGroup &group : ports.getGroups())
    lsqGroupAllocs.insert(lsqInputs[group->ctrlPort->getCtrlInputIndex()]);

  // Accumulate all outputs of the control operation that are part of the memory
  // control network; there are typically at most two for any given LSQ
  SmallVector<Value> resultsToAlloc;
  // Control channels to explore, starting from the control operation's results
  SmallVector<Value, 4> controlNet;
  // Control operations already explored from the control operation's results
  // (to avoid looping in the dataflow graph)
  SmallPtrSet<Operation *, 4> controlOps;

  for (OpResult res : ctrlOp->getResults()) {
    // We only care for control-only channels
    if (!isa<handshake::ControlType>(res.getType()))
      continue;

    // Reset the list of control channels to explore and the list of control
    // operations that we have already visited
    controlNet.clear();
    controlOps.clear();

    controlNet.push_back(res);
    controlOps.insert(ctrlOp);
    do {
      Value val = controlNet.pop_back_val();
      auto users = val.getUsers();
      assert(std::distance(users.begin(), users.end()) == 1 &&
             "IR is not materialized");
      Operation *succOp = *users.begin();

      if (lsqGroupAllocs.contains(val)) {
        // We have reached a group allocation to the same LSQ, stop the search
        // along this path
        resultsToAlloc.push_back(res);
        break;
      }

      // Make sure that we do not loop forever over the same control operations
      if (auto [_, newOp] = controlOps.insert(succOp); !newOp)
        continue;

      llvm::TypeSwitch<Operation *, void>(succOp)
          .Case<handshake::ConditionalBranchOp, handshake::BranchOp,
                handshake::MergeOp, handshake::MuxOp, handshake::ForkOp,
                handshake::LazyForkOp, handshake::BufferOp>([&](auto) {
            // If the successor just propagates the control path, add
            // all its results to the list of control channels to
            // explore
            llvm::copy(succOp->getResults(), std::back_inserter(controlNet));
          })
          .Case<handshake::ControlMergeOp>(
              [&](handshake::ControlMergeOp cmergeOp) {
                // Only the control merge's data output forwards the input
                controlNet.push_back(cmergeOp.getResult());
              });
    } while (!controlNet.empty());
  }

  return resultsToAlloc;
}

//===----------------------------------------------------------------------===//
// Specific port kinds
//===----------------------------------------------------------------------===//

dynamatic::FuncMemoryPorts
dynamatic::getMemoryPorts(handshake::MemoryOpInterface memOp) {
  if (auto mcOp = dyn_cast<handshake::MemoryControllerOp>((Operation *)memOp)) {
    MCPorts mcPorts(mcOp);
    if (failed(getMCPorts(mcPorts)))
      assert(false && "failed to identify memory ports");
    return mcPorts;
  }
  if (auto lsqOp = dyn_cast<handshake::LSQOp>((Operation *)memOp)) {
    LSQPorts lsqPorts(lsqOp);
    if (failed(getLSQPorts(lsqPorts)))
      assert(false && "failed to identify memory ports");
    return lsqPorts;
  }
  llvm_unreachable("unknown memory interface type");
}

handshake::MemoryOpInterface dynamatic::findMemInterface(Value val) {
  llvm::SmallDenseSet<Operation *, 2> explore(val.getUsers().begin(),
                                              val.getUsers().end());
  llvm::SmallDenseSet<Operation *, 2> visited;
  for (Operation *op : explore) {
    if (auto [_, newOp] = visited.insert(op); !newOp)
      continue;
    if (auto memOp = dyn_cast<handshake::MemoryOpInterface>(op))
      return memOp;
    if (isa<handshake::ExtSIOp, handshake::ExtUIOp, handshake::TruncIOp,
            handshake::ForkOp, handshake::LazyForkOp>(op))
      explore.insert(op->getUsers().begin(), op->getUsers().end());
  }
  return nullptr;
}

MemoryPort::MemoryPort(Operation *portOp, ArrayRef<unsigned> oprdIndices,
                       ArrayRef<unsigned> resIndices, Kind kind)
    : portOp(portOp), oprdIndices(oprdIndices), resIndices(resIndices),
      kind(kind) {}

ControlPort::ControlPort(Operation *ctrlOp, unsigned ctrlInputIdx)
    : MemoryPort(ctrlOp, {ctrlInputIdx}, {}, Kind::CONTROL) {}

LoadPort::LoadPort(handshake::LoadOp loadOp, unsigned addrInputIdx,
                   unsigned dataOutputIdx)
    : MemoryPort(loadOp, {addrInputIdx}, {dataOutputIdx}, Kind::LOAD) {}

handshake::LoadOp LoadPort::getLoadOp() const {
  return cast<handshake::LoadOp>(portOp);
}

StorePort::StorePort(handshake::StoreOp storeOp, unsigned addrInputIdx)
    : MemoryPort(storeOp, {addrInputIdx, addrInputIdx + 1}, {}, Kind::STORE){};

handshake::StoreOp StorePort::getStoreOp() const {
  return cast<handshake::StoreOp>(portOp);
}

LSQLoadStorePort::LSQLoadStorePort(dynamatic::handshake::LSQOp lsqOp,
                                   unsigned loadAddrInputIdx,
                                   unsigned loadDataOutputIdx)
    : MemoryPort(lsqOp,
                 {loadAddrInputIdx, loadAddrInputIdx + 1, loadAddrInputIdx + 2},
                 {loadDataOutputIdx}, Kind::LSQ_LOAD_STORE) {}

handshake::LSQOp LSQLoadStorePort::getLSQOp() const {
  return cast<handshake::LSQOp>(portOp);
}

MCLoadStorePort::MCLoadStorePort(dynamatic::handshake::MemoryControllerOp mcOp,
                                 unsigned loadAddrOutputIdx,
                                 unsigned loadDataInputIdx)
    : MemoryPort(
          mcOp, {loadDataInputIdx},
          {loadAddrOutputIdx, loadAddrOutputIdx + 1, loadAddrOutputIdx + 2},
          Kind::MC_LOAD_STORE) {}

handshake::MemoryControllerOp MCLoadStorePort::getMCOp() const {
  return cast<handshake::MemoryControllerOp>(portOp);
}

//===----------------------------------------------------------------------===//
// GroupMemoryPorts
//===----------------------------------------------------------------------===//

GroupMemoryPorts::GroupMemoryPorts(ControlPort ctrlPort) : ctrlPort(ctrlPort){};

unsigned GroupMemoryPorts::getNumInputs() const {
  unsigned numInputs = hasControl() ? 1 : 0;
  for (const MemoryPort &port : accessPorts) {
    if (isa<LoadPort>(port))
      numInputs += 1;
    else if (isa<StorePort>(port))
      numInputs += 2;
  }
  return numInputs;
}

unsigned GroupMemoryPorts::getNumResults() const {
  unsigned numResults = 0;
  for (const MemoryPort &port : accessPorts) {
    // There is one data output per load port
    if (isa<LoadPort>(port))
      numResults += 1;
  }
  return numResults;
}

size_t GroupMemoryPorts::getFirstOperandIndex() const {
  if (ctrlPort)
    return (*ctrlPort).getCtrlInputIndex();
  for (const MemoryPort &port : accessPorts) {
    if (auto indices = port.getOprdIndices(); !indices.empty())
      return indices.front();
  }
  return std::string::npos;
}

size_t GroupMemoryPorts::getLastOperandIndex() const {
  for (const MemoryPort &port : llvm::reverse(accessPorts)) {
    if (auto indices = port.getOprdIndices(); !indices.empty())
      return indices.back();
  }
  if (ctrlPort)
    return (*ctrlPort).getCtrlInputIndex();
  return std::string::npos;
}

size_t GroupMemoryPorts::getFirstResultIndex() const {
  for (const MemoryPort &port : accessPorts) {
    if (auto indices = port.getResIndices(); !indices.empty())
      return indices.front();
  }
  return std::string::npos;
}

size_t GroupMemoryPorts::getLastResultIndex() const {
  for (const MemoryPort &port : llvm::reverse(accessPorts)) {
    if (auto indices = port.getResIndices(); !indices.empty())
      return indices.front();
  }
  return std::string::npos;
}

//===----------------------------------------------------------------------===//
// FuncMemoryPorts (and children)
//===----------------------------------------------------------------------===//

mlir::ValueRange FuncMemoryPorts::getGroupInputs(unsigned groupIdx) {
  assert(groupIdx < groups.size() && "index higher than number of groups");
  size_t firstIdx = groups[groupIdx].getFirstOperandIndex();
  if (firstIdx == std::string::npos)
    return {};
  size_t lastIdx = groups[groupIdx].getLastOperandIndex();
  return memOp->getOperands().slice(firstIdx, lastIdx - firstIdx + 1);
}

mlir::ValueRange FuncMemoryPorts::getGroupResults(unsigned groupIdx) {
  assert(groupIdx < groups.size() && "index higher than number of groups");
  size_t firstIdx = groups[groupIdx].getFirstResultIndex();
  if (firstIdx == std::string::npos)
    return {};
  size_t lastIdx = groups[groupIdx].getLastResultIndex();
  return memOp->getResults().slice(firstIdx, lastIdx - firstIdx + 1);
}

namespace {
using FGetIndices = std::function<ArrayRef<unsigned>(const MemoryPort &)>;
} // namespace

static ValueRange getInterfaceValueRange(const FuncMemoryPorts &ports,
                                         ValueRange allValues,
                                         const FGetIndices &fGetIndices) {
  size_t firstIdx = std::string::npos;
  for (const MemoryPort &port : ports.interfacePorts) {
    if (auto indices = fGetIndices(port); !indices.empty()) {
      firstIdx = indices.front();
      break;
    }
  }
  if (firstIdx == std::string::npos)
    return {};

  for (const MemoryPort &port : llvm::reverse(ports.interfacePorts)) {
    if (auto indices = fGetIndices(port); !indices.empty())
      return allValues.slice(firstIdx, indices.back() - firstIdx + 1);
  }
  llvm_unreachable("no last index, this is impossible");
  return {};
}

ValueRange FuncMemoryPorts::getInterfacesInputs() {
  return getInterfaceValueRange(*this, memOp->getOperands(),
                                &MemoryPort::getOprdIndices);
}

ValueRange FuncMemoryPorts::getInterfacesResults() {
  return getInterfaceValueRange(*this, memOp->getResults(),
                                &MemoryPort::getResIndices);
}

MCBlock::MCBlock(GroupMemoryPorts *group, unsigned blockID)
    : blockID(blockID), group(group){};

MCPorts::MCPorts(handshake::MemoryControllerOp mcOp) : FuncMemoryPorts(mcOp){};

handshake::MemoryControllerOp MCPorts::getMCOp() const {
  return cast<handshake::MemoryControllerOp>(memOp);
}

MCBlock MCPorts::getBlock(unsigned blockIdx) {
  return MCBlock(&groups[blockIdx], getMCOp().getMCBlocks()[blockIdx]);
}

SmallVector<MCBlock> MCPorts::getBlocks() {
  SmallVector<MCBlock> mcBlocks;
  SmallVector<unsigned> blockIDs = getMCOp().getMCBlocks();
  for (auto [ports, id] : llvm::zip(groups, blockIDs))
    mcBlocks.emplace_back(&ports, id);
  return mcBlocks;
}

LSQLoadStorePort MCPorts::getLSQPort() const {
  assert(connectsToLSQ() && "no LSQ connected");
  std::optional<LSQLoadStorePort> lsqPort =
      dyn_cast<LSQLoadStorePort>(interfacePorts.front());
  assert(lsqPort && "lsq load/store port undefined");
  return *lsqPort;
}

LSQGroup::LSQGroup(GroupMemoryPorts *group, unsigned groupID)
    : groupID(groupID), group(group) {}

SmallVector<LSQGroup> LSQPorts::getGroups() {
  SmallVector<LSQGroup> lsqGroups;
  for (auto [idx, ports] : llvm::enumerate(groups))
    lsqGroups.emplace_back(&ports, idx);
  return lsqGroups;
}

LSQPorts::LSQPorts(handshake::LSQOp lsqOp) : FuncMemoryPorts(lsqOp){};

handshake::LSQOp LSQPorts::getLSQOp() const {
  return cast<handshake::LSQOp>(memOp);
}

MCLoadStorePort LSQPorts::getMCPort() const {
  assert(connectsToMC() && "no MC connected");
  std::optional<MCLoadStorePort> mcPort =
      dyn_cast<MCLoadStorePort>(interfacePorts.front());
  assert(mcPort && "mc load/store port undefined");
  return *mcPort;
}

//===----------------------------------------------------------------------===//
// EndOp
//===----------------------------------------------------------------------===//

LogicalResult EndOp::verify() {
  // Number of operands must match number of function results
  TypeRange oprdTypes = getOperandTypes();
  TypeRange resTypes = getParentOp().getFunctionType().getResults();
  if (oprdTypes.size() != resTypes.size()) {
    return emitError() << "number of operands must match number of "
                          "function results, expected "
                       << resTypes.size() << " but got " << oprdTypes.size();
  }

  // Operand types must match function result types
  for (auto [idx, types] :
       llvm::enumerate(llvm::zip_equal(oprdTypes, resTypes))) {
    auto &[oprd, res] = types;
    if (oprd != res) {
      return emitError() << "operand " << idx << "'s type must match result "
                         << idx << "'s type, expected " << res << " but got "
                         << oprd;
    }
  }

  return success();
}

//===----------------------------------------------------------------------===//
// SpeculatorOp
//===----------------------------------------------------------------------===//

ParseResult SpeculatorOp::parse(OpAsmParser &parser, OperationState &result) {
  OpAsmParser::UnresolvedOperand enable, dataIn;
  Type dataType;
  Type enableType;
  llvm::SMLoc allOperandLoc = parser.getCurrentLocation();

  if (parser.parseLSquare() || parser.parseOperand(enable) ||
      parser.parseRSquare() || parser.parseOperand(dataIn) ||
      parser.parseOptionalAttrDict(result.attributes) || parser.parseColon() ||
      parser.parseType(dataType) || parser.parseComma() ||
      parser.parseType(enableType))
    return failure();

  OpBuilder builder(parser.getContext());
  Type ctrlType = ChannelType::get(builder.getIntegerType(1));
  Type wideCtrlType = ChannelType::get(builder.getIntegerType(3));

  // dataOut, saveCtrl, commitCtrl, SCSaveCtrl, SCCommitCtrl, SCBranchCtrl
  result.addTypes(
      {dataType, ctrlType, ctrlType, wideCtrlType, wideCtrlType, ctrlType});

  return parser.resolveOperands({dataIn, enable}, {dataType, enableType},
                                allOperandLoc, result.operands);
}

void SpeculatorOp::print(OpAsmPrinter &p) {
  p << " [" << getEnable() << "] " << getDataIn() << " ";
  p.printOptionalAttrDict((*this)->getAttrs());
<<<<<<< HEAD
  p << " : " << getDataIn().getType() << ", " << getEnable().getType();
=======
  p << " : " << getDataIn().getType() << " -> (" << getDataOut().getType()
    << ", " << getSaveCtrl().getType() << ", " << getSCSaveCtrl().getType()
    << ")";
>>>>>>> 23be96ad
}

//===----------------------------------------------------------------------===//
// BundleOp
//===----------------------------------------------------------------------===//

ParseResult BundleOp::parse(OpAsmParser &parser, OperationState &result) {
  SmallVector<OpAsmParser::UnresolvedOperand, 4> signals;
  Type dataflowType;
  MLIRContext *ctx = parser.getContext();
  llvm::SMLoc operandLoc = parser.getCurrentLocation();

  if (parser.parseOperandList(signals) ||
      parser.parseOptionalAttrDict(result.attributes) || parser.parseColon() ||
      parser.parseKeyword("_") || parser.parseKeyword("to") ||
      parseHandshakeType(parser, dataflowType))
    return failure();
  result.addTypes(dataflowType);

  // Determine the type of all input signals and of all upstream signals based
  // on the first result's type
  SmallVector<Type, 4> signalTypes;
  llvm::TypeSwitch<Type, void>(dataflowType)
      .Case<ChannelType>([&](ChannelType channelType) {
        signalTypes.push_back(ControlType::get(ctx));
        signalTypes.push_back(channelType.getDataType());
        for (const ExtraSignal &extra : channelType.getExtraSignals()) {
          if (extra.downstream)
            signalTypes.push_back(extra.type);
          else
            result.addTypes(extra.type);
        }
      })
      .Case<ControlType>([&](auto) {
        IntegerType i1Type = IntegerType::get(ctx, 1);
        signalTypes.push_back(i1Type);
        result.addTypes(i1Type);
      });

  return parser.resolveOperands(signals, signalTypes, operandLoc,
                                result.operands);
}

void BundleOp::print(OpAsmPrinter &p) {
  p << " " << getOperands() << " ";
  p.printOptionalAttrDict((*this)->getAttrs());
  p << " : _ to ";
  printHandshakeType(p, getChannelLike().getType());
}

/// Common verifier for `handshake::BundleOp` and `handshake::UnbundleOp`
/// operations, which have the same semantics. Emits an error and fails if the
/// operation under verification has inconsistent operands/results; succeeds
/// otherwise.
static LogicalResult
verifyBundlingOp(Type channelLikeType, ValueRange upstreams,
                 ValueRange downstreams, bool isBundleOp,
                 function_ref<InFlightDiagnostic()> emitError) {
  // Define some keyword for error reporting based on whether the operation is a
  // bundle or unbundle
  StringRef downStr, upStr, actionStr;
  if (isBundleOp) {
    downStr = "operand";
    upStr = "result";
    actionStr = "bundling";
  } else {
    downStr = "result";
    upStr = "operand";
    actionStr = "unbundling";
  }

  if (auto channelType = dyn_cast<handshake::ChannelType>(channelLikeType)) {
    // The first and second downstream values must be the channel's control and
    // the data type, respectively
    if (downstreams.size() < 2) {
      return emitError() << "not enough " << downStr << "s, " << actionStr
                         << " a !handshake.channel should "
                            "produce at least two "
                         << downStr << "s";
    }
    if (!isa<handshake::ControlType>(downstreams.front().getType())) {
      return emitError()
             << "type mistmatch between expected !handshake.control type and "
                "operation's first "
             << downStr << " (" << downstreams.front().getType() << ")";
    }
    downstreams = downstreams.drop_front();
    if (channelType.getDataType() != downstreams.front().getType()) {
      return emitError() << "type mismatch between channel's data type ("
                         << channelType.getDataType()
                         << ") and operation's second " << downStr << " ("
                         << downstreams.front().getType() << ")";
    }
    downstreams = downstreams.drop_front();

    // The channel's extra signals must be reflected in number and types in the
    // operation's operands and results depending on their direction
    auto downstreamIt = downstreams.begin();
    auto upstreamIt = upstreams.begin();
    for (const ExtraSignal &extra : channelType.getExtraSignals()) {
      auto handleExtraSignal = [&](auto &it, ValueRange values,
                                   StringRef valueType,
                                   unsigned valOffset) -> LogicalResult {
        if (it == values.end()) {
          return emitError()
                 << "not enough " << valueType
                 << "s, no value for extra signal '" << extra.name << "'";
        }
        if (extra.type != (*it).getType()) {
          unsigned valIdx = std::distance(values.begin(), it) + valOffset;
          return emitError()
                 << "type mismatch between extra signal '" << extra.name
                 << "' (" << extra.type << ") and " << valIdx << "-th "
                 << valueType << " (" << (*it).getType() << ")";
        }
        ++it;
        return success();
      };

      if (extra.downstream) {
        if (failed(handleExtraSignal(downstreamIt, downstreams, downStr, 2)))
          return failure();
      } else {
        if (failed(handleExtraSignal(upstreamIt, upstreams, upStr, 1)))
          return failure();
      }
    }
    if (downstreamIt != downstreams.end()) {
      return emitError()
             << "too many extra downstream values provided, expected "
             << std::distance(downstreams.begin(), downstreamIt) << " but got "
             << downstreams.size();
    }
    if (upstreamIt != upstreams.end()) {
      return emitError() << "too many extra upstream values provided, expected "
                         << std::distance(upstreams.begin(), upstreamIt)
                         << " but got " << upstreams.size();
    }
  } else {
    assert(isa<handshake::ControlType>(channelLikeType) && "expected control");
    OpBuilder builder(channelLikeType.getContext());
    IntegerType i1Type = builder.getIntegerType(1);
    if (upstreams.size() != 1 || upstreams.front().getType() != i1Type)
      return emitError() << "expected single i1 " << upStr << " for ready";
    if (downstreams.size() != 1 || downstreams.front().getType() != i1Type)
      return emitError() << "expected single i1 " << downStr << " for valid";
  }

  return success();
}

void BundleOp::build(OpBuilder &odsBuilder, OperationState &odsState,
                     Value ctrl, Value data, ValueRange downstreams,
                     ChannelType channelType) {
  assert(isa<handshake::ControlType>(ctrl.getType()) &&
         "expected !handshake.control");
  assert(cast<handshake::ControlType>(ctrl.getType()).getNumExtraSignals() ==
             0 &&
         "expected ctrl to have no extra signals");
  assert(handshake::ChannelType::isSupportedSignalType(data.getType()) &&
         "unsupported data type");
  assert(downstreams.size() == channelType.getNumDownstreamExtraSignals() &&
         "incorrect number of extra downstream signals");

  odsState.addOperands({ctrl, data});
  odsState.addOperands(downstreams);

  // The operation produces the bundled channel type as well as any upstream
  // signal in the channel separately (in the order in which they are declared
  // by the channel)
  odsState.addTypes(channelType);
  for (const ExtraSignal &extra : channelType.getExtraSignals()) {
    if (!extra.downstream)
      odsState.addTypes(extra.type);
  }
}

LogicalResult BundleOp::verify() {
  return verifyBundlingOp(getChannelLike().getType(), getUpstreams(),
                          getSignals(), true, [&]() { return emitError(); });
}

//===----------------------------------------------------------------------===//
// UnbundleOp
//===----------------------------------------------------------------------===//

ParseResult UnbundleOp::parse(OpAsmParser &parser, OperationState &result) {
  SmallVector<OpAsmParser::UnresolvedOperand, 4> operands;
  OpAsmParser::UnresolvedOperand &channelLike = operands.emplace_back();
  Type dataflowType;
  MLIRContext *ctx = parser.getContext();
  llvm::SMLoc operandLoc = parser.getCurrentLocation();

  // Parse operands
  if (parser.parseOperand(channelLike))
    return failure();
  if (!parser.parseOptionalLSquare()) {
    if (parser.parseOperandList(operands) || parser.parseRSquare())
      return failure();
  }

  // Parse attribute dictionarry and type
  if (parser.parseOptionalAttrDict(result.attributes) || parser.parseColon() ||
      parseHandshakeType(parser, dataflowType) || parser.parseKeyword("to") ||
      parser.parseKeyword("_"))
    return failure();

  // Determine the type of all output signals and of all upstream signals based
  // on the first operand's type
  SmallVector<Type, 4> operandTypes;
  operandTypes.push_back(dataflowType);
  llvm::TypeSwitch<Type, void>(dataflowType)
      .Case<ChannelType>([&](ChannelType channelType) {
        result.addTypes({ControlType::get(ctx), channelType.getDataType()});
        for (const ExtraSignal &extra : channelType.getExtraSignals()) {
          if (extra.downstream)
            result.addTypes(extra.type);
          else
            operandTypes.push_back(extra.type);
        }
      })
      .Case<ControlType>([&](auto) {
        IntegerType i1Type = IntegerType::get(ctx, 1);
        result.addTypes(i1Type);
        operandTypes.push_back(i1Type);
      });

  return parser.resolveOperands(operands, operandTypes, operandLoc,
                                result.operands);
}

void UnbundleOp::print(OpAsmPrinter &p) {
  p << " " << getChannelLike() << " ";
  if (OperandRange upstreams = getUpstreams(); !upstreams.empty())
    p << "[ " << upstreams << " ] ";
  p.printOptionalAttrDict((*this)->getAttrs());
  p << " : ";
  printHandshakeType(p, getChannelLike().getType());
  p << " to _ ";
}

LogicalResult UnbundleOp::inferReturnTypes(
    MLIRContext *context, std::optional<Location> location, ValueRange operands,
    DictionaryAttr attributes, mlir::OpaqueProperties properties,
    mlir::RegionRange regions,
    SmallVectorImpl<mlir::Type> &inferredReturnTypes) {

  Type channelLikeType = operands.front().getType();
  if (auto channelType = dyn_cast<handshake::ChannelType>(channelLikeType)) {
    inferredReturnTypes.push_back(handshake::ControlType::get(context));
    inferredReturnTypes.push_back(channelType.getDataType());
    // All downstream extra signals get unbundled after the control/data
    for (const ExtraSignal &extra : channelType.getExtraSignals()) {
      if (extra.downstream)
        inferredReturnTypes.push_back(extra.type);
    }
  } else {
    assert(isa<handshake::ControlType>(channelLikeType) && "expected control");
    OpBuilder builder(context);
    inferredReturnTypes.push_back(builder.getIntegerType(1));
  }

  return success();
}

LogicalResult UnbundleOp::verify() {
  return verifyBundlingOp(getChannelLike().getType(), getUpstreams(),
                          getSignals(), false, [&]() { return emitError(); });
}

//===----------------------------------------------------------------------===//
// ReshapeOp
//===----------------------------------------------------------------------===//

/// Returns the total number of bits needed to carry all extra downstream
/// signals and all extra upstream signals.
static std::pair<unsigned, unsigned> getTotalExtraWidths(ChannelType type) {
  unsigned totalDownWidth = 0, totalUpWidth = 0;
  for (const ExtraSignal &extra : type.getExtraSignals()) {
    if (extra.downstream)
      totalDownWidth += extra.getBitWidth();
    else
      totalUpWidth += extra.getBitWidth();
  }
  return {totalDownWidth, totalUpWidth};
}

void ReshapeOp::build(OpBuilder &odsBuilder, OperationState &odsState,
                      TypedValue<ChannelType> channel,
                      bool mergeDownstreamIntoData) {
  // Set the operands/attributes
  MLIRContext *ctx = odsBuilder.getContext();
  ChannelReshapeType reshapeType = mergeDownstreamIntoData
                                       ? ChannelReshapeType::MergeData
                                       : ChannelReshapeType::MergeExtra;
  odsState.addAttribute("reshapeType",
                        ChannelReshapeTypeAttr::get(ctx, reshapeType));
  odsState.addOperands(channel);

  // All extra signals will be combined into at most one downstream combined
  // signal and one upstream combined signal, compute their bitwidth
  auto [totalDownWidth, totalUpWidth] = getTotalExtraWidths(channel.getType());

  // The result channel type can be determined from the input channel type and
  // reshaping type
  SmallVector<ExtraSignal> extraSignals;
  Type dataType = channel.getType().getDataType();
  if (mergeDownstreamIntoData) {
    if (totalDownWidth) {
      unsigned dataWidth = channel.getType().getDataBitWidth();
      dataType = odsBuilder.getIntegerType(totalDownWidth + dataWidth);
    }
  } else {
    // At most a single downstream extra signal should remain
    if (totalDownWidth != 0) {
      extraSignals.emplace_back(
          MERGED_DOWN_NAME, odsBuilder.getIntegerType(totalDownWidth), true);
    }
  }
  // At most a single upstream extra signal should remain
  if (totalUpWidth != 0) {
    extraSignals.emplace_back(MERGED_UP_NAME,
                              odsBuilder.getIntegerType(totalUpWidth), false);
  }

  odsState.addTypes(ChannelType::get(ctx, dataType, extraSignals));
}

void ReshapeOp::build(OpBuilder &odsBuilder, OperationState &odsState,
                      TypedValue<ChannelType> channel,
                      bool splitDownstreamFromData, Type reshapedType) {
  // Set the operands/attributes
  MLIRContext *ctx = odsBuilder.getContext();
  ChannelReshapeType reshapeType = splitDownstreamFromData
                                       ? ChannelReshapeType::SplitData
                                       : ChannelReshapeType::SplitExtra;
  odsState.addAttribute("reshapeType",
                        ChannelReshapeTypeAttr::get(ctx, reshapeType));
  odsState.addOperands(channel);

  // The compatibility of this type with the input will be checked in the
  // operation's verification function
  odsState.addTypes(reshapedType);
}

LogicalResult ReshapeOp::verify() {
  ChannelType srcType = getChannel().getType(),
              dstType = getReshaped().getType();
  std::pair<unsigned, unsigned> srcExtraWidths = getTotalExtraWidths(srcType),
                                dstExtraWidths = getTotalExtraWidths(dstType);

  // Fails if the merged type has at least one extra downstream signal.
  auto checkNoExtraDownstreamSignal = [&](bool isMerge) -> LogicalResult {
    ChannelType type = isMerge ? dstType : srcType;
    unsigned numSignals = type.getNumDownstreamExtraSignals();
    if (numSignals == 0)
      return success();
    return emitError() << "too many extra downstream signals in the "
                       << (isMerge ? "destination" : "source")
                       << " type, expected 0 but got " << numSignals;
  };

  // Fails if the merged type has more than one extra signal of the specified
  // direction, or if the single extra signal of the direction is incompatible
  // with the split type.
  auto checkMergedExtraSignal = [&](bool isMerge,
                                    bool isDownstream) -> LogicalResult {
    ChannelType type = isMerge ? dstType : srcType;
    unsigned expectedWidth, numExtra;
    StringRef dirStr, combinedName;
    if (isDownstream) {
      expectedWidth = isMerge ? srcExtraWidths.first : dstExtraWidths.first;
      numExtra = type.getNumDownstreamExtraSignals();
      dirStr = "downstream";
      combinedName = MERGED_DOWN_NAME;
    } else {
      expectedWidth = isMerge ? srcExtraWidths.second : dstExtraWidths.second;
      numExtra = type.getNumUpstreamExtraSignals();
      dirStr = "uptream";
      combinedName = MERGED_UP_NAME;
    }

    // There must be either 0 or 1 extra signal of the specified direction
    if (numExtra == 0)
      return success();
    if (numExtra > 1) {
      return emitError() << "merged channel type should have at most one "
                         << dirStr << " signal, but got " << numExtra;
    }

    // Retrieve the single extra signal of the correct direction, then check its
    // name, bitwidth, and type
    const ExtraSignal &extraSignal =
        *llvm::find_if(type.getExtraSignals(), [&](const ExtraSignal &extra) {
          return extra.downstream == isDownstream;
        });

    if (extraSignal.name != combinedName) {
      return emitError() << "invalid name for merged extra " << dirStr
                         << " signal, expected '" << combinedName
                         << "' but got '" << extraSignal.name << "'";
    }
    if (extraSignal.getBitWidth() != expectedWidth) {
      return emitError() << "invalid bitwidth for merged extra " << dirStr
                         << " signal, expected " << expectedWidth << " but got "
                         << extraSignal.getBitWidth();
    }
    if (!isa<IntegerType>(extraSignal.type)) {
      return emitError() << "invalid type for merged extra " << dirStr
                         << " signal, expected IntegerType but got "
                         << extraSignal.type;
    }
    return success();
  };

  // Fails if the merged type's data type is incompatible with the split type.
  auto checkCompatibleDataType = [&](bool isMerge) -> LogicalResult {
    ChannelType splitType, mergeType;
    unsigned extraWidth;
    if (isMerge) {
      splitType = srcType;
      mergeType = dstType;
      extraWidth = srcExtraWidths.first;
    } else {
      splitType = dstType;
      mergeType = srcType;
      extraWidth = dstExtraWidths.first;
    }
    Type mergedDataType = mergeType.getDataType();

    unsigned expectedMergedDataWidth = extraWidth + splitType.getDataBitWidth();
    if (expectedMergedDataWidth != mergeType.getDataBitWidth()) {
      return emitError() << "invalid merged data type bitwidth, expected "
                         << expectedMergedDataWidth << " but got "
                         << mergeType.getDataBitWidth();
    }
    if (extraWidth) {
      if (!isa<IntegerType>(mergedDataType)) {
        return emitError() << "invalid merged data type, expected merged "
                              "IntegerType but got "
                           << mergedDataType;
      }
    } else {
      if (splitType.getDataType() != mergedDataType) {
        return emitError()
               << "invalid destination data type, expected source data type "
               << splitType.getDataType() << " but got " << mergedDataType;
      }
    }
    return success();
  };

  // Fails if the merged type's and split type's data types are different.
  auto checkSameDataType = [&]() -> LogicalResult {
    if (srcType.getDataType() != dstType.getDataType()) {
      return emitError() << "reshaping in this mode should not change "
                            "the data type, expected "
                         << srcType.getDataType() << " but got "
                         << dstType.getDataType();
    }
    return success();
  };

  switch (getReshapeType()) {
  case ChannelReshapeType::MergeData:
    if (failed(checkNoExtraDownstreamSignal(true)) ||
        failed(checkMergedExtraSignal(true, false)) ||
        failed(checkCompatibleDataType(true)))
      return failure();

    break;
  case ChannelReshapeType::MergeExtra:
    if (failed(checkMergedExtraSignal(true, false)) ||
        failed(checkMergedExtraSignal(true, true)) ||
        failed(checkSameDataType()))
      return failure();
    break;
  case ChannelReshapeType::SplitData:
    if (failed(checkNoExtraDownstreamSignal(false)) ||
        failed(checkMergedExtraSignal(false, false)) ||
        failed(checkCompatibleDataType(false)))
      return failure();
    break;
  case ChannelReshapeType::SplitExtra:
    if (failed(checkMergedExtraSignal(false, false)) ||
        failed(checkMergedExtraSignal(false, true)) ||
        failed(checkSameDataType()))
      return failure();
    break;
  }

  return success();
}

OpFoldResult ReshapeOp::fold(FoldAdaptor adaptor) {
  if (getChannel().getType() == getReshaped().getType())
    return getChannel();

  Operation *defOp = getChannel().getDefiningOp();
  if (auto reshapeOp = dyn_cast_if_present<ReshapeOp>(defOp)) {
    if (getReshaped().getType() == reshapeOp.getChannel().getType())
      return reshapeOp.getChannel();
  }
  return nullptr;
}

//===----------------------------------------------------------------------===//
// CmpFOp
//===----------------------------------------------------------------------===//

LogicalResult
CmpFOp::inferReturnTypes(MLIRContext *context, std::optional<Location> location,
                         ValueRange operands, DictionaryAttr attributes,
                         mlir::OpaqueProperties properties,
                         mlir::RegionRange regions,
                         SmallVectorImpl<mlir::Type> &inferredReturnTypes) {
  OpBuilder builder(context);
  inferredReturnTypes.push_back(ChannelType::get(
      builder.getIntegerType(1),
      // We can assume that
      // - operand[0] exists
      // - operand[0] is a channel type
      // - all operands have the same extra signals
      // Note that this cast throws an error if the assumption is not met
      operands[0].getType().cast<ChannelType>().getExtraSignals()));
  return success();
}

//===----------------------------------------------------------------------===//
// CmpIOp
//===----------------------------------------------------------------------===//

LogicalResult
CmpIOp::inferReturnTypes(MLIRContext *context, std::optional<Location> location,
                         ValueRange operands, DictionaryAttr attributes,
                         mlir::OpaqueProperties properties,
                         mlir::RegionRange regions,
                         SmallVectorImpl<mlir::Type> &inferredReturnTypes) {
  OpBuilder builder(context);
  inferredReturnTypes.push_back(ChannelType::get(
      builder.getIntegerType(1),
      // We can assume that
      // - operand[0] exists
      // - operand[0] is a channel type
      // - all operands have the same extra signals
      // Note that this cast throws an error if the assumption is not met
      operands[0].getType().cast<ChannelType>().getExtraSignals()));
  return success();
}

//===----------------------------------------------------------------------===//
// ExtSIOp
//===----------------------------------------------------------------------===//

/// Folds an extension operation if it is preceeded by another extension
/// operation of the same type of if its operand/result types are the same.
template <typename Op>
static OpFoldResult foldExtOp(Op op) {
  if (auto defExtOp = op.getIn().template getDefiningOp<Op>()) {
    // Bypass the preceeding extension operation
    op.getInMutable().assign(defExtOp.getIn());
    return op.getOut();
  }

  unsigned srcWidth = op.getIn().getType().getDataBitWidth();
  unsigned dstWidth = op.getOut().getType().getDataBitWidth();
  if (srcWidth == dstWidth)
    return op.getIn();
  return nullptr;
}

void ExtSIOp::getCanonicalizationPatterns(RewritePatternSet &results,
                                          MLIRContext *context) {
  results.add<ExtSIOfExtUI>(context);
}

OpFoldResult ExtSIOp::fold(FoldAdaptor adaptor) { return foldExtOp(*this); }

/// Extension operations can only extend to a channel with a wider data type and
/// identical extra signals.
template <typename Op>
static LogicalResult verifyExtOp(Op op) {
  ChannelType srcType = op.getIn().getType();
  ChannelType dstType = op.getOut().getType();

  if (srcType.getDataBitWidth() > dstType.getDataBitWidth()) {
    return op.emitError() << "result channel's data type "
                          << dstType.getDataType()
                          << " must be wider than operand type "
                          << srcType.getDataType();
  }
  return success();
}

LogicalResult ExtSIOp::verify() { return verifyExtOp(*this); }

//===----------------------------------------------------------------------===//
// ExtUIOp
//===----------------------------------------------------------------------===//

OpFoldResult ExtUIOp::fold(FoldAdaptor adaptor) { return foldExtOp(*this); }

LogicalResult ExtUIOp::verify() { return verifyExtOp(*this); }

//===----------------------------------------------------------------------===//
// TruncIOp
//===----------------------------------------------------------------------===//

void TruncIOp::getCanonicalizationPatterns(RewritePatternSet &results,
                                           MLIRContext *context) {
  results.add<TruncIExtSIToExtSI, TruncIExtUIToExtUI>(context);
}

OpFoldResult TruncIOp::fold(FoldAdaptor adaptor) {
  if (auto defTruncOp = getIn().getDefiningOp<TruncIOp>()) {
    // Bypass the preceeding truncation operation
    getInMutable().assign(defTruncOp.getIn());
    return getResult();
  }

  Operation *defOp = getIn().getDefiningOp();
  if (isa_and_present<ExtSIOp, ExtUIOp>(defOp)) {
    Value src = defOp->getOperand(0);
    unsigned srcWidth = cast<ChannelType>(src.getType()).getDataBitWidth();
    unsigned dstWidth = getOut().getType().getDataBitWidth();
    if (srcWidth > dstWidth) {
      // Bypass the preceeding extension operation
      getInMutable().assign(src);
      return getResult();
    }
    // Bypass the preceeding extension operation and the truncation
    return src;
  }

  // Identical operand and result types mean that the trunc is a no-op
  unsigned srcWidth = getIn().getType().getDataBitWidth();
  unsigned dstWidth = getOut().getType().getDataBitWidth();
  if (srcWidth == dstWidth)
    return getIn();
  return nullptr;
}
/// Extension operations can only extend to a channel with a wider data type and
/// identical extra signals.
template <typename Op>
static LogicalResult verifyTruncOp(Op op) {
  ChannelType srcType = op.getIn().getType();
  ChannelType dstType = op.getOut().getType();

  if (srcType.getDataBitWidth() < dstType.getDataBitWidth()) {
    return op.emitError() << "result channel's data type "
                          << dstType.getDataType()
                          << " must be narrower than operand type "
                          << srcType.getDataType();
  }
  return success();
}

LogicalResult TruncIOp::verify() { return verifyTruncOp(*this); }

//===----------------------------------------------------------------------===//
// TruncFOp
//===----------------------------------------------------------------------===//

LogicalResult TruncFOp::verify() { return verifyTruncOp(*this); }

//===----------------------------------------------------------------------===//
// ExtFOp
//===----------------------------------------------------------------------===//
LogicalResult ExtFOp::verify() { return verifyExtOp(*this); }

#define GET_OP_CLASSES
#include "dynamatic/Dialect/Handshake/Handshake.cpp.inc"<|MERGE_RESOLUTION|>--- conflicted
+++ resolved
@@ -1639,13 +1639,7 @@
 void SpeculatorOp::print(OpAsmPrinter &p) {
   p << " [" << getEnable() << "] " << getDataIn() << " ";
   p.printOptionalAttrDict((*this)->getAttrs());
-<<<<<<< HEAD
   p << " : " << getDataIn().getType() << ", " << getEnable().getType();
-=======
-  p << " : " << getDataIn().getType() << " -> (" << getDataOut().getType()
-    << ", " << getSaveCtrl().getType() << ", " << getSCSaveCtrl().getType()
-    << ")";
->>>>>>> 23be96ad
 }
 
 //===----------------------------------------------------------------------===//
